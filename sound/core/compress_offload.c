--- conflicted
+++ resolved
@@ -688,14 +688,10 @@
 {
 	int retval;
 
-<<<<<<< HEAD
-	if (stream->runtime->state == SNDRV_PCM_STATE_PREPARED)
-=======
 	switch (stream->runtime->state) {
 	case SNDRV_PCM_STATE_OPEN:
 	case SNDRV_PCM_STATE_SETUP:
 	case SNDRV_PCM_STATE_PREPARED:
->>>>>>> 5e9f4d70
 		return -EPERM;
 	default:
 		break;
