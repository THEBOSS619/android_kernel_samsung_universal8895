--- conflicted
+++ resolved
@@ -416,7 +416,6 @@
 					verdict = (unsigned int)(-v) - 1;
 					break;
 				}
-
 				if (stackidx == 0)
 					e = get_entry(table_base,
 					    private->underflow[hook]);
@@ -836,7 +835,6 @@
 	if (!offsets)
 		return -ENOMEM;
 	i = 0;
-
 	/* Walk through entries, checking offsets. */
 	xt_entry_foreach(iter, entry0, newinfo->size) {
 		ret = check_entry_size_and_hooks(iter, newinfo, entry0,
@@ -844,16 +842,10 @@
 						 repl->hook_entry,
 						 repl->underflow,
 						 repl->valid_hooks);
-<<<<<<< HEAD
-		if (ret != 0) {
-			return ret;
-		}
-=======
 		if (ret != 0)
 			goto out_free;
 		if (i < repl->num_entries)
 			offsets[i] = (void *)iter - entry0;
->>>>>>> 41eab378
 		++i;
 		if (strcmp(ip6t_get_target(iter)->u.user.name,
 		    XT_ERROR_TARGET) == 0) {
@@ -1323,7 +1315,6 @@
 
 	ret = __do_replace(net, tmp.name, tmp.valid_hooks, newinfo,
 			   tmp.num_counters, tmp.counters);
-
 	if (ret)
 		goto free_newinfo_untrans;
 	return 0;
