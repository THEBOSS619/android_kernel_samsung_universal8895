--- conflicted
+++ resolved
@@ -97,7 +97,7 @@
 #endif
 
 #ifndef CONFIG_MPTCP
-static 
+static
 #endif
 void inet6_sk_rx_dst_set(struct sock *sk, const struct sk_buff *skb)
 {
@@ -113,7 +113,7 @@
 }
 
 #ifndef CONFIG_MPTCP
-static 
+static
 #endif
 __u32 tcp_v6_init_sequence(const struct sk_buff *skb)
 {
@@ -124,7 +124,7 @@
 }
 
 #ifndef CONFIG_MPTCP
-static 
+static
 #endif
 int tcp_v6_connect(struct sock *sk, struct sockaddr *uaddr,
 			  int addr_len)
@@ -333,7 +333,7 @@
 }
 
 #ifndef CONFIG_MPTCP
-static 
+static
 #endif
 void tcp_v6_mtu_reduced(struct sock *sk)
 {
@@ -516,7 +516,7 @@
 
 
 #ifndef CONFIG_MPTCP
-static 
+static
 #endif
 int tcp_v6_send_synack(const struct sock *sk, struct dst_entry *dst,
 			      struct flowi *fl,
@@ -558,7 +558,7 @@
 
 
 #ifndef CONFIG_MPTCP
-static 
+static
 #endif
 void tcp_v6_reqsk_destructor(struct request_sock *req)
 {
@@ -763,7 +763,7 @@
 static void tcp_v6_init_req(struct request_sock *req,
 			    const struct sock *sk_listener,
 			    struct sk_buff *skb)
-#endif			
+#endif
 {
 	struct inet_request_sock *ireq = inet_rsk(req);
 	const struct ipv6_pinfo *np = inet6_sk(sk_listener);
@@ -810,7 +810,7 @@
 };
 
 #ifndef CONFIG_MPTCP
-static 
+static
 #endif
 const struct tcp_request_sock_ops tcp_request_sock_ipv6_ops = {
 	.mss_clamp	=	IPV6_MIN_MTU - sizeof(struct tcphdr) -
@@ -952,7 +952,7 @@
 }
 
 #ifndef CONFIG_MPTCP
-static 
+static
 #endif
 void tcp_v6_send_reset(const struct sock *sk, struct sk_buff *skb)
 {
@@ -1078,7 +1078,7 @@
 }
 
 #ifndef CONFIG_MPTCP
-static 
+static
 #endif
 void tcp_v6_reqsk_send_ack(const struct sock *sk, struct sk_buff *skb,
 				  struct request_sock *req)
@@ -1112,7 +1112,7 @@
 
 
 #ifndef CONFIG_MPTCP
-static 
+static
 #endif
 struct sock *tcp_v6_cookie_check(struct sock *sk, struct sk_buff *skb)
 {
@@ -1126,7 +1126,7 @@
 }
 
 #ifndef CONFIG_MPTCP
-static 
+static
 #endif
 int tcp_v6_conn_request(struct sock *sk, struct sk_buff *skb)
 {
@@ -1155,7 +1155,7 @@
 }
 
 #ifndef CONFIG_MPTCP
-static 
+static
 #endif
 struct sock *tcp_v6_syn_recv_sock(const struct sock *sk, struct sk_buff *skb,
 					 struct request_sock *req,
@@ -1391,7 +1391,7 @@
  * held.
  */
 #ifndef CONFIG_MPTCP
-static 
+static
 #endif
 int tcp_v6_do_rcv(struct sock *sk, struct sk_buff *skb)
 {
@@ -1608,7 +1608,7 @@
 	if (sk->sk_state == TCP_TIME_WAIT)
 #endif
 		goto do_time_wait;
-		
+
 #ifdef CONFIG_MPTCP
 	if (!sk)
 		goto no_tcp_socket;
@@ -1640,29 +1640,25 @@
 			reqsk_put(req);
 			goto discard_it;
 		}
-<<<<<<< HEAD
-		if (unlikely(sk->sk_state != TCP_LISTEN
-#ifdef CONFIG_MPTCP
-		&& !is_meta_sk(sk)
-#endif
-		)) {
-=======
 		if (tcp_checksum_complete(skb)) {
 			reqsk_put(req);
 			goto csum_error;
 		}
-		if (unlikely(sk->sk_state != TCP_LISTEN)) {
->>>>>>> 31fea9ea
+		if (unlikely(sk->sk_state != TCP_LISTEN
+#ifdef CONFIG_MPTCP
+		&& !is_meta_sk(sk)
+#endif
+		)) {
 			inet_csk_reqsk_queue_drop_and_put(sk, req);
 			goto lookup;
 		}
 		sock_hold(sk);
-		
+
 #ifdef CONFIG_MPTCP
 		if (is_meta_sk(sk)) {
 			bh_lock_sock(sk);
 
-			if (sock_owned_by_user(sk)) {				
+			if (sock_owned_by_user(sk)) {
 				skb->sk = sk;
 				if (unlikely(sk_add_backlog(sk, skb,
 							    sk->sk_rcvbuf + sk->sk_sndbuf))) {
@@ -1910,7 +1906,7 @@
 }
 
 #ifndef CONFIG_MPTCP
-static 
+static
 #endif
 struct timewait_sock_ops tcp6_timewait_sock_ops = {
 	.twsk_obj_size	= sizeof(struct tcp6_timewait_sock),
@@ -1919,7 +1915,7 @@
 };
 
 #ifndef CONFIG_MPTCP
-static 
+static
 #endif
 const struct inet_connection_sock_af_ops ipv6_specific = {
 	.queue_xmit	   = inet6_csk_xmit,
@@ -1954,7 +1950,7 @@
  *	TCP over IPv4 via INET6 API
  */
 #ifndef CONFIG_MPTCP
-static 
+static
 #endif
 const struct inet_connection_sock_af_ops ipv6_mapped = {
 	.queue_xmit	   = ip_queue_xmit,
@@ -2008,7 +2004,7 @@
 }
 
 #ifndef CONFIG_MPTCP
-static 
+static
 #endif
 void tcp_v6_destroy_sock(struct sock *sk)
 {
