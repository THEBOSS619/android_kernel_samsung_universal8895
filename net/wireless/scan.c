--- conflicted
+++ resolved
@@ -56,9 +56,6 @@
  * also linked into the probe response struct.
  */
 
-<<<<<<< HEAD
-#define IEEE80211_SCAN_RESULT_EXPIRE	(7 * HZ)
-=======
 /*
  * Limit the number of BSS entries stored in mac80211. Each one is
  * a bit over 4k at most, so this limits to roughly 4-5M of memory.
@@ -72,8 +69,7 @@
 MODULE_PARM_DESC(bss_entries_limit,
                  "limit to number of scan BSS entries (per wiphy, default 1000)");
 
-#define IEEE80211_SCAN_RESULT_EXPIRE	(30 * HZ)
->>>>>>> 87c6c6ef
+#define IEEE80211_SCAN_RESULT_EXPIRE	(7 * HZ)
 
 static void bss_free(struct cfg80211_internal_bss *bss)
 {
