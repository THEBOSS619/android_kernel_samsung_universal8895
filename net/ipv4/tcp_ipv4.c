/*
 * INET		An implementation of the TCP/IP protocol suite for the LINUX
 *		operating system.  INET is implemented using the  BSD Socket
 *		interface as the means of communication with the user level.
 *
 *		Implementation of the Transmission Control Protocol(TCP).
 *
 *		IPv4 specific functions
 *
 *
 *		code split from:
 *		linux/ipv4/tcp.c
 *		linux/ipv4/tcp_input.c
 *		linux/ipv4/tcp_output.c
 *
 *		See tcp.c for author information
 *
 *	This program is free software; you can redistribute it and/or
 *      modify it under the terms of the GNU General Public License
 *      as published by the Free Software Foundation; either version
 *      2 of the License, or (at your option) any later version.
 */

/*
 * Changes:
 *		David S. Miller	:	New socket lookup architecture.
 *					This code is dedicated to John Dyson.
 *		David S. Miller :	Change semantics of established hash,
 *					half is devoted to TIME_WAIT sockets
 *					and the rest go in the other half.
 *		Andi Kleen :		Add support for syncookies and fixed
 *					some bugs: ip options weren't passed to
 *					the TCP layer, missed a check for an
 *					ACK bit.
 *		Andi Kleen :		Implemented fast path mtu discovery.
 *	     				Fixed many serious bugs in the
 *					request_sock handling and moved
 *					most of it into the af independent code.
 *					Added tail drop and some other bugfixes.
 *					Added new listen semantics.
 *		Mike McLagan	:	Routing by source
 *	Juan Jose Ciarlante:		ip_dynaddr bits
 *		Andi Kleen:		various fixes.
 *	Vitaly E. Lavrov	:	Transparent proxy revived after year
 *					coma.
 *	Andi Kleen		:	Fix new listen.
 *	Andi Kleen		:	Fix accept error reporting.
 *	YOSHIFUJI Hideaki @USAGI and:	Support IPV6_V6ONLY socket option, which
 *	Alexey Kuznetsov		allow both IPv4 and IPv6 sockets to bind
 *					a single port at the same time.
 */

#define pr_fmt(fmt) "TCP: " fmt

#include <linux/bottom_half.h>
#include <linux/types.h>
#include <linux/fcntl.h>
#include <linux/module.h>
#include <linux/random.h>
#include <linux/cache.h>
#include <linux/jhash.h>
#include <linux/init.h>
#include <linux/times.h>
#include <linux/slab.h>

#include <net/net_namespace.h>
#include <net/icmp.h>
#include <net/inet_hashtables.h>
#include <net/tcp.h>
#ifdef CONFIG_MPTCP
	#include <net/mptcp.h>
	#include <net/mptcp_v4.h>
#endif
#include <net/transp_v6.h>
#include <net/ipv6.h>
#include <net/inet_common.h>
#include <net/timewait_sock.h>
#include <net/xfrm.h>
#include <net/secure_seq.h>
#include <net/tcp_memcontrol.h>
#include <net/busy_poll.h>

#include <linux/inet.h>
#include <linux/ipv6.h>
#include <linux/stddef.h>
#include <linux/proc_fs.h>
#include <linux/seq_file.h>

#include <linux/crypto.h>
#include <linux/scatterlist.h>

int sysctl_tcp_tw_reuse __read_mostly;
int sysctl_tcp_low_latency __read_mostly;
EXPORT_SYMBOL(sysctl_tcp_low_latency);

#ifdef CONFIG_TCP_MD5SIG
static int tcp_v4_md5_hash_hdr(char *md5_hash, const struct tcp_md5sig_key *key,
			       __be32 daddr, __be32 saddr, const struct tcphdr *th);
#endif

struct inet_hashinfo tcp_hashinfo;
EXPORT_SYMBOL(tcp_hashinfo);

static  __u32 tcp_v4_init_sequence(const struct sk_buff *skb)
{
	return secure_tcp_sequence_number(ip_hdr(skb)->daddr,
					  ip_hdr(skb)->saddr,
					  tcp_hdr(skb)->dest,
					  tcp_hdr(skb)->source);
}

int tcp_twsk_unique(struct sock *sk, struct sock *sktw, void *twp)
{
	const struct tcp_timewait_sock *tcptw = tcp_twsk(sktw);
	struct tcp_sock *tp = tcp_sk(sk);

	/* With PAWS, it is safe from the viewpoint
	   of data integrity. Even without PAWS it is safe provided sequence
	   spaces do not overlap i.e. at data rates <= 80Mbit/sec.

	   Actually, the idea is close to VJ's one, only timestamp cache is
	   held not per host, but per port pair and TW bucket is used as state
	   holder.

	   If TW bucket has been already destroyed we fall back to VJ's scheme
	   and use initial timestamp retrieved from peer table.
	 */
	if (tcptw->tw_ts_recent_stamp &&
	    (!twp || (sysctl_tcp_tw_reuse &&
			     get_seconds() - tcptw->tw_ts_recent_stamp > 1))) {
		tp->write_seq = tcptw->tw_snd_nxt + 65535 + 2;
		if (tp->write_seq == 0)
			tp->write_seq = 1;
		tp->rx_opt.ts_recent	   = tcptw->tw_ts_recent;
		tp->rx_opt.ts_recent_stamp = tcptw->tw_ts_recent_stamp;
		sock_hold(sktw);
		return 1;
	}

	return 0;
}
EXPORT_SYMBOL_GPL(tcp_twsk_unique);

/* This will initiate an outgoing connection. */
int tcp_v4_connect(struct sock *sk, struct sockaddr *uaddr, int addr_len)
{
	struct sockaddr_in *usin = (struct sockaddr_in *)uaddr;
	struct inet_sock *inet = inet_sk(sk);
	struct tcp_sock *tp = tcp_sk(sk);
	__be16 orig_sport, orig_dport;
	__be32 daddr, nexthop;
	struct flowi4 *fl4;
	struct rtable *rt;
	int err;
	struct ip_options_rcu *inet_opt;

	if (addr_len < sizeof(struct sockaddr_in))
		return -EINVAL;

	if (usin->sin_family != AF_INET)
		return -EAFNOSUPPORT;

	nexthop = daddr = usin->sin_addr.s_addr;
	inet_opt = rcu_dereference_protected(inet->inet_opt,
					     sock_owned_by_user(sk));
	if (inet_opt && inet_opt->opt.srr) {
		if (!daddr)
			return -EINVAL;
		nexthop = inet_opt->opt.faddr;
	}

	orig_sport = inet->inet_sport;
	orig_dport = usin->sin_port;
	fl4 = &inet->cork.fl.u.ip4;
	rt = ip_route_connect(fl4, nexthop, inet->inet_saddr,
			      RT_CONN_FLAGS(sk), sk->sk_bound_dev_if,
			      IPPROTO_TCP,
			      orig_sport, orig_dport, sk);
	if (IS_ERR(rt)) {
		err = PTR_ERR(rt);
		if (err == -ENETUNREACH)
			IP_INC_STATS(sock_net(sk), IPSTATS_MIB_OUTNOROUTES);
		return err;
	}

	if (rt->rt_flags & (RTCF_MULTICAST | RTCF_BROADCAST)) {
		ip_rt_put(rt);
		return -ENETUNREACH;
	}

	if (!inet_opt || !inet_opt->opt.srr)
		daddr = fl4->daddr;

	if (!inet->inet_saddr)
		inet->inet_saddr = fl4->saddr;
	sk_rcv_saddr_set(sk, inet->inet_saddr);

	if (tp->rx_opt.ts_recent_stamp && inet->inet_daddr != daddr) {
		/* Reset inherited state */
		tp->rx_opt.ts_recent	   = 0;
		tp->rx_opt.ts_recent_stamp = 0;
		if (likely(!tp->repair))
			tp->write_seq	   = 0;
	}

	if (tcp_death_row.sysctl_tw_recycle &&
	    !tp->rx_opt.ts_recent_stamp && fl4->daddr == daddr)
		tcp_fetch_timewait_stamp(sk, &rt->dst);

	inet->inet_dport = usin->sin_port;
	sk_daddr_set(sk, daddr);

	inet_csk(sk)->icsk_ext_hdr_len = 0;
	if (inet_opt)
		inet_csk(sk)->icsk_ext_hdr_len = inet_opt->opt.optlen;

	tp->rx_opt.mss_clamp = TCP_MSS_DEFAULT;

	/* Socket identity is still unknown (sport may be zero).
	 * However we set state to SYN-SENT and not releasing socket
	 * lock select source port, enter ourselves into the hash tables and
	 * complete initialization after this.
	 */
	tcp_set_state(sk, TCP_SYN_SENT);
	err = inet_hash_connect(&tcp_death_row, sk);
	if (err)
		goto failure;

	sk_set_txhash(sk);

	rt = ip_route_newports(fl4, rt, orig_sport, orig_dport,
			       inet->inet_sport, inet->inet_dport, sk);
	if (IS_ERR(rt)) {
		err = PTR_ERR(rt);
		rt = NULL;
		goto failure;
	}
	/* OK, now commit destination to socket.  */
	sk->sk_gso_type = SKB_GSO_TCPV4;
	sk_setup_caps(sk, &rt->dst);

	if (!tp->write_seq && likely(!tp->repair))
		tp->write_seq = secure_tcp_sequence_number(inet->inet_saddr,
							   inet->inet_daddr,
							   inet->inet_sport,
							   usin->sin_port);

	inet->inet_id = tp->write_seq ^ jiffies;

	err = tcp_connect(sk);

	rt = NULL;
	if (err)
		goto failure;

	return 0;

failure:
	/*
	 * This unhashes the socket and releases the local port,
	 * if necessary.
	 */
	tcp_set_state(sk, TCP_CLOSE);
	ip_rt_put(rt);
	sk->sk_route_caps = 0;
	inet->inet_dport = 0;
	return err;
}
EXPORT_SYMBOL(tcp_v4_connect);

/*
 * This routine reacts to ICMP_FRAG_NEEDED mtu indications as defined in RFC1191.
 * It can be called through tcp_release_cb() if socket was owned by user
 * at the time tcp_v4_err() was called to handle ICMP message.
 */
void tcp_v4_mtu_reduced(struct sock *sk)
{
	struct inet_sock *inet = inet_sk(sk);
	struct dst_entry *dst;
	u32 mtu;

	if ((1 << sk->sk_state) & (TCPF_LISTEN | TCPF_CLOSE))
		return;
	mtu = tcp_sk(sk)->mtu_info;
	dst = inet_csk_update_pmtu(sk, mtu);
	if (!dst)
		return;

	/* Something is about to be wrong... Remember soft error
	 * for the case, if this connection will not able to recover.
	 */
	if (mtu < dst_mtu(dst) && ip_dont_fragment(sk, dst))
		sk->sk_err_soft = EMSGSIZE;

	mtu = dst_mtu(dst);

	if (inet->pmtudisc != IP_PMTUDISC_DONT &&
	    ip_sk_accept_pmtu(sk) &&
	    inet_csk(sk)->icsk_pmtu_cookie > mtu) {
		tcp_sync_mss(sk, mtu);

		/* Resend the TCP packet because it's
		 * clear that the old packet has been
		 * dropped. This is the new "fast" path mtu
		 * discovery.
		 */
		tcp_simple_retransmit(sk);
	} /* else let the usual retransmit timer handle it */
}
EXPORT_SYMBOL(tcp_v4_mtu_reduced);

static void do_redirect(struct sk_buff *skb, struct sock *sk)
{
	struct dst_entry *dst = __sk_dst_check(sk, 0);

	if (dst)
		dst->ops->redirect(dst, sk, skb);
}


/* handle ICMP messages on TCP_NEW_SYN_RECV request sockets */
void tcp_req_err(struct sock *sk, u32 seq, bool abort)
{
	struct request_sock *req = inet_reqsk(sk);
	struct net *net = sock_net(sk);

	/* ICMPs are not backlogged, hence we cannot get
	 * an established socket here.
	 */
	if (seq != tcp_rsk(req)->snt_isn) {
		NET_INC_STATS_BH(net, LINUX_MIB_OUTOFWINDOWICMPS);
	} else if (abort) {
		/*
		 * Still in SYN_RECV, just remove it silently.
		 * There is no good way to pass the error to the newly
		 * created socket, and POSIX does not want network
		 * errors returned from accept().
		 */
		inet_csk_reqsk_queue_drop(req->rsk_listener, req);
		NET_INC_STATS_BH(net, LINUX_MIB_LISTENDROPS);
	}
	reqsk_put(req);
}
EXPORT_SYMBOL(tcp_req_err);

/*
 * This routine is called by the ICMP module when it gets some
 * sort of error condition.  If err < 0 then the socket should
 * be closed and the error returned to the user.  If err > 0
 * it's just the icmp type << 8 | icmp code.  After adjustment
 * header points to the first 8 bytes of the tcp header.  We need
 * to find the appropriate port.
 *
 * The locking strategy used here is very "optimistic". When
 * someone else accesses the socket the ICMP is just dropped
 * and for some paths there is no check at all.
 * A more general error queue to queue errors for later handling
 * is probably better.
 *
 */

void tcp_v4_err(struct sk_buff *icmp_skb, u32 info)
{
	const struct iphdr *iph = (const struct iphdr *)icmp_skb->data;
	struct tcphdr *th = (struct tcphdr *)(icmp_skb->data + (iph->ihl << 2));
	struct inet_connection_sock *icsk;
	struct tcp_sock *tp;
	struct inet_sock *inet;
	const int type = icmp_hdr(icmp_skb)->type;
	const int code = icmp_hdr(icmp_skb)->code;
	struct sock *sk;
#ifdef CONFIG_MPTCP
	struct sock *meta_sk;
#endif
	struct sk_buff *skb;
	struct request_sock *fastopen;
	__u32 seq, snd_una;
	__u32 remaining;
	int err;
	struct net *net = dev_net(icmp_skb->dev);

	sk = __inet_lookup_established(net, &tcp_hashinfo, iph->daddr,
				       th->dest, iph->saddr, ntohs(th->source),
				       inet_iif(icmp_skb));
	if (!sk) {
		ICMP_INC_STATS_BH(net, ICMP_MIB_INERRORS);
		return;
	}
	if (sk->sk_state == TCP_TIME_WAIT) {
		inet_twsk_put(inet_twsk(sk));
		return;
	}
	seq = ntohl(th->seq);
	if (sk->sk_state == TCP_NEW_SYN_RECV)
		return tcp_req_err(sk, seq,
				  type == ICMP_PARAMETERPROB ||
				  type == ICMP_TIME_EXCEEDED ||
				  (type == ICMP_DEST_UNREACH &&
				   (code == ICMP_NET_UNREACH ||
				    code == ICMP_HOST_UNREACH)));

#ifdef CONFIG_MPTCP
	tp = tcp_sk(sk);
	if (mptcp(tp))
		meta_sk = mptcp_meta_sk(sk);
	else
		meta_sk = sk;

	bh_lock_sock(meta_sk);
#else
	bh_lock_sock(sk);
#endif
	/* If too many ICMPs get dropped on busy
	 * servers this needs to be solved differently.
	 * We do take care of PMTU discovery (RFC1191) special case :
	 * we can receive locally generated ICMP messages while socket is held.
	 */
#ifdef CONFIG_MPTCP
	if (sock_owned_by_user(meta_sk)) {
#else
	if (sock_owned_by_user(sk)) {
#endif
		if (!(type == ICMP_DEST_UNREACH && code == ICMP_FRAG_NEEDED))
			NET_INC_STATS_BH(net, LINUX_MIB_LOCKDROPPEDICMPS);
	}
	if (sk->sk_state == TCP_CLOSE)
		goto out;

	if (unlikely(iph->ttl < inet_sk(sk)->min_ttl)) {
		NET_INC_STATS_BH(net, LINUX_MIB_TCPMINTTLDROP);
		goto out;
	}

	icsk = inet_csk(sk);
#ifndef CONFIG_MPTCP
	tp = tcp_sk(sk);
#endif
	/* XXX (TFO) - tp->snd_una should be ISN (tcp_create_openreq_child() */
	fastopen = tp->fastopen_rsk;
	snd_una = fastopen ? tcp_rsk(fastopen)->snt_isn : tp->snd_una;
	if (sk->sk_state != TCP_LISTEN &&
	    !between(seq, snd_una, tp->snd_nxt)) {
		NET_INC_STATS_BH(net, LINUX_MIB_OUTOFWINDOWICMPS);
		goto out;
	}

	switch (type) {
	case ICMP_REDIRECT:
		if (!sock_owned_by_user(sk))
			do_redirect(icmp_skb, sk);
		goto out;
	case ICMP_SOURCE_QUENCH:
		/* Just silently ignore these. */
		goto out;
	case ICMP_PARAMETERPROB:
		err = EPROTO;
		break;
	case ICMP_DEST_UNREACH:
		if (code > NR_ICMP_UNREACH)
			goto out;

		if (code == ICMP_FRAG_NEEDED) { /* PMTU discovery (RFC1191) */
			/* We are not interested in TCP_LISTEN and open_requests
			 * (SYN-ACKs send out by Linux are always <576bytes so
			 * they should go through unfragmented).
			 */
			if (sk->sk_state == TCP_LISTEN)
				goto out;

			tp->mtu_info = info;
#ifdef CONFIG_MPTCP
			if (!sock_owned_by_user(meta_sk)) {
#else
			if (!sock_owned_by_user(sk)) {
#endif
				tcp_v4_mtu_reduced(sk);
			} else {
				if (!test_and_set_bit(TCP_MTU_REDUCED_DEFERRED, &tp->tsq_flags))
					sock_hold(sk);
#ifdef CONFIG_MPTCP
				if (mptcp(tp))
					mptcp_tsq_flags(sk);
#endif
			}
			goto out;
		}

		err = icmp_err_convert[code].errno;
		/* check if icmp_skb allows revert of backoff
		 * (see draft-zimmermann-tcp-lcd) */
		if (code != ICMP_NET_UNREACH && code != ICMP_HOST_UNREACH)
			break;
		if (seq != tp->snd_una  || !icsk->icsk_retransmits ||
		    !icsk->icsk_backoff || fastopen)
			break;

#ifdef CONFIG_MPTCP
		if (sock_owned_by_user(meta_sk))
#else
		if (sock_owned_by_user(sk))
#endif
			break;

		icsk->icsk_backoff--;
		icsk->icsk_rto = tp->srtt_us ? __tcp_set_rto(tp) :
					       TCP_TIMEOUT_INIT;
		icsk->icsk_rto = inet_csk_rto_backoff(icsk, TCP_RTO_MAX);

		skb = tcp_write_queue_head(sk);
		BUG_ON(!skb);

		remaining = icsk->icsk_rto -
			    min(icsk->icsk_rto,
				tcp_time_stamp - tcp_skb_timestamp(skb));

		if (remaining) {
			inet_csk_reset_xmit_timer(sk, ICSK_TIME_RETRANS,
						  remaining, TCP_RTO_MAX);
		} else {
			/* RTO revert clocked out retransmission.
			 * Will retransmit now */
#ifdef CONFIG_MPTCP
		tcp_sk(sk)->ops->retransmit_timer(sk);
#else
		tcp_retransmit_timer(sk);
#endif
			
		}

		break;
	case ICMP_TIME_EXCEEDED:
		err = EHOSTUNREACH;
		break;
	default:
		goto out;
	}

	switch (sk->sk_state) {
	case TCP_SYN_SENT:
	case TCP_SYN_RECV:
		/* Only in fast or simultaneous open. If a fast open socket is
		 * is already accepted it is treated as a connected one below.
		 */
		if (fastopen && !fastopen->sk)
			break;

#ifdef CONFIG_MPTCP
		if (!sock_owned_by_user(meta_sk)) {
#else
		if (!sock_owned_by_user(sk)) {
#endif
			sk->sk_err = err;

			sk->sk_error_report(sk);

			tcp_done(sk);
		} else {
			sk->sk_err_soft = err;
		}
		goto out;
	}

	/* If we've already connected we will keep trying
	 * until we time out, or the user gives up.
	 *
	 * rfc1122 4.2.3.9 allows to consider as hard errors
	 * only PROTO_UNREACH and PORT_UNREACH (well, FRAG_FAILED too,
	 * but it is obsoleted by pmtu discovery).
	 *
	 * Note, that in modern internet, where routing is unreliable
	 * and in each dark corner broken firewalls sit, sending random
	 * errors ordered by their masters even this two messages finally lose
	 * their original sense (even Linux sends invalid PORT_UNREACHs)
	 *
	 * Now we are in compliance with RFCs.
	 *							--ANK (980905)
	 */

	inet = inet_sk(sk);
#ifdef CONFIG_MPTCP
	if (!sock_owned_by_user(meta_sk) && inet->recverr) {
#else
	if (!sock_owned_by_user(sk) && inet->recverr) {
#endif
		sk->sk_err = err;
		sk->sk_error_report(sk);
	} else	{ /* Only an error on timeout */
		sk->sk_err_soft = err;
	}

out:
#ifdef CONFIG_MPTCP
	bh_unlock_sock(meta_sk);
#else
	bh_unlock_sock(sk);
#endif
	sock_put(sk);
}

void __tcp_v4_send_check(struct sk_buff *skb, __be32 saddr, __be32 daddr)
{
	struct tcphdr *th = tcp_hdr(skb);

	if (skb->ip_summed == CHECKSUM_PARTIAL) {
		th->check = ~tcp_v4_check(skb->len, saddr, daddr, 0);
		skb->csum_start = skb_transport_header(skb) - skb->head;
		skb->csum_offset = offsetof(struct tcphdr, check);
	} else {
		th->check = tcp_v4_check(skb->len, saddr, daddr,
					 csum_partial(th,
						      th->doff << 2,
						      skb->csum));
	}
}

/* This routine computes an IPv4 TCP checksum. */
void tcp_v4_send_check(struct sock *sk, struct sk_buff *skb)
{
	const struct inet_sock *inet = inet_sk(sk);

	__tcp_v4_send_check(skb, inet->inet_saddr, inet->inet_daddr);
}
EXPORT_SYMBOL(tcp_v4_send_check);

/*
 *	This routine will send an RST to the other tcp.
 *
 *	Someone asks: why I NEVER use socket parameters (TOS, TTL etc.)
 *		      for reset.
 *	Answer: if a packet caused RST, it is not for a socket
 *		existing in our system, if it is matched to a socket,
 *		it is just duplicate segment or bug in other side's TCP.
 *		So that we build reply only basing on parameters
 *		arrived with segment.
 *	Exception: precedence violation. We do not implement it in any case.
 */

#ifndef CONFIG_MPTCP
static 
#endif
void tcp_v4_send_reset(const struct sock *sk, struct sk_buff *skb)
{
	const struct tcphdr *th = tcp_hdr(skb);
	struct {
		struct tcphdr th;
#ifdef CONFIG_TCP_MD5SIG
		__be32 opt[(TCPOLEN_MD5SIG_ALIGNED >> 2)];
#endif
	} rep;
	struct ip_reply_arg arg;
#ifdef CONFIG_TCP_MD5SIG
	struct tcp_md5sig_key *key;
	const __u8 *hash_location = NULL;
	unsigned char newhash[16];
	int genhash;
	struct sock *sk1 = NULL;
#endif
	struct net *net;

	/* Never send a reset in response to a reset. */
	if (th->rst)
		return;

	/* If sk not NULL, it means we did a successful lookup and incoming
	 * route had to be correct. prequeue might have dropped our dst.
	 */
	if (!sk && skb_rtable(skb)->rt_type != RTN_LOCAL)
		return;

	/* Swap the send and the receive. */
	memset(&rep, 0, sizeof(rep));
	rep.th.dest   = th->source;
	rep.th.source = th->dest;
	rep.th.doff   = sizeof(struct tcphdr) / 4;
	rep.th.rst    = 1;

	if (th->ack) {
		rep.th.seq = th->ack_seq;
	} else {
		rep.th.ack = 1;
		rep.th.ack_seq = htonl(ntohl(th->seq) + th->syn + th->fin +
				       skb->len - (th->doff << 2));
	}

	memset(&arg, 0, sizeof(arg));
	arg.iov[0].iov_base = (unsigned char *)&rep;
	arg.iov[0].iov_len  = sizeof(rep.th);

	net = sk ? sock_net(sk) : dev_net(skb_dst(skb)->dev);
#ifdef CONFIG_TCP_MD5SIG
	hash_location = tcp_parse_md5sig_option(th);
	if (!sk && hash_location) {
		/*
		 * active side is lost. Try to find listening socket through
		 * source port, and then find md5 key through listening socket.
		 * we are not loose security here:
		 * Incoming packet is checked with md5 hash with finding key,
		 * no RST generated if md5 hash doesn't match.
		 */
		sk1 = __inet_lookup_listener(net,
					     &tcp_hashinfo, ip_hdr(skb)->saddr,
					     th->source, ip_hdr(skb)->daddr,
					     ntohs(th->source), inet_iif(skb));
		/* don't send rst if it can't find key */
		if (!sk1)
			return;
		rcu_read_lock();
		key = tcp_md5_do_lookup(sk1, (union tcp_md5_addr *)
					&ip_hdr(skb)->saddr, AF_INET);
		if (!key)
			goto release_sk1;

		genhash = tcp_v4_md5_hash_skb(newhash, key, NULL, skb);
		if (genhash || memcmp(hash_location, newhash, 16) != 0)
			goto release_sk1;
	} else {
		key = sk ? tcp_md5_do_lookup(sk, (union tcp_md5_addr *)
					     &ip_hdr(skb)->saddr,
					     AF_INET) : NULL;
	}

	if (key) {
		rep.opt[0] = htonl((TCPOPT_NOP << 24) |
				   (TCPOPT_NOP << 16) |
				   (TCPOPT_MD5SIG << 8) |
				   TCPOLEN_MD5SIG);
		/* Update length and the length the header thinks exists */
		arg.iov[0].iov_len += TCPOLEN_MD5SIG_ALIGNED;
		rep.th.doff = arg.iov[0].iov_len / 4;

		tcp_v4_md5_hash_hdr((__u8 *) &rep.opt[1],
				     key, ip_hdr(skb)->saddr,
				     ip_hdr(skb)->daddr, &rep.th);
	}
#endif
	arg.csum = csum_tcpudp_nofold(ip_hdr(skb)->daddr,
				      ip_hdr(skb)->saddr, /* XXX */
				      arg.iov[0].iov_len, IPPROTO_TCP, 0);
	arg.csumoffset = offsetof(struct tcphdr, check) / 2;
	arg.flags = (sk && inet_sk(sk)->transparent) ? IP_REPLY_ARG_NOSRCCHECK : 0;
	/* When socket is gone, all binding information is lost.
	 * routing might fail in this case. No choice here, if we choose to force
	 * input interface, we will misroute in case of asymmetric route.
	 */
	if (sk)
		arg.bound_dev_if = sk->sk_bound_dev_if;

	arg.tos = ip_hdr(skb)->tos;
	arg.uid = sock_net_uid(net, sk && sk_fullsock(sk) ? sk : NULL);
	ip_send_unicast_reply(*this_cpu_ptr(net->ipv4.tcp_sk),
			      skb, &TCP_SKB_CB(skb)->header.h4.opt,
			      ip_hdr(skb)->saddr, ip_hdr(skb)->daddr,
			      &arg, arg.iov[0].iov_len);

	TCP_INC_STATS_BH(net, TCP_MIB_OUTSEGS);
	TCP_INC_STATS_BH(net, TCP_MIB_OUTRSTS);

#ifdef CONFIG_TCP_MD5SIG
release_sk1:
	if (sk1) {
		rcu_read_unlock();
		sock_put(sk1);
	}
#endif
}

/* The code following below sending ACKs in SYN-RECV and TIME-WAIT states
   outside socket context is ugly, certainly. What can I do?
 */
#ifdef CONFIG_MPTCP
static void tcp_v4_send_ack(const struct sock *sk,
			    struct sk_buff *skb, u32 seq, u32 ack, u32 data_ack,
			    u32 win, u32 tsval, u32 tsecr, int oif,
			    struct tcp_md5sig_key *key,
			    int reply_flags, u8 tos, int mptcp)
#else
static void tcp_v4_send_ack(const struct sock *sk, struct sk_buff *skb,
			    u32 seq, u32 ack,
			    u32 win, u32 tsval, u32 tsecr, int oif,
			    struct tcp_md5sig_key *key,
			    int reply_flags, u8 tos)
#endif				
{
	const struct tcphdr *th = tcp_hdr(skb);
	struct {
		struct tcphdr th;
		__be32 opt[(TCPOLEN_TSTAMP_ALIGNED >> 2)
#ifdef CONFIG_TCP_MD5SIG
			   + (TCPOLEN_MD5SIG_ALIGNED >> 2)
#endif
#ifdef CONFIG_MPTCP
			   + ((MPTCP_SUB_LEN_DSS >> 2) +
			      (MPTCP_SUB_LEN_ACK >> 2))
#endif
			];
	} rep;
	struct ip_reply_arg arg;
	struct net *net = sock_net(sk);

	memset(&rep.th, 0, sizeof(struct tcphdr));
	memset(&arg, 0, sizeof(arg));

	arg.iov[0].iov_base = (unsigned char *)&rep;
	arg.iov[0].iov_len  = sizeof(rep.th);
	if (tsecr) {
		rep.opt[0] = htonl((TCPOPT_NOP << 24) | (TCPOPT_NOP << 16) |
				   (TCPOPT_TIMESTAMP << 8) |
				   TCPOLEN_TIMESTAMP);
		rep.opt[1] = htonl(tsval);
		rep.opt[2] = htonl(tsecr);
		arg.iov[0].iov_len += TCPOLEN_TSTAMP_ALIGNED;
	}

	/* Swap the send and the receive. */
	rep.th.dest    = th->source;
	rep.th.source  = th->dest;
	rep.th.doff    = arg.iov[0].iov_len / 4;
	rep.th.seq     = htonl(seq);
	rep.th.ack_seq = htonl(ack);
	rep.th.ack     = 1;
	rep.th.window  = htons(win);

#ifdef CONFIG_TCP_MD5SIG
	if (key) {
		int offset = (tsecr) ? 3 : 0;

		rep.opt[offset++] = htonl((TCPOPT_NOP << 24) |
					  (TCPOPT_NOP << 16) |
					  (TCPOPT_MD5SIG << 8) |
					  TCPOLEN_MD5SIG);
		arg.iov[0].iov_len += TCPOLEN_MD5SIG_ALIGNED;
		rep.th.doff = arg.iov[0].iov_len/4;

		tcp_v4_md5_hash_hdr((__u8 *) &rep.opt[offset],
				    key, ip_hdr(skb)->saddr,
				    ip_hdr(skb)->daddr, &rep.th);
	}
#endif
#ifdef CONFIG_MPTCP
	if (mptcp) {
		int offset = (tsecr) ? 3 : 0;
		/* Construction of 32-bit data_ack */
		rep.opt[offset++] = htonl((TCPOPT_MPTCP << 24) |
					  ((MPTCP_SUB_LEN_DSS + MPTCP_SUB_LEN_ACK) << 16) |
					  (0x20 << 8) |
					  (0x01));
		rep.opt[offset] = htonl(data_ack);

		arg.iov[0].iov_len += MPTCP_SUB_LEN_DSS + MPTCP_SUB_LEN_ACK;
		rep.th.doff = arg.iov[0].iov_len / 4;
	}
#endif /* CONFIG_MPTCP */
	arg.flags = reply_flags;
	arg.csum = csum_tcpudp_nofold(ip_hdr(skb)->daddr,
				      ip_hdr(skb)->saddr, /* XXX */
				      arg.iov[0].iov_len, IPPROTO_TCP, 0);
	arg.csumoffset = offsetof(struct tcphdr, check) / 2;
	if (oif)
		arg.bound_dev_if = oif;
	arg.tos = tos;
	arg.uid = sock_net_uid(net, sk_fullsock(sk) ? sk : NULL);
	ip_send_unicast_reply(*this_cpu_ptr(net->ipv4.tcp_sk),
			      skb, &TCP_SKB_CB(skb)->header.h4.opt,
			      ip_hdr(skb)->saddr, ip_hdr(skb)->daddr,
			      &arg, arg.iov[0].iov_len);

	TCP_INC_STATS_BH(net, TCP_MIB_OUTSEGS);
}

static void tcp_v4_timewait_ack(struct sock *sk, struct sk_buff *skb)
{
	struct inet_timewait_sock *tw = inet_twsk(sk);
	struct tcp_timewait_sock *tcptw = tcp_twsk(sk);
#ifdef CONFIG_MPTCP
	u32 data_ack = 0;
	int mptcp = 0;
if (tcptw->mptcp_tw && tcptw->mptcp_tw->meta_tw) {
		data_ack = (u32)tcptw->mptcp_tw->rcv_nxt;
		mptcp = 1;
	}
#endif
	tcp_v4_send_ack(sk, skb, tcptw->tw_snd_nxt, tcptw->tw_rcv_nxt,
#ifdef CONFIG_MPTCP
			data_ack,
#endif
			tcptw->tw_rcv_wnd >> tw->tw_rcv_wscale,
			tcp_time_stamp + tcptw->tw_ts_offset,
			tcptw->tw_ts_recent,
			tw->tw_bound_dev_if,
			tcp_twsk_md5_key(tcptw),
			tw->tw_transparent ? IP_REPLY_ARG_NOSRCCHECK : 0,
			tw->tw_tos
#ifdef CONFIG_MPTCP
			, mptcp
#endif
			);

	inet_twsk_put(tw);
}

#ifndef CONFIG_MPTCP
static 
#endif
void tcp_v4_reqsk_send_ack(const struct sock *sk, struct sk_buff *skb,
				  struct request_sock *req)
{
	/* sk->sk_state == TCP_LISTEN or meta-sk -> for regular TCP_SYN_RECV
	 * sk->sk_state == TCP_SYN_RECV -> for Fast Open.
	 */
#ifdef CONFIG_MPTCP
	u32 seq = (sk->sk_state == TCP_LISTEN || is_meta_sk(sk)) ?
					     tcp_rsk(req)->snt_isn + 1 :
					     tcp_sk(sk)->snd_nxt;
#else
	u32 seq = (sk->sk_state == TCP_LISTEN) ?
			tcp_rsk(req)->snt_isn + 1 : tcp_sk(sk)->snd_nxt;
#endif

	tcp_v4_send_ack(sk, skb, seq,
			tcp_rsk(req)->rcv_nxt, 
#ifdef CONFIG_MPTCP
			0, 
#endif 
			req->rsk_rcv_wnd,
			tcp_time_stamp,
			req->ts_recent,
			0,
			tcp_md5_do_lookup(sk, (union tcp_md5_addr *)&ip_hdr(skb)->saddr,
					  AF_INET),
			inet_rsk(req)->no_srccheck ? IP_REPLY_ARG_NOSRCCHECK : 0,
			ip_hdr(skb)->tos
#ifdef CONFIG_MPTCP
			, 0
#endif
			);
}

/*
 *	Send a SYN-ACK after having received a SYN.
 *	This still operates on a request_sock only, not on a big
 *	socket.
 */
#ifndef CONFIG_MPTCP
static 
#endif
int tcp_v4_send_synack(const struct sock *sk, struct dst_entry *dst,
			      struct flowi *fl,
			      struct request_sock *req,
			      struct tcp_fastopen_cookie *foc,
				  bool attach_req)
{
	const struct inet_request_sock *ireq = inet_rsk(req);
	struct flowi4 fl4;
	int err = -1;
	struct sk_buff *skb;

	/* First, grab a route. */
	if (!dst && (dst = inet_csk_route_req(sk, &fl4, req)) == NULL)
		return -1;

	skb = tcp_make_synack(sk, dst, req, foc, attach_req);

	if (skb) {
		__tcp_v4_send_check(skb, ireq->ir_loc_addr, ireq->ir_rmt_addr);

		err = ip_build_and_send_pkt(skb, sk, ireq->ir_loc_addr,
					    ireq->ir_rmt_addr,
					    ireq_opt_deref(ireq));
		err = net_xmit_eval(err);
	}

	return err;
}

/*
 *	IPv4 request_sock destructor.
 */
#ifndef CONFIG_MPTCP
static 
#endif
void tcp_v4_reqsk_destructor(struct request_sock *req)
{
	kfree(rcu_dereference_protected(inet_rsk(req)->ireq_opt, 1));
}


#ifdef CONFIG_TCP_MD5SIG
/*
 * RFC2385 MD5 checksumming requires a mapping of
 * IP address->MD5 Key.
 * We need to maintain these in the sk structure.
 */

/* Find the Key structure for an address.  */
struct tcp_md5sig_key *tcp_md5_do_lookup(const struct sock *sk,
					 const union tcp_md5_addr *addr,
					 int family)
{
	const struct tcp_sock *tp = tcp_sk(sk);
	struct tcp_md5sig_key *key;
	unsigned int size = sizeof(struct in_addr);
	const struct tcp_md5sig_info *md5sig;

	/* caller either holds rcu_read_lock() or socket lock */
	md5sig = rcu_dereference_check(tp->md5sig_info,
				       sock_owned_by_user(sk) ||
				       lockdep_is_held((spinlock_t *)&sk->sk_lock.slock));
	if (!md5sig)
		return NULL;
#if IS_ENABLED(CONFIG_IPV6)
	if (family == AF_INET6)
		size = sizeof(struct in6_addr);
#endif
	hlist_for_each_entry_rcu(key, &md5sig->head, node) {
		if (key->family != family)
			continue;
		if (!memcmp(&key->addr, addr, size))
			return key;
	}
	return NULL;
}
EXPORT_SYMBOL(tcp_md5_do_lookup);

struct tcp_md5sig_key *tcp_v4_md5_lookup(const struct sock *sk,
					 const struct sock *addr_sk)
{
	const union tcp_md5_addr *addr;

	addr = (const union tcp_md5_addr *)&addr_sk->sk_daddr;
	return tcp_md5_do_lookup(sk, addr, AF_INET);
}
EXPORT_SYMBOL(tcp_v4_md5_lookup);

/* This can be called on a newly created socket, from other files */
int tcp_md5_do_add(struct sock *sk, const union tcp_md5_addr *addr,
		   int family, const u8 *newkey, u8 newkeylen, gfp_t gfp)
{
	/* Add Key to the list */
	struct tcp_md5sig_key *key;
	struct tcp_sock *tp = tcp_sk(sk);
	struct tcp_md5sig_info *md5sig;

	key = tcp_md5_do_lookup(sk, addr, family);
	if (key) {
		/* Pre-existing entry - just update that one. */
		memcpy(key->key, newkey, newkeylen);
		key->keylen = newkeylen;
		return 0;
	}

	md5sig = rcu_dereference_protected(tp->md5sig_info,
					   sock_owned_by_user(sk) ||
					   lockdep_is_held(&sk->sk_lock.slock));
	if (!md5sig) {
		md5sig = kmalloc(sizeof(*md5sig), gfp);
		if (!md5sig)
			return -ENOMEM;

		sk_nocaps_add(sk, NETIF_F_GSO_MASK);
		INIT_HLIST_HEAD(&md5sig->head);
		rcu_assign_pointer(tp->md5sig_info, md5sig);
	}

	key = sock_kmalloc(sk, sizeof(*key), gfp);
	if (!key)
		return -ENOMEM;
	if (!tcp_alloc_md5sig_pool()) {
		sock_kfree_s(sk, key, sizeof(*key));
		return -ENOMEM;
	}

	memcpy(key->key, newkey, newkeylen);
	key->keylen = newkeylen;
	key->family = family;
	memcpy(&key->addr, addr,
	       (family == AF_INET6) ? sizeof(struct in6_addr) :
				      sizeof(struct in_addr));
	hlist_add_head_rcu(&key->node, &md5sig->head);
	return 0;
}
EXPORT_SYMBOL(tcp_md5_do_add);

int tcp_md5_do_del(struct sock *sk, const union tcp_md5_addr *addr, int family)
{
	struct tcp_md5sig_key *key;

	key = tcp_md5_do_lookup(sk, addr, family);
	if (!key)
		return -ENOENT;
	hlist_del_rcu(&key->node);
	atomic_sub(sizeof(*key), &sk->sk_omem_alloc);
	kfree_rcu(key, rcu);
	return 0;
}
EXPORT_SYMBOL(tcp_md5_do_del);

static void tcp_clear_md5_list(struct sock *sk)
{
	struct tcp_sock *tp = tcp_sk(sk);
	struct tcp_md5sig_key *key;
	struct hlist_node *n;
	struct tcp_md5sig_info *md5sig;

	md5sig = rcu_dereference_protected(tp->md5sig_info, 1);

	hlist_for_each_entry_safe(key, n, &md5sig->head, node) {
		hlist_del_rcu(&key->node);
		atomic_sub(sizeof(*key), &sk->sk_omem_alloc);
		kfree_rcu(key, rcu);
	}
}

static int tcp_v4_parse_md5_keys(struct sock *sk, char __user *optval,
				 int optlen)
{
	struct tcp_md5sig cmd;
	struct sockaddr_in *sin = (struct sockaddr_in *)&cmd.tcpm_addr;

	if (optlen < sizeof(cmd))
		return -EINVAL;

	if (copy_from_user(&cmd, optval, sizeof(cmd)))
		return -EFAULT;

	if (sin->sin_family != AF_INET)
		return -EINVAL;

	if (!cmd.tcpm_keylen)
		return tcp_md5_do_del(sk, (union tcp_md5_addr *)&sin->sin_addr.s_addr,
				      AF_INET);

	if (cmd.tcpm_keylen > TCP_MD5SIG_MAXKEYLEN)
		return -EINVAL;

	return tcp_md5_do_add(sk, (union tcp_md5_addr *)&sin->sin_addr.s_addr,
			      AF_INET, cmd.tcpm_key, cmd.tcpm_keylen,
			      GFP_KERNEL);
}

static int tcp_v4_md5_hash_pseudoheader(struct tcp_md5sig_pool *hp,
					__be32 daddr, __be32 saddr, int nbytes)
{
	struct tcp4_pseudohdr *bp;
	struct scatterlist sg;

	bp = &hp->md5_blk.ip4;

	/*
	 * 1. the TCP pseudo-header (in the order: source IP address,
	 * destination IP address, zero-padded protocol number, and
	 * segment length)
	 */
	bp->saddr = saddr;
	bp->daddr = daddr;
	bp->pad = 0;
	bp->protocol = IPPROTO_TCP;
	bp->len = cpu_to_be16(nbytes);

	sg_init_one(&sg, bp, sizeof(*bp));
	return crypto_hash_update(&hp->md5_desc, &sg, sizeof(*bp));
}

static int tcp_v4_md5_hash_hdr(char *md5_hash, const struct tcp_md5sig_key *key,
			       __be32 daddr, __be32 saddr, const struct tcphdr *th)
{
	struct tcp_md5sig_pool *hp;
	struct hash_desc *desc;

	hp = tcp_get_md5sig_pool();
	if (!hp)
		goto clear_hash_noput;
	desc = &hp->md5_desc;

	if (crypto_hash_init(desc))
		goto clear_hash;
	if (tcp_v4_md5_hash_pseudoheader(hp, daddr, saddr, th->doff << 2))
		goto clear_hash;
	if (tcp_md5_hash_header(hp, th))
		goto clear_hash;
	if (tcp_md5_hash_key(hp, key))
		goto clear_hash;
	if (crypto_hash_final(desc, md5_hash))
		goto clear_hash;

	tcp_put_md5sig_pool();
	return 0;

clear_hash:
	tcp_put_md5sig_pool();
clear_hash_noput:
	memset(md5_hash, 0, 16);
	return 1;
}

int tcp_v4_md5_hash_skb(char *md5_hash, const struct tcp_md5sig_key *key,
			const struct sock *sk,
			const struct sk_buff *skb)
{
	struct tcp_md5sig_pool *hp;
	struct hash_desc *desc;
	const struct tcphdr *th = tcp_hdr(skb);
	__be32 saddr, daddr;

	if (sk) { /* valid for establish/request sockets */
		saddr = sk->sk_rcv_saddr;
		daddr = sk->sk_daddr;
	} else {
		const struct iphdr *iph = ip_hdr(skb);
		saddr = iph->saddr;
		daddr = iph->daddr;
	}

	hp = tcp_get_md5sig_pool();
	if (!hp)
		goto clear_hash_noput;
	desc = &hp->md5_desc;

	if (crypto_hash_init(desc))
		goto clear_hash;

	if (tcp_v4_md5_hash_pseudoheader(hp, daddr, saddr, skb->len))
		goto clear_hash;
	if (tcp_md5_hash_header(hp, th))
		goto clear_hash;
	if (tcp_md5_hash_skb_data(hp, skb, th->doff << 2))
		goto clear_hash;
	if (tcp_md5_hash_key(hp, key))
		goto clear_hash;
	if (crypto_hash_final(desc, md5_hash))
		goto clear_hash;

	tcp_put_md5sig_pool();
	return 0;

clear_hash:
	tcp_put_md5sig_pool();
clear_hash_noput:
	memset(md5_hash, 0, 16);
	return 1;
}
EXPORT_SYMBOL(tcp_v4_md5_hash_skb);

#endif

/* Called with rcu_read_lock() */
static bool tcp_v4_inbound_md5_hash(const struct sock *sk,
				    const struct sk_buff *skb)
{
#ifdef CONFIG_TCP_MD5SIG
	/*
	 * This gets called for each TCP segment that arrives
	 * so we want to be efficient.
	 * We have 3 drop cases:
	 * o No MD5 hash and one expected.
	 * o MD5 hash and we're not expecting one.
	 * o MD5 hash and its wrong.
	 */
	const __u8 *hash_location = NULL;
	struct tcp_md5sig_key *hash_expected;
	const struct iphdr *iph = ip_hdr(skb);
	const struct tcphdr *th = tcp_hdr(skb);
	int genhash;
	unsigned char newhash[16];

	hash_expected = tcp_md5_do_lookup(sk, (union tcp_md5_addr *)&iph->saddr,
					  AF_INET);
	hash_location = tcp_parse_md5sig_option(th);

	/* We've parsed the options - do we have a hash? */
	if (!hash_expected && !hash_location)
		return false;

	if (hash_expected && !hash_location) {
		NET_INC_STATS_BH(sock_net(sk), LINUX_MIB_TCPMD5NOTFOUND);
		return true;
	}

	if (!hash_expected && hash_location) {
		NET_INC_STATS_BH(sock_net(sk), LINUX_MIB_TCPMD5UNEXPECTED);
		return true;
	}

	/* Okay, so this is hash_expected and hash_location -
	 * so we need to calculate the checksum.
	 */
	genhash = tcp_v4_md5_hash_skb(newhash,
				      hash_expected,
				      NULL, skb);

	if (genhash || memcmp(hash_location, newhash, 16) != 0) {
		net_info_ratelimited("MD5 Hash failed for (%pI4, %d)->(%pI4, %d)%s\n",
				     &iph->saddr, ntohs(th->source),
				     &iph->daddr, ntohs(th->dest),
				     genhash ? " tcp_v4_calc_md5_hash failed"
				     : "");
		return true;
	}
	return false;
#endif
	return false;
}

#ifdef CONFIG_MPTCP
static int tcp_v4_init_req(struct request_sock *req, const struct sock *sk_listener,
			   struct sk_buff *skb, bool want_cookie)
#else
static void tcp_v4_init_req(struct request_sock *req,
			    const struct sock *sk_listener,
			    struct sk_buff *skb)
#endif
{
	struct inet_request_sock *ireq = inet_rsk(req);

	sk_rcv_saddr_set(req_to_sk(req), ip_hdr(skb)->daddr);
	sk_daddr_set(req_to_sk(req), ip_hdr(skb)->saddr);
	ireq->no_srccheck = inet_sk(sk_listener)->transparent;
	RCU_INIT_POINTER(ireq->ireq_opt, tcp_v4_save_options(skb));

#ifdef CONFIG_MPTCP
	return 0;
#endif
}

static struct dst_entry *tcp_v4_route_req(const struct sock *sk,
					  struct flowi *fl,
					  const struct request_sock *req,
					  bool *strict)
{
	struct dst_entry *dst = inet_csk_route_req(sk, &fl->u.ip4, req);

	if (strict) {
		if (fl->u.ip4.daddr == inet_rsk(req)->ir_rmt_addr)
			*strict = true;
		else
			*strict = false;
	}

	return dst;
}

struct request_sock_ops tcp_request_sock_ops __read_mostly = {
	.family		=	PF_INET,
	.obj_size	=	sizeof(struct tcp_request_sock),
	.rtx_syn_ack	=	tcp_rtx_synack,
	.send_ack	=	tcp_v4_reqsk_send_ack,
	.destructor	=	tcp_v4_reqsk_destructor,
	.send_reset	=	tcp_v4_send_reset,
	.syn_ack_timeout =	tcp_syn_ack_timeout,
};

#ifndef CONFIG_MPTCP
static 
#endif
const struct tcp_request_sock_ops tcp_request_sock_ipv4_ops = {
	.mss_clamp	=	TCP_MSS_DEFAULT,
#ifdef CONFIG_TCP_MD5SIG
	.req_md5_lookup	=	tcp_v4_md5_lookup,
	.calc_md5_hash	=	tcp_v4_md5_hash_skb,
#endif
	.init_req	=	tcp_v4_init_req,
#ifdef CONFIG_SYN_COOKIES
	.cookie_init_seq =	cookie_v4_init_sequence,
#endif
	.route_req	=	tcp_v4_route_req,
	.init_seq	=	tcp_v4_init_sequence,
	.send_synack	=	tcp_v4_send_synack,
};

int tcp_v4_conn_request(struct sock *sk, struct sk_buff *skb)
{
	/* Never answer to SYNs send to broadcast or multicast */
	if (skb_rtable(skb)->rt_flags & (RTCF_BROADCAST | RTCF_MULTICAST))
		goto drop;

	return tcp_conn_request(&tcp_request_sock_ops,
				&tcp_request_sock_ipv4_ops, sk, skb);

drop:
	NET_INC_STATS_BH(sock_net(sk), LINUX_MIB_LISTENDROPS);
	return 0;
}
EXPORT_SYMBOL(tcp_v4_conn_request);


/*
 * The three way handshake has completed - we got a valid synack -
 * now create the new socket.
 */
struct sock *tcp_v4_syn_recv_sock(const struct sock *sk, struct sk_buff *skb,
				  struct request_sock *req,
				  struct dst_entry *dst,
				  struct request_sock *req_unhash,
				  bool *own_req)
{
	struct inet_request_sock *ireq;
	struct inet_sock *newinet;
	struct tcp_sock *newtp;
	struct sock *newsk;
#ifdef CONFIG_TCP_MD5SIG
	struct tcp_md5sig_key *key;
#endif
	struct ip_options_rcu *inet_opt;

	if (sk_acceptq_is_full(sk))
		goto exit_overflow;

	newsk = tcp_create_openreq_child(sk, req, skb);
	if (!newsk)
		goto exit_nonewsk;

	newsk->sk_gso_type = SKB_GSO_TCPV4;
	inet_sk_rx_dst_set(newsk, skb);

	newtp		      = tcp_sk(newsk);
	newinet		      = inet_sk(newsk);
	ireq		      = inet_rsk(req);
	sk_daddr_set(newsk, ireq->ir_rmt_addr);
	sk_rcv_saddr_set(newsk, ireq->ir_loc_addr);
	newinet->inet_saddr   = ireq->ir_loc_addr;
	inet_opt	      = rcu_dereference(ireq->ireq_opt);
	RCU_INIT_POINTER(newinet->inet_opt, inet_opt);
	newinet->mc_index     = inet_iif(skb);
	newinet->mc_ttl	      = ip_hdr(skb)->ttl;
	newinet->rcv_tos      = ip_hdr(skb)->tos;
	inet_csk(newsk)->icsk_ext_hdr_len = 0;
	if (inet_opt)
		inet_csk(newsk)->icsk_ext_hdr_len = inet_opt->opt.optlen;
	newinet->inet_id = newtp->write_seq ^ jiffies;

	if (!dst) {
		dst = inet_csk_route_child_sock(sk, newsk, req);
		if (!dst)
			goto put_and_exit;
	} else {
		/* syncookie case : see end of cookie_v4_check() */
	}
	sk_setup_caps(newsk, dst);

	tcp_ca_openreq_child(newsk, dst);

	tcp_sync_mss(newsk, dst_mtu(dst));
	newtp->advmss = dst_metric_advmss(dst);
	if (tcp_sk(sk)->rx_opt.user_mss &&
	    tcp_sk(sk)->rx_opt.user_mss < newtp->advmss)
		newtp->advmss = tcp_sk(sk)->rx_opt.user_mss;

	tcp_initialize_rcv_mss(newsk);

#ifdef CONFIG_TCP_MD5SIG
	/* Copy over the MD5 key from the original socket */
	key = tcp_md5_do_lookup(sk, (union tcp_md5_addr *)&newinet->inet_daddr,
				AF_INET);
	if (key) {
		/*
		 * We're using one, so create a matching key
		 * on the newsk structure. If we fail to get
		 * memory, then we end up not copying the key
		 * across. Shucks.
		 */
		tcp_md5_do_add(newsk, (union tcp_md5_addr *)&newinet->inet_daddr,
			       AF_INET, key->key, key->keylen, GFP_ATOMIC);
		sk_nocaps_add(newsk, NETIF_F_GSO_MASK);
	}
#endif

	if (__inet_inherit_port(sk, newsk) < 0)
		goto put_and_exit;
	*own_req = inet_ehash_nolisten(newsk, req_to_sk(req_unhash));
	if (likely(*own_req)) {
		tcp_move_syn(newtp, req);
		ireq->ireq_opt = NULL;
	} else {
		newinet->inet_opt = NULL;
	}
	return newsk;

exit_overflow:
	NET_INC_STATS_BH(sock_net(sk), LINUX_MIB_LISTENOVERFLOWS);
exit_nonewsk:
	dst_release(dst);
exit:
	NET_INC_STATS_BH(sock_net(sk), LINUX_MIB_LISTENDROPS);
	return NULL;
put_and_exit:
	newinet->inet_opt = NULL;
	inet_csk_prepare_forced_close(newsk);
	tcp_done(newsk);
	goto exit;
}
EXPORT_SYMBOL(tcp_v4_syn_recv_sock);

#ifndef CONFIG_MPTCP
static 
#endif
struct sock *tcp_v4_cookie_check(struct sock *sk, struct sk_buff *skb)
{
#ifdef CONFIG_SYN_COOKIES
	const struct tcphdr *th = tcp_hdr(skb);

	if (!th->syn)
		sk = cookie_v4_check(sk, skb);
#endif
	return sk;
}

/* The socket must have it's spinlock held when we get
 * here, unless it is a TCP_LISTEN socket.
 *
 * We have a potential double-lock case here, so even when
 * doing backlog processing we use the BH locking scheme.
 * This is because we cannot sleep with the original spinlock
 * held.
 */
int tcp_v4_do_rcv(struct sock *sk, struct sk_buff *skb)
{
	struct sock *rsk;
#ifdef CONFIG_MPTCP
	if (is_meta_sk(sk))
		return mptcp_v4_do_rcv(sk, skb);
#endif

	if (sk->sk_state == TCP_ESTABLISHED) { /* Fast path */
		struct dst_entry *dst = sk->sk_rx_dst;

		sock_rps_save_rxhash(sk, skb);
		sk_mark_napi_id(sk, skb);
		if (dst) {
			if (inet_sk(sk)->rx_dst_ifindex != skb->skb_iif ||
			    !dst->ops->check(dst, 0)) {
				dst_release(dst);
				sk->sk_rx_dst = NULL;
			}
		}
		tcp_rcv_established(sk, skb, tcp_hdr(skb), skb->len);
		return 0;
	}

	if (tcp_checksum_complete(skb))
		goto csum_err;

	if (sk->sk_state == TCP_LISTEN) {
		struct sock *nsk = tcp_v4_cookie_check(sk, skb);

		if (!nsk)
			goto discard;
		if (nsk != sk) {
			sock_rps_save_rxhash(nsk, skb);
			sk_mark_napi_id(nsk, skb);
			if (tcp_child_process(sk, nsk, skb)) {
				rsk = nsk;
				goto reset;
			}
			return 0;
		}
	} else
		sock_rps_save_rxhash(sk, skb);

	if (tcp_rcv_state_process(sk, skb)) {
		rsk = sk;
		goto reset;
	}
	return 0;

reset:
	tcp_v4_send_reset(rsk, skb);
discard:
	kfree_skb(skb);
	/* Be careful here. If this function gets more complicated and
	 * gcc suffers from register pressure on the x86, sk (in %ebx)
	 * might be destroyed here. This current version compiles correctly,
	 * but you have been warned.
	 */
	return 0;

csum_err:
	TCP_INC_STATS_BH(sock_net(sk), TCP_MIB_CSUMERRORS);
	TCP_INC_STATS_BH(sock_net(sk), TCP_MIB_INERRS);
	goto discard;
}
EXPORT_SYMBOL(tcp_v4_do_rcv);

void tcp_v4_early_demux(struct sk_buff *skb)
{
	const struct iphdr *iph;
	const struct tcphdr *th;
	struct sock *sk;

	if (skb->pkt_type != PACKET_HOST)
		return;

	if (!pskb_may_pull(skb, skb_transport_offset(skb) + sizeof(struct tcphdr)))
		return;

	iph = ip_hdr(skb);
	th = tcp_hdr(skb);

	if (th->doff < sizeof(struct tcphdr) / 4)
		return;

	sk = __inet_lookup_established(dev_net(skb->dev), &tcp_hashinfo,
				       iph->saddr, th->source,
				       iph->daddr, ntohs(th->dest),
				       skb->skb_iif);
	if (sk) {
		skb->sk = sk;
		skb->destructor = sock_edemux;
		if (sk_fullsock(sk)) {
			struct dst_entry *dst = READ_ONCE(sk->sk_rx_dst);

			if (dst)
				dst = dst_check(dst, 0);
			if (dst &&
			    inet_sk(sk)->rx_dst_ifindex == skb->skb_iif)
				skb_dst_set_noref(skb, dst);
		}
	}
}

/* Packet is added to VJ-style prequeue for processing in process
 * context, if a reader task is waiting. Apparently, this exciting
 * idea (VJ's mail "Re: query about TCP header on tcp-ip" of 07 Sep 93)
 * failed somewhere. Latency? Burstiness? Well, at least now we will
 * see, why it failed. 8)8)				  --ANK
 *
 */
bool tcp_prequeue(struct sock *sk, struct sk_buff *skb)
{
	struct tcp_sock *tp = tcp_sk(sk);

	if (sysctl_tcp_low_latency || !tp->ucopy.task)
		return false;

	if (skb->len <= tcp_hdrlen(skb) &&
	    skb_queue_len(&tp->ucopy.prequeue) == 0)
		return false;

	/* Before escaping RCU protected region, we need to take care of skb
	 * dst. Prequeue is only enabled for established sockets.
	 * For such sockets, we might need the skb dst only to set sk->sk_rx_dst
	 * Instead of doing full sk_rx_dst validity here, let's perform
	 * an optimistic check.
	 */
	if (likely(sk->sk_rx_dst))
		skb_dst_drop(skb);
	else
		skb_dst_force_safe(skb);

	__skb_queue_tail(&tp->ucopy.prequeue, skb);
	tp->ucopy.memory += skb->truesize;
	if (tp->ucopy.memory > sk->sk_rcvbuf) {
		struct sk_buff *skb1;

		BUG_ON(sock_owned_by_user(sk));

		while ((skb1 = __skb_dequeue(&tp->ucopy.prequeue)) != NULL) {
			sk_backlog_rcv(sk, skb1);
			NET_INC_STATS_BH(sock_net(sk),
					 LINUX_MIB_TCPPREQUEUEDROPPED);
		}

		tp->ucopy.memory = 0;
	} else if (skb_queue_len(&tp->ucopy.prequeue) == 1) {
		wake_up_interruptible_sync_poll(sk_sleep(sk),
					   POLLIN | POLLRDNORM | POLLRDBAND);
		if (!inet_csk_ack_scheduled(sk) 
#ifdef CONFIG_MPTCP
			 && !mptcp(tp)
#endif
			)
			inet_csk_reset_xmit_timer(sk, ICSK_TIME_DACK,
						  (3 * tcp_rto_min(sk)) / 4,
						  TCP_RTO_MAX);
	}
	return true;
}
EXPORT_SYMBOL(tcp_prequeue);

int tcp_filter(struct sock *sk, struct sk_buff *skb)
{
	struct tcphdr *th = (struct tcphdr *)skb->data;
	unsigned int eaten = skb->len;
	int err;

	err = sk_filter_trim_cap(sk, skb, th->doff * 4);
	if (!err) {
		eaten -= skb->len;
		TCP_SKB_CB(skb)->end_seq -= eaten;
	}
	return err;
}
EXPORT_SYMBOL(tcp_filter);

/*
 *	From tcp_input.c
 */

#define RC_RETRY_CNT 3
int tcp_v4_rcv(struct sk_buff *skb)
{
	const struct iphdr *iph;
	const struct tcphdr *th;
	struct sock *sk;
#ifdef CONFIG_MPTCP
	struct sock *meta_sk = NULL;
#endif
	int ret;
	struct net *net = dev_net(skb->dev);
	unsigned int retry_cnt = RC_RETRY_CNT;

	if (skb->pkt_type != PACKET_HOST)
		goto discard_it;

	/* Count it even if it's bad */
	TCP_INC_STATS_BH(net, TCP_MIB_INSEGS);

	if (!pskb_may_pull(skb, sizeof(struct tcphdr)))
		goto discard_it;

	th = tcp_hdr(skb);

	if (th->doff < sizeof(struct tcphdr) / 4)
		goto bad_packet;
	if (!pskb_may_pull(skb, th->doff * 4))
		goto discard_it;

	/* An explanation is required here, I think.
	 * Packet length and doff are validated by header prediction,
	 * provided case of th->doff==0 is eliminated.
	 * So, we defer the checks. */

	if (skb_checksum_init(skb, IPPROTO_TCP, inet_compute_pseudo))
		goto csum_error;

	th = tcp_hdr(skb);
	iph = ip_hdr(skb);
	/* This is tricky : We move IPCB at its correct location into TCP_SKB_CB()
	 * barrier() makes sure compiler wont play fool^Waliasing games.
	 */
	memmove(&TCP_SKB_CB(skb)->header.h4, IPCB(skb),
		sizeof(struct inet_skb_parm));
	barrier();

	TCP_SKB_CB(skb)->seq = ntohl(th->seq);
	TCP_SKB_CB(skb)->end_seq = (TCP_SKB_CB(skb)->seq + th->syn + th->fin +
				    skb->len - th->doff * 4);
	TCP_SKB_CB(skb)->ack_seq = ntohl(th->ack_seq);
#ifdef CONFIG_MPTCP
	TCP_SKB_CB(skb)->mptcp_flags = 0;
	TCP_SKB_CB(skb)->dss_off = 0;
#endif
	TCP_SKB_CB(skb)->tcp_flags = tcp_flag_byte(th);
	TCP_SKB_CB(skb)->tcp_tw_isn = 0;
	TCP_SKB_CB(skb)->ip_dsfield = ipv4_get_dsfield(iph);
	TCP_SKB_CB(skb)->sacked	 = 0;

lookup:
	sk = __inet_lookup_skb(&tcp_hashinfo, skb, th->source, th->dest);
#ifndef CONFIG_MPTCP
	if (!sk)
		goto no_tcp_socket;
#endif

process:
#ifdef CONFIG_MPTCP
	if (sk && sk->sk_state == TCP_TIME_WAIT)
#else
	if (sk->sk_state == TCP_TIME_WAIT)
#endif
		goto do_time_wait;

#ifdef CONFIG_MPTCP
	if (!sk)
		goto no_tcp_socket;
#endif
	/* 
	 * FIXME: SEC patch for P171206-06874
	 * If ACK packets for three-way handshake are received at the same time by multi core,
	 * each core will try to access request socket and create new socket to establish TCP connection.
	 * But, there is no synchronization scheme to avoid race condition for request socket,
	 * 2nd attempt that create new socket will be fail, it caused 2nd ACK packet discard.
	 * 
	 * For that reason,
	 * If 2nd ACK packet contained meaningful data, it caused unintended packet drop.
	 * so, 2nd core should wait at this point until new socket was created by 1st core.
	 * */
	if (sk->sk_state == TCP_NEW_SYN_RECV) {
		struct request_sock *req = inet_reqsk(sk);
		if (atomic_read(&req->rsk_refcnt) > (2+1) && retry_cnt > 0) {
			reqsk_put(req);
			if (retry_cnt == RC_RETRY_CNT)
				NET_INC_STATS_BH(net, LINUX_MIB_TCPRACECNDREQSK);
			retry_cnt--;
			udelay(500);

			goto lookup;
		}

		if (!retry_cnt)
			NET_INC_STATS_BH(net, LINUX_MIB_TCPRACECNDREQSKDROP);
	}

	if (sk->sk_state == TCP_NEW_SYN_RECV) {
		struct request_sock *req = inet_reqsk(sk);
		struct sock *nsk;

		sk = req->rsk_listener;
		if (unlikely(tcp_v4_inbound_md5_hash(sk, skb))) {
			reqsk_put(req);
			goto discard_it;
		}
<<<<<<< HEAD
		if (unlikely(sk->sk_state != TCP_LISTEN 
#ifdef CONFIG_MPTCP
		&& !is_meta_sk(sk)
#endif
		)) {
=======
		if (tcp_checksum_complete(skb)) {
			reqsk_put(req);
			goto csum_error;
		}
		if (unlikely(sk->sk_state != TCP_LISTEN)) {
>>>>>>> 31fea9ea
			inet_csk_reqsk_queue_drop_and_put(sk, req);
			goto lookup;
		}
		sock_hold(sk);
		
#ifdef CONFIG_MPTCP
		if (is_meta_sk(sk)) {
			bh_lock_sock(sk);

			if (sock_owned_by_user(sk)) {
				skb->sk = sk;
				if (unlikely(sk_add_backlog(sk, skb,
							    sk->sk_rcvbuf + sk->sk_sndbuf))) {
					bh_unlock_sock(sk);
					NET_INC_STATS_BH(net, LINUX_MIB_TCPBACKLOGDROP);

					reqsk_put(req);
					goto discard_and_relse;
				}

				reqsk_put(req);
				bh_unlock_sock(sk);
				sock_put(sk);

				return 0;
			}
		}
#endif
		nsk = tcp_check_req(sk, skb, req, false);
		if (!nsk) {
			reqsk_put(req);
#ifdef CONFIG_MPTCP
			if (is_meta_sk(sk))
				bh_unlock_sock(sk);
#endif
			goto discard_and_relse;
		}
		if (nsk == sk) {
			reqsk_put(req);
#ifdef CONFIG_MPTCP
		if (is_meta_sk(sk))
				bh_unlock_sock(sk);
#endif
		} else if (tcp_child_process(sk, nsk, skb)) {
			tcp_v4_send_reset(nsk, skb);
			goto discard_and_relse;
		} else {
			sock_put(sk);
			return 0;
		}
	}
	if (unlikely(iph->ttl < inet_sk(sk)->min_ttl)) {
		NET_INC_STATS_BH(net, LINUX_MIB_TCPMINTTLDROP);
		goto discard_and_relse;
	}

	if (!xfrm4_policy_check(sk, XFRM_POLICY_IN, skb))
		goto discard_and_relse;

	if (tcp_v4_inbound_md5_hash(sk, skb))
		goto discard_and_relse;

	nf_reset(skb);

	if (tcp_filter(sk, skb))
		goto discard_and_relse;
	th = (const struct tcphdr *)skb->data;
	iph = ip_hdr(skb);

	skb->dev = NULL;

	if (sk->sk_state == TCP_LISTEN) {
		ret = tcp_v4_do_rcv(sk, skb);
		goto put_and_return;
	}

	sk_incoming_cpu_update(sk);

#ifdef CONFIG_MPTCP
	if (mptcp(tcp_sk(sk))) {
		meta_sk = mptcp_meta_sk(sk);

		bh_lock_sock_nested(meta_sk);
		if (sock_owned_by_user(meta_sk))
			skb->sk = sk;
	} else {
		meta_sk = sk;
#endif
		bh_lock_sock_nested(sk);
#ifdef CONFIG_MPTCP
	}
#endif
	tcp_sk(sk)->segs_in += max_t(u16, 1, skb_shinfo(skb)->gso_segs);
	ret = 0;
#ifdef CONFIG_MPTCP
	if (!sock_owned_by_user(meta_sk)) {
		if (!tcp_prequeue(meta_sk, skb))
			ret = tcp_v4_do_rcv(sk, skb);
	} else if (unlikely(sk_add_backlog(meta_sk, skb,
					   meta_sk->sk_rcvbuf + meta_sk->sk_sndbuf))) {
		bh_unlock_sock(meta_sk);
#else
	if (!sock_owned_by_user(sk)) {
		if (!tcp_prequeue(sk, skb))
			ret = tcp_v4_do_rcv(sk, skb);
	} else if (unlikely(sk_add_backlog(sk, skb,
					   sk->sk_rcvbuf + sk->sk_sndbuf))) {
		bh_unlock_sock(sk);
#endif
		NET_INC_STATS_BH(net, LINUX_MIB_TCPBACKLOGDROP);
		goto discard_and_relse;
	}
#ifdef CONFIG_MPTCP
	bh_unlock_sock(meta_sk);
#else
	bh_unlock_sock(sk);
#endif

put_and_return:
	sock_put(sk);

	return ret;

no_tcp_socket:
	if (!xfrm4_policy_check(NULL, XFRM_POLICY_IN, skb))
		goto discard_it;

#ifdef CONFIG_MPTCP
	if (!sk && th->syn && !th->ack) {
		int ret = mptcp_lookup_join(skb, NULL);

		if (ret < 0) {
			tcp_v4_send_reset(NULL, skb);
			goto discard_it;
		} else if (ret > 0) {
			return 0;
		}
	}
#endif

	if (tcp_checksum_complete(skb)) {
csum_error:
		TCP_INC_STATS_BH(net, TCP_MIB_CSUMERRORS);
bad_packet:
		TCP_INC_STATS_BH(net, TCP_MIB_INERRS);
	} else {
		tcp_v4_send_reset(NULL, skb);
	}

discard_it:
	/* Discard frame. */
	kfree_skb(skb);
	return 0;

discard_and_relse:
	sock_put(sk);
	goto discard_it;

do_time_wait:
	if (!xfrm4_policy_check(NULL, XFRM_POLICY_IN, skb)) {
		inet_twsk_put(inet_twsk(sk));
		goto discard_it;
	}

	if (tcp_checksum_complete(skb)) {
		inet_twsk_put(inet_twsk(sk));
		goto csum_error;
	}
	switch (tcp_timewait_state_process(inet_twsk(sk), skb, th)) {
	case TCP_TW_SYN: {
		struct sock *sk2 = inet_lookup_listener(dev_net(skb->dev),
							&tcp_hashinfo,
							iph->saddr, th->source,
							iph->daddr, th->dest,
							inet_iif(skb));
		if (sk2) {
			inet_twsk_deschedule_put(inet_twsk(sk));
			sk = sk2;
			goto process;
		}
#ifdef CONFIG_MPTCP
		if (th->syn && !th->ack) {
			int ret = mptcp_lookup_join(skb, inet_twsk(sk));

			if (ret < 0) {
				tcp_v4_send_reset(NULL, skb);
				goto discard_it;
			} else if (ret > 0) {
				return 0;
			}
		}
#endif
		/* Fall through to ACK */
	}
	case TCP_TW_ACK:
		tcp_v4_timewait_ack(sk, skb);
		break;
	case TCP_TW_RST:
		goto no_tcp_socket;
	case TCP_TW_SUCCESS:;
	}
	goto discard_it;
}

static struct timewait_sock_ops tcp_timewait_sock_ops = {
	.twsk_obj_size	= sizeof(struct tcp_timewait_sock),
	.twsk_unique	= tcp_twsk_unique,
	.twsk_destructor= tcp_twsk_destructor,
};

void inet_sk_rx_dst_set(struct sock *sk, const struct sk_buff *skb)
{
	struct dst_entry *dst = skb_dst(skb);

	if (dst && dst_hold_safe(dst)) {
		sk->sk_rx_dst = dst;
		inet_sk(sk)->rx_dst_ifindex = skb->skb_iif;
	}
}
EXPORT_SYMBOL(inet_sk_rx_dst_set);

const struct inet_connection_sock_af_ops ipv4_specific = {
	.queue_xmit	   = ip_queue_xmit,
	.send_check	   = tcp_v4_send_check,
	.rebuild_header	   = inet_sk_rebuild_header,
	.sk_rx_dst_set	   = inet_sk_rx_dst_set,
	.conn_request	   = tcp_v4_conn_request,
	.syn_recv_sock	   = tcp_v4_syn_recv_sock,
	.net_header_len	   = sizeof(struct iphdr),
	.setsockopt	   = ip_setsockopt,
	.getsockopt	   = ip_getsockopt,
	.addr2sockaddr	   = inet_csk_addr2sockaddr,
	.sockaddr_len	   = sizeof(struct sockaddr_in),
	.bind_conflict	   = inet_csk_bind_conflict,
#ifdef CONFIG_COMPAT
	.compat_setsockopt = compat_ip_setsockopt,
	.compat_getsockopt = compat_ip_getsockopt,
#endif
	.mtu_reduced	   = tcp_v4_mtu_reduced,
};
EXPORT_SYMBOL(ipv4_specific);

#ifdef CONFIG_TCP_MD5SIG
static const struct tcp_sock_af_ops tcp_sock_ipv4_specific = {
	.md5_lookup		= tcp_v4_md5_lookup,
	.calc_md5_hash		= tcp_v4_md5_hash_skb,
	.md5_parse		= tcp_v4_parse_md5_keys,
};
#endif

/* NOTE: A lot of things set to zero explicitly by call to
 *       sk_alloc() so need not be done here.
 */
static int tcp_v4_init_sock(struct sock *sk)
{
	struct inet_connection_sock *icsk = inet_csk(sk);

	tcp_init_sock(sk);

#ifdef CONFIG_MPTCP
	if (sock_flag(sk, SOCK_MPTCP))
		icsk->icsk_af_ops = &mptcp_v4_specific;
	else
#endif
	icsk->icsk_af_ops = &ipv4_specific;

#ifdef CONFIG_TCP_MD5SIG
	tcp_sk(sk)->af_specific = &tcp_sock_ipv4_specific;
#endif

	return 0;
}

void tcp_v4_destroy_sock(struct sock *sk)
{
	struct tcp_sock *tp = tcp_sk(sk);

	tcp_clear_xmit_timers(sk);

	tcp_cleanup_congestion_control(sk);
#ifdef CONFIG_MPTCP
	if (mptcp(tp))
		mptcp_destroy_sock(sk);
	if (tp->inside_tk_table)
		mptcp_hash_remove(tp);
#endif

	/* Cleanup up the write buffer. */
	tcp_write_queue_purge(sk);

	/* Cleans up our, hopefully empty, out_of_order_queue. */
	__skb_queue_purge(&tp->out_of_order_queue);

#ifdef CONFIG_TCP_MD5SIG
	/* Clean up the MD5 key list, if any */
	if (tp->md5sig_info) {
		tcp_clear_md5_list(sk);
		kfree_rcu(tp->md5sig_info, rcu);
		tp->md5sig_info = NULL;
	}
#endif

	/* Clean prequeue, it must be empty really */
	__skb_queue_purge(&tp->ucopy.prequeue);

	/* Clean up a referenced TCP bind bucket. */
	if (inet_csk(sk)->icsk_bind_hash)
		inet_put_port(sk);

	BUG_ON(tp->fastopen_rsk);

	/* If socket is aborted during connect operation */
	tcp_free_fastopen_req(tp);
	tcp_saved_syn_free(tp);

	sk_sockets_allocated_dec(sk);
	sock_release_memcg(sk);
}
EXPORT_SYMBOL(tcp_v4_destroy_sock);

#ifdef CONFIG_PROC_FS
/* Proc filesystem TCP sock list dumping. */

/*
 * Get next listener socket follow cur.  If cur is NULL, get first socket
 * starting from bucket given in st->bucket; when st->bucket is zero the
 * very first socket in the hash table is returned.
 */
static void *listening_get_next(struct seq_file *seq, void *cur)
{
	struct inet_connection_sock *icsk;
	struct hlist_nulls_node *node;
	struct sock *sk = cur;
	struct inet_listen_hashbucket *ilb;
	struct tcp_iter_state *st = seq->private;
	struct net *net = seq_file_net(seq);

	if (!sk) {
		ilb = &tcp_hashinfo.listening_hash[st->bucket];
		spin_lock_bh(&ilb->lock);
		sk = sk_nulls_head(&ilb->head);
		st->offset = 0;
		goto get_sk;
	}
	ilb = &tcp_hashinfo.listening_hash[st->bucket];
	++st->num;
	++st->offset;

	sk = sk_nulls_next(sk);
get_sk:
	sk_nulls_for_each_from(sk, node) {
		if (!net_eq(sock_net(sk), net))
			continue;
		if (sk->sk_family == st->family) {
			cur = sk;
			goto out;
		}
		icsk = inet_csk(sk);
	}
	spin_unlock_bh(&ilb->lock);
	st->offset = 0;
	if (++st->bucket < INET_LHTABLE_SIZE) {
		ilb = &tcp_hashinfo.listening_hash[st->bucket];
		spin_lock_bh(&ilb->lock);
		sk = sk_nulls_head(&ilb->head);
		goto get_sk;
	}
	cur = NULL;
out:
	return cur;
}

static void *listening_get_idx(struct seq_file *seq, loff_t *pos)
{
	struct tcp_iter_state *st = seq->private;
	void *rc;

	st->bucket = 0;
	st->offset = 0;
	rc = listening_get_next(seq, NULL);

	while (rc && *pos) {
		rc = listening_get_next(seq, rc);
		--*pos;
	}
	return rc;
}

static inline bool empty_bucket(const struct tcp_iter_state *st)
{
	return hlist_nulls_empty(&tcp_hashinfo.ehash[st->bucket].chain);
}

/*
 * Get first established socket starting from bucket given in st->bucket.
 * If st->bucket is zero, the very first socket in the hash is returned.
 */
static void *established_get_first(struct seq_file *seq)
{
	struct tcp_iter_state *st = seq->private;
	struct net *net = seq_file_net(seq);
	void *rc = NULL;

	st->offset = 0;
	for (; st->bucket <= tcp_hashinfo.ehash_mask; ++st->bucket) {
		struct sock *sk;
		struct hlist_nulls_node *node;
		spinlock_t *lock = inet_ehash_lockp(&tcp_hashinfo, st->bucket);

		/* Lockless fast path for the common case of empty buckets */
		if (empty_bucket(st))
			continue;

		spin_lock_bh(lock);
		sk_nulls_for_each(sk, node, &tcp_hashinfo.ehash[st->bucket].chain) {
			if (sk->sk_family != st->family ||
			    !net_eq(sock_net(sk), net)) {
				continue;
			}
			rc = sk;
			goto out;
		}
		spin_unlock_bh(lock);
	}
out:
	return rc;
}

static void *established_get_next(struct seq_file *seq, void *cur)
{
	struct sock *sk = cur;
	struct hlist_nulls_node *node;
	struct tcp_iter_state *st = seq->private;
	struct net *net = seq_file_net(seq);

	++st->num;
	++st->offset;

	sk = sk_nulls_next(sk);

	sk_nulls_for_each_from(sk, node) {
		if (sk->sk_family == st->family && net_eq(sock_net(sk), net))
			return sk;
	}

	spin_unlock_bh(inet_ehash_lockp(&tcp_hashinfo, st->bucket));
	++st->bucket;
	return established_get_first(seq);
}

static void *established_get_idx(struct seq_file *seq, loff_t pos)
{
	struct tcp_iter_state *st = seq->private;
	void *rc;

	st->bucket = 0;
	rc = established_get_first(seq);

	while (rc && pos) {
		rc = established_get_next(seq, rc);
		--pos;
	}
	return rc;
}

static void *tcp_get_idx(struct seq_file *seq, loff_t pos)
{
	void *rc;
	struct tcp_iter_state *st = seq->private;

	st->state = TCP_SEQ_STATE_LISTENING;
	rc	  = listening_get_idx(seq, &pos);

	if (!rc) {
		st->state = TCP_SEQ_STATE_ESTABLISHED;
		rc	  = established_get_idx(seq, pos);
	}

	return rc;
}

static void *tcp_seek_last_pos(struct seq_file *seq)
{
	struct tcp_iter_state *st = seq->private;
	int offset = st->offset;
	int orig_num = st->num;
	void *rc = NULL;

	switch (st->state) {
	case TCP_SEQ_STATE_LISTENING:
		if (st->bucket >= INET_LHTABLE_SIZE)
			break;
		st->state = TCP_SEQ_STATE_LISTENING;
		rc = listening_get_next(seq, NULL);
		while (offset-- && rc)
			rc = listening_get_next(seq, rc);
		if (rc)
			break;
		st->bucket = 0;
		st->state = TCP_SEQ_STATE_ESTABLISHED;
		/* Fallthrough */
	case TCP_SEQ_STATE_ESTABLISHED:
		if (st->bucket > tcp_hashinfo.ehash_mask)
			break;
		rc = established_get_first(seq);
		while (offset-- && rc)
			rc = established_get_next(seq, rc);
	}

	st->num = orig_num;

	return rc;
}

static void *tcp_seq_start(struct seq_file *seq, loff_t *pos)
{
	struct tcp_iter_state *st = seq->private;
	void *rc;

	if (*pos && *pos == st->last_pos) {
		rc = tcp_seek_last_pos(seq);
		if (rc)
			goto out;
	}

	st->state = TCP_SEQ_STATE_LISTENING;
	st->num = 0;
	st->bucket = 0;
	st->offset = 0;
	rc = *pos ? tcp_get_idx(seq, *pos - 1) : SEQ_START_TOKEN;

out:
	st->last_pos = *pos;
	return rc;
}

static void *tcp_seq_next(struct seq_file *seq, void *v, loff_t *pos)
{
	struct tcp_iter_state *st = seq->private;
	void *rc = NULL;

	if (v == SEQ_START_TOKEN) {
		rc = tcp_get_idx(seq, 0);
		goto out;
	}

	switch (st->state) {
	case TCP_SEQ_STATE_LISTENING:
		rc = listening_get_next(seq, v);
		if (!rc) {
			st->state = TCP_SEQ_STATE_ESTABLISHED;
			st->bucket = 0;
			st->offset = 0;
			rc	  = established_get_first(seq);
		}
		break;
	case TCP_SEQ_STATE_ESTABLISHED:
		rc = established_get_next(seq, v);
		break;
	}
out:
	++*pos;
	st->last_pos = *pos;
	return rc;
}

static void tcp_seq_stop(struct seq_file *seq, void *v)
{
	struct tcp_iter_state *st = seq->private;

	switch (st->state) {
	case TCP_SEQ_STATE_LISTENING:
		if (v != SEQ_START_TOKEN)
			spin_unlock_bh(&tcp_hashinfo.listening_hash[st->bucket].lock);
		break;
	case TCP_SEQ_STATE_ESTABLISHED:
		if (v)
			spin_unlock_bh(inet_ehash_lockp(&tcp_hashinfo, st->bucket));
		break;
	}
}

int tcp_seq_open(struct inode *inode, struct file *file)
{
	struct tcp_seq_afinfo *afinfo = PDE_DATA(inode);
	struct tcp_iter_state *s;
	int err;

	err = seq_open_net(inode, file, &afinfo->seq_ops,
			  sizeof(struct tcp_iter_state));
	if (err < 0)
		return err;

	s = ((struct seq_file *)file->private_data)->private;
	s->family		= afinfo->family;
	s->last_pos		= 0;
	return 0;
}
EXPORT_SYMBOL(tcp_seq_open);

int tcp_proc_register(struct net *net, struct tcp_seq_afinfo *afinfo)
{
	int rc = 0;
	struct proc_dir_entry *p;

	afinfo->seq_ops.start		= tcp_seq_start;
	afinfo->seq_ops.next		= tcp_seq_next;
	afinfo->seq_ops.stop		= tcp_seq_stop;

	p = proc_create_data(afinfo->name, S_IRUGO, net->proc_net,
			     afinfo->seq_fops, afinfo);
	if (!p)
		rc = -ENOMEM;
	return rc;
}
EXPORT_SYMBOL(tcp_proc_register);

void tcp_proc_unregister(struct net *net, struct tcp_seq_afinfo *afinfo)
{
	remove_proc_entry(afinfo->name, net->proc_net);
}
EXPORT_SYMBOL(tcp_proc_unregister);

static void get_openreq4(const struct request_sock *req,
			 struct seq_file *f, int i)
{
	const struct inet_request_sock *ireq = inet_rsk(req);
	long delta = req->rsk_timer.expires - jiffies;

	seq_printf(f, "%4d: %08X:%04X %08X:%04X"
		" %02X %08X:%08X %02X:%08lX %08X %5u %8d %u %d %pK",
		i,
		ireq->ir_loc_addr,
		ireq->ir_num,
		ireq->ir_rmt_addr,
		ntohs(ireq->ir_rmt_port),
		TCP_SYN_RECV,
		0, 0, /* could print option size, but that is af dependent. */
		1,    /* timers active (only the expire timer) */
		jiffies_delta_to_clock_t(delta),
		req->num_timeout,
		from_kuid_munged(seq_user_ns(f),
				 sock_i_uid(req->rsk_listener)),
		0,  /* non standard timer */
		0, /* open_requests have no inode */
		0,
		req);
}

static void get_tcp4_sock(struct sock *sk, struct seq_file *f, int i)
{
	int timer_active;
	unsigned long timer_expires;
	const struct tcp_sock *tp = tcp_sk(sk);
	const struct inet_connection_sock *icsk = inet_csk(sk);
	const struct inet_sock *inet = inet_sk(sk);
	const struct fastopen_queue *fastopenq = &icsk->icsk_accept_queue.fastopenq;
	__be32 dest = inet->inet_daddr;
	__be32 src = inet->inet_rcv_saddr;
	__u16 destp = ntohs(inet->inet_dport);
	__u16 srcp = ntohs(inet->inet_sport);
	int rx_queue;
	int state;

	if (icsk->icsk_pending == ICSK_TIME_RETRANS ||
	    icsk->icsk_pending == ICSK_TIME_EARLY_RETRANS ||
	    icsk->icsk_pending == ICSK_TIME_LOSS_PROBE) {
		timer_active	= 1;
		timer_expires	= icsk->icsk_timeout;
	} else if (icsk->icsk_pending == ICSK_TIME_PROBE0) {
		timer_active	= 4;
		timer_expires	= icsk->icsk_timeout;
	} else if (timer_pending(&sk->sk_timer)) {
		timer_active	= 2;
		timer_expires	= sk->sk_timer.expires;
	} else {
		timer_active	= 0;
		timer_expires = jiffies;
	}

	state = sk_state_load(sk);
	if (state == TCP_LISTEN)
		rx_queue = sk->sk_ack_backlog;
	else
		/* Because we don't lock the socket,
		 * we might find a transient negative value.
		 */
		rx_queue = max_t(int, tp->rcv_nxt - tp->copied_seq, 0);

	seq_printf(f, "%4d: %08X:%04X %08X:%04X %02X %08X:%08X %02X:%08lX "
			"%08X %5u %8d %lu %d %pK %lu %lu %u %u %d",
		i, src, srcp, dest, destp, state,
		tp->write_seq - tp->snd_una,
		rx_queue,
		timer_active,
		jiffies_delta_to_clock_t(timer_expires - jiffies),
		icsk->icsk_retransmits,
		from_kuid_munged(seq_user_ns(f), sock_i_uid(sk)),
		icsk->icsk_probes_out,
		sock_i_ino(sk),
		atomic_read(&sk->sk_refcnt), sk,
		jiffies_to_clock_t(icsk->icsk_rto),
		jiffies_to_clock_t(icsk->icsk_ack.ato),
		(icsk->icsk_ack.quick << 1) | icsk->icsk_ack.pingpong,
		tp->snd_cwnd,
		state == TCP_LISTEN ?
		    fastopenq->max_qlen :
		    (tcp_in_initial_slowstart(tp) ? -1 : tp->snd_ssthresh));
}

static void get_timewait4_sock(const struct inet_timewait_sock *tw,
			       struct seq_file *f, int i)
{
	long delta = tw->tw_timer.expires - jiffies;
	__be32 dest, src;
	__u16 destp, srcp;

	dest  = tw->tw_daddr;
	src   = tw->tw_rcv_saddr;
	destp = ntohs(tw->tw_dport);
	srcp  = ntohs(tw->tw_sport);

	seq_printf(f, "%4d: %08X:%04X %08X:%04X"
		" %02X %08X:%08X %02X:%08lX %08X %5d %8d %d %d %pK",
		i, src, srcp, dest, destp, tw->tw_substate, 0, 0,
		3, jiffies_delta_to_clock_t(delta), 0, 0, 0, 0,
		atomic_read(&tw->tw_refcnt), tw);
}

#define TMPSZ 150

static int tcp4_seq_show(struct seq_file *seq, void *v)
{
	struct tcp_iter_state *st;
	struct sock *sk = v;

	seq_setwidth(seq, TMPSZ - 1);
	if (v == SEQ_START_TOKEN) {
		seq_puts(seq, "  sl  local_address rem_address   st tx_queue "
			   "rx_queue tr tm->when retrnsmt   uid  timeout "
			   "inode");
		goto out;
	}
	st = seq->private;

	if (sk->sk_state == TCP_TIME_WAIT)
		get_timewait4_sock(v, seq, st->num);
	else if (sk->sk_state == TCP_NEW_SYN_RECV)
		get_openreq4(v, seq, st->num);
	else
		get_tcp4_sock(v, seq, st->num);
out:
	seq_pad(seq, '\n');
	return 0;
}

static const struct file_operations tcp_afinfo_seq_fops = {
	.owner   = THIS_MODULE,
	.open    = tcp_seq_open,
	.read    = seq_read,
	.llseek  = seq_lseek,
	.release = seq_release_net
};

static struct tcp_seq_afinfo tcp4_seq_afinfo = {
	.name		= "tcp",
	.family		= AF_INET,
	.seq_fops	= &tcp_afinfo_seq_fops,
	.seq_ops	= {
		.show		= tcp4_seq_show,
	},
};

static int __net_init tcp4_proc_init_net(struct net *net)
{
	return tcp_proc_register(net, &tcp4_seq_afinfo);
}

static void __net_exit tcp4_proc_exit_net(struct net *net)
{
	tcp_proc_unregister(net, &tcp4_seq_afinfo);
}

static struct pernet_operations tcp4_net_ops = {
	.init = tcp4_proc_init_net,
	.exit = tcp4_proc_exit_net,
};

int __init tcp4_proc_init(void)
{
	return register_pernet_subsys(&tcp4_net_ops);
}

void tcp4_proc_exit(void)
{
	unregister_pernet_subsys(&tcp4_net_ops);
}
#endif /* CONFIG_PROC_FS */

#ifdef CONFIG_MPTCP
static void tcp_v4_clear_sk(struct sock *sk, int size)
{
	struct tcp_sock *tp = tcp_sk(sk);

	/* we do not want to clear tk_table field, because of RCU lookups */
	sk_prot_clear_nulls(sk, offsetof(struct tcp_sock, tk_table.next));

	memset(&tp->tk_table.pprev, 0, size - offsetof(struct tcp_sock, tk_table.pprev));
}

void tcp_copy_sk(struct sock *nsk, const struct sock *osk)
{
	struct tcp_sock *ntp = tcp_sk(nsk);
	struct tcp_sock *otp = tcp_sk(osk);

	memcpy(nsk, osk, offsetof(struct sock, sk_dontcopy_begin));

	memcpy(&nsk->sk_dontcopy_end, &osk->sk_dontcopy_end,
	       offsetof(struct tcp_sock, tk_table.next) - offsetof(struct sock, sk_dontcopy_end));

	memcpy(&ntp->tk_table.pprev, &otp->tk_table.pprev,
	       osk->sk_prot->obj_size - offsetof(struct tcp_sock, tk_table.pprev));

	ntp->tk_table.pprev = NULL;
}
#endif

struct proto tcp_prot = {
	.name			= "TCP",
	.owner			= THIS_MODULE,
	.close			= tcp_close,
	.connect		= tcp_v4_connect,
	.disconnect		= tcp_disconnect,
	.accept			= inet_csk_accept,
	.ioctl			= tcp_ioctl,
	.init			= tcp_v4_init_sock,
	.destroy		= tcp_v4_destroy_sock,
	.shutdown		= tcp_shutdown,
	.setsockopt		= tcp_setsockopt,
	.getsockopt		= tcp_getsockopt,
	.recvmsg		= tcp_recvmsg,
	.sendmsg		= tcp_sendmsg,
	.sendpage		= tcp_sendpage,
	.backlog_rcv		= tcp_v4_do_rcv,
	.release_cb		= tcp_release_cb,
	.hash			= inet_hash,
	.unhash			= inet_unhash,
	.get_port		= inet_csk_get_port,
	.enter_memory_pressure	= tcp_enter_memory_pressure,
	.stream_memory_free	= tcp_stream_memory_free,
	.sockets_allocated	= &tcp_sockets_allocated,
	.orphan_count		= &tcp_orphan_count,
	.memory_allocated	= &tcp_memory_allocated,
	.memory_pressure	= &tcp_memory_pressure,
	.sysctl_mem		= sysctl_tcp_mem,
	.sysctl_wmem		= sysctl_tcp_wmem,
	.sysctl_rmem		= sysctl_tcp_rmem,
	.max_header		= MAX_TCP_HEADER,
	.obj_size		= sizeof(struct tcp_sock),
	.slab_flags		= SLAB_DESTROY_BY_RCU,
	.twsk_prot		= &tcp_timewait_sock_ops,
	.rsk_prot		= &tcp_request_sock_ops,
	.h.hashinfo		= &tcp_hashinfo,
	.no_autobind		= true,
#ifdef CONFIG_COMPAT
	.compat_setsockopt	= compat_tcp_setsockopt,
	.compat_getsockopt	= compat_tcp_getsockopt,
#endif
#ifdef CONFIG_MEMCG_KMEM
	.init_cgroup		= tcp_init_cgroup,
	.destroy_cgroup		= tcp_destroy_cgroup,
	.proto_cgroup		= tcp_proto_cgroup,
#endif
	.diag_destroy		= tcp_abort,
#ifdef CONFIG_MPTCP
	.clear_sk		= tcp_v4_clear_sk,
	.copy_sk		= tcp_copy_sk,
#endif
};
EXPORT_SYMBOL(tcp_prot);

static void __net_exit tcp_sk_exit(struct net *net)
{
	int cpu;

	for_each_possible_cpu(cpu)
		inet_ctl_sock_destroy(*per_cpu_ptr(net->ipv4.tcp_sk, cpu));
	free_percpu(net->ipv4.tcp_sk);
}

static int __net_init tcp_sk_init(struct net *net)
{
	int res, cpu;

	net->ipv4.tcp_sk = alloc_percpu(struct sock *);
	if (!net->ipv4.tcp_sk)
		return -ENOMEM;

	for_each_possible_cpu(cpu) {
		struct sock *sk;

		res = inet_ctl_sock_create(&sk, PF_INET, SOCK_RAW,
					   IPPROTO_TCP, net);
		if (res)
			goto fail;
		*per_cpu_ptr(net->ipv4.tcp_sk, cpu) = sk;
	}

	net->ipv4.sysctl_tcp_ecn = 2;
	net->ipv4.sysctl_tcp_ecn_fallback = 1;

	net->ipv4.sysctl_tcp_base_mss = TCP_BASE_MSS;
	net->ipv4.sysctl_tcp_probe_threshold = TCP_PROBE_THRESHOLD;
	net->ipv4.sysctl_tcp_probe_interval = TCP_PROBE_INTERVAL;

	return 0;
fail:
	tcp_sk_exit(net);

	return res;
}

static void __net_exit tcp_sk_exit_batch(struct list_head *net_exit_list)
{
	inet_twsk_purge(&tcp_hashinfo, &tcp_death_row, AF_INET);
}

static struct pernet_operations __net_initdata tcp_sk_ops = {
       .init	   = tcp_sk_init,
       .exit	   = tcp_sk_exit,
       .exit_batch = tcp_sk_exit_batch,
};

void __init tcp_v4_init(void)
{
	inet_hashinfo_init(&tcp_hashinfo);
	if (register_pernet_subsys(&tcp_sk_ops))
		panic("Failed to create the TCP control socket.\n");
}<|MERGE_RESOLUTION|>--- conflicted
+++ resolved
@@ -524,7 +524,7 @@
 #else
 		tcp_retransmit_timer(sk);
 #endif
-			
+
 		}
 
 		break;
@@ -636,7 +636,7 @@
  */
 
 #ifndef CONFIG_MPTCP
-static 
+static
 #endif
 void tcp_v4_send_reset(const struct sock *sk, struct sk_buff *skb)
 {
@@ -779,7 +779,7 @@
 			    u32 win, u32 tsval, u32 tsecr, int oif,
 			    struct tcp_md5sig_key *key,
 			    int reply_flags, u8 tos)
-#endif				
+#endif
 {
 	const struct tcphdr *th = tcp_hdr(skb);
 	struct {
@@ -899,7 +899,7 @@
 }
 
 #ifndef CONFIG_MPTCP
-static 
+static
 #endif
 void tcp_v4_reqsk_send_ack(const struct sock *sk, struct sk_buff *skb,
 				  struct request_sock *req)
@@ -917,10 +917,10 @@
 #endif
 
 	tcp_v4_send_ack(sk, skb, seq,
-			tcp_rsk(req)->rcv_nxt, 
-#ifdef CONFIG_MPTCP
-			0, 
-#endif 
+			tcp_rsk(req)->rcv_nxt,
+#ifdef CONFIG_MPTCP
+			0,
+#endif
 			req->rsk_rcv_wnd,
 			tcp_time_stamp,
 			req->ts_recent,
@@ -941,7 +941,7 @@
  *	socket.
  */
 #ifndef CONFIG_MPTCP
-static 
+static
 #endif
 int tcp_v4_send_synack(const struct sock *sk, struct dst_entry *dst,
 			      struct flowi *fl,
@@ -976,7 +976,7 @@
  *	IPv4 request_sock destructor.
  */
 #ifndef CONFIG_MPTCP
-static 
+static
 #endif
 void tcp_v4_reqsk_destructor(struct request_sock *req)
 {
@@ -1349,7 +1349,7 @@
 };
 
 #ifndef CONFIG_MPTCP
-static 
+static
 #endif
 const struct tcp_request_sock_ops tcp_request_sock_ipv4_ops = {
 	.mss_clamp	=	TCP_MSS_DEFAULT,
@@ -1490,7 +1490,7 @@
 EXPORT_SYMBOL(tcp_v4_syn_recv_sock);
 
 #ifndef CONFIG_MPTCP
-static 
+static
 #endif
 struct sock *tcp_v4_cookie_check(struct sock *sk, struct sk_buff *skb)
 {
@@ -1662,7 +1662,7 @@
 	} else if (skb_queue_len(&tp->ucopy.prequeue) == 1) {
 		wake_up_interruptible_sync_poll(sk_sleep(sk),
 					   POLLIN | POLLRDNORM | POLLRDBAND);
-		if (!inet_csk_ack_scheduled(sk) 
+		if (!inet_csk_ack_scheduled(sk)
 #ifdef CONFIG_MPTCP
 			 && !mptcp(tp)
 #endif
@@ -1772,13 +1772,13 @@
 	if (!sk)
 		goto no_tcp_socket;
 #endif
-	/* 
+	/*
 	 * FIXME: SEC patch for P171206-06874
 	 * If ACK packets for three-way handshake are received at the same time by multi core,
 	 * each core will try to access request socket and create new socket to establish TCP connection.
 	 * But, there is no synchronization scheme to avoid race condition for request socket,
 	 * 2nd attempt that create new socket will be fail, it caused 2nd ACK packet discard.
-	 * 
+	 *
 	 * For that reason,
 	 * If 2nd ACK packet contained meaningful data, it caused unintended packet drop.
 	 * so, 2nd core should wait at this point until new socket was created by 1st core.
@@ -1808,24 +1808,20 @@
 			reqsk_put(req);
 			goto discard_it;
 		}
-<<<<<<< HEAD
-		if (unlikely(sk->sk_state != TCP_LISTEN 
-#ifdef CONFIG_MPTCP
-		&& !is_meta_sk(sk)
-#endif
-		)) {
-=======
 		if (tcp_checksum_complete(skb)) {
 			reqsk_put(req);
 			goto csum_error;
 		}
-		if (unlikely(sk->sk_state != TCP_LISTEN)) {
->>>>>>> 31fea9ea
+		if (unlikely(sk->sk_state != TCP_LISTEN
+#ifdef CONFIG_MPTCP
+		&& !is_meta_sk(sk)
+#endif
+		)) {
 			inet_csk_reqsk_queue_drop_and_put(sk, req);
 			goto lookup;
 		}
 		sock_hold(sk);
-		
+
 #ifdef CONFIG_MPTCP
 		if (is_meta_sk(sk)) {
 			bh_lock_sock(sk);
