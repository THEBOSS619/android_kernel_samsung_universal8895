--- conflicted
+++ resolved
@@ -1023,16 +1023,11 @@
  * We are working here with either a clone of the original
  * SKB, or a fresh unique copy made by the retransmit engine.
  */
-<<<<<<< HEAD
 #ifndef CONFIG_MPTCP
 static
 #endif
-int tcp_transmit_skb(struct sock *sk, struct sk_buff *skb, int clone_it,
-			    gfp_t gfp_mask)
-=======
-static int __tcp_transmit_skb(struct sock *sk, struct sk_buff *skb,
+int __tcp_transmit_skb(struct sock *sk, struct sk_buff *skb,
 			      int clone_it, gfp_t gfp_mask, u32 rcv_nxt)
->>>>>>> bb8e9d98
 {
 	const struct inet_connection_sock *icsk = inet_csk(sk);
 	struct inet_sock *inet;
@@ -1174,7 +1169,10 @@
 	return net_xmit_eval(err);
 }
 
-static int tcp_transmit_skb(struct sock *sk, struct sk_buff *skb, int clone_it,
+#ifndef CONFIG_MPTCP
+static
+#endif
+int tcp_transmit_skb(struct sock *sk, struct sk_buff *skb, int clone_it,
 			    gfp_t gfp_mask)
 {
 	return __tcp_transmit_skb(sk, skb, clone_it, gfp_mask,
