--- conflicted
+++ resolved
@@ -500,29 +500,20 @@
 static void tcp_grow_window(struct sock *sk, const struct sk_buff *skb)
 {
 	struct tcp_sock *tp = tcp_sk(sk);
-<<<<<<< HEAD
 #ifdef CONFIG_MPTCP
 	struct sock *meta_sk = mptcp(tp) ? mptcp_meta_sk(sk) : sk;
 	struct tcp_sock *meta_tp = tcp_sk(meta_sk);
 #endif
-
-	/* Check #1 */
+	int room;
+
 #ifdef CONFIG_MPTCP
-	if (meta_tp->rcv_ssthresh < meta_tp->window_clamp &&
-	    (int)meta_tp->rcv_ssthresh < tcp_space(meta_sk) &&
+	room = min_t(int, meta_tp->window_clamp, tcp_space(sk)) - meta_tp->rcv_ssthresh;
 #else
-	if (tp->rcv_ssthresh < tp->window_clamp &&
-	    (int)tp->rcv_ssthresh < tcp_space(sk) &&
-#endif
-	    !tcp_under_memory_pressure(sk)) {
-=======
-	int room;
-
 	room = min_t(int, tp->window_clamp, tcp_space(sk)) - tp->rcv_ssthresh;
+#endif
 
 	/* Check #1 */
 	if (room > 0 && !tcp_under_memory_pressure(sk)) {
->>>>>>> 5875149a
 		int incr;
 
 		/* Check #2. Increase window, if skb with such overhead
@@ -541,17 +532,7 @@
 
 		if (incr) {
 			incr = max_t(int, incr, 2 * skb->len);
-<<<<<<< HEAD
-#ifdef CONFIG_MPTCP
-			meta_tp->rcv_ssthresh = min(meta_tp->rcv_ssthresh + incr,
-					            meta_tp->window_clamp);
-#else
-			tp->rcv_ssthresh = min(tp->rcv_ssthresh + incr,
-					       tp->window_clamp);
-#endif
-=======
 			tp->rcv_ssthresh += min(room, incr);
->>>>>>> 5875149a
 			inet_csk(sk)->icsk_ack.quick |= 1;
 		}
 	}
