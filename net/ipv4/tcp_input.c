--- conflicted
+++ resolved
@@ -131,7 +131,6 @@
 #define FLAG_DSACKING_ACK	0x800 /* SACK blocks contained D-SACK info */
 #define FLAG_SACK_RENEGING	0x2000 /* snd_una advanced to a sacked seq */
 #define FLAG_UPDATE_TS_RECENT	0x4000 /* tcp_replace_ts_recent() */
-#define FLAG_NO_CHALLENGE_ACK	0x8000 /* do not call tcp_send_challenge_ack()	*/
 
 #define FLAG_ACKED		(FLAG_DATA_ACKED|FLAG_SYN_ACKED)
 #define FLAG_NOT_DUP		(FLAG_DATA|FLAG_WIN_UPDATE|FLAG_ACKED)
@@ -139,6 +138,7 @@
 #define FLAG_FORWARD_PROGRESS	(FLAG_ACKED|FLAG_DATA_SACKED)
 #endif
 
+#define FLAG_NO_CHALLENGE_ACK	0x8000 /* do not call tcp_send_challenge_ack()	*/
 #define TCP_REMNANT (TCP_FLAG_FIN|TCP_FLAG_URG|TCP_FLAG_SYN|TCP_FLAG_PSH)
 #define TCP_HP_BITS (~(TCP_RESERVED_BITS|TCP_FLAG_PSH))
 
@@ -160,7 +160,7 @@
 #define CLTCP_RTT_MIN_INITIAL_VAL 86400000
 #define CLT(n) n, n, n, n, n, n, n, n, n, n, n, n, n, n, n, n
 
-static const s8 CltcpLogTable[256] = 
+static const s8 CltcpLogTable[256] =
 {
     -1, 0, 1, 1, 2, 2, 2, 2, 3, 3, 3, 3, 3, 3, 3, 3,
     CLT(4), CLT(5), CLT(5), CLT(6), CLT(6), CLT(6), CLT(6),
@@ -191,10 +191,10 @@
 {
 	struct inet_sock *inet = inet_sk(sk);
 	struct tcp_sock *tp = tcp_sk(sk);
-	struct net_device *dev_out = __ip_dev_find(sock_net(sk), 
+	struct net_device *dev_out = __ip_dev_find(sock_net(sk),
 			inet->inet_saddr, false);
 	int ifindex;
-	
+
 	if (!CLTCP_DEF_ENABLE || !dev_out)
 		return;
 
@@ -298,7 +298,7 @@
 }
 
 #ifndef CONFIG_MPTCP
-static 
+static
 #endif
 void tcp_enter_quickack_mode(struct sock *sk)
 {
@@ -433,7 +433,7 @@
 
 	/* MPTCP: after this sndmem is the new contribution of the
 	 * current subflow to the aggregated sndbuf */
-	if (sk->sk_sndbuf < sndmem) 
+	if (sk->sk_sndbuf < sndmem)
 #ifdef CONFIG_MPTCP
 	{
 		int old_sndbuf = sk->sk_sndbuf;
@@ -658,14 +658,14 @@
 static void cltcp_net_status_estimator(struct tcp_sock *tp)
 {
 	u32 cltcp_rttdiff = 0;
-			
+
 	if (tp->cltcp_rtt_min > tp->rcv_rtt_est.rtt)
 		tp->cltcp_rtt_min = tp->rcv_rtt_est.rtt;
 
 	if (tp->cltcp_srtt != 0) {
 		tp->cltcp_srtt -= cltcp_rtt_avg(tp);
 		tp->cltcp_srtt += tp->rcv_rtt_est.rtt;
-		
+
 		if (tp->rcv_rtt_est.rtt >= cltcp_rtt_avg(tp))
 			cltcp_rttdiff = tp->rcv_rtt_est.rtt - cltcp_rtt_avg(tp);
 		else
@@ -735,7 +735,7 @@
 		tp->rcv_rtt_est.rtt = new_sample;
 #ifdef CONFIG_CLTCP
 	if (cltcp(tp))
-		cltcp_net_status_estimator(tp);	
+		cltcp_net_status_estimator(tp);
 #endif
 
 }
@@ -764,13 +764,13 @@
 }
 
 #ifdef CONFIG_CLTCP
-static int cltcp_int_ln(u32 v) 
+static int cltcp_int_ln(u32 v)
 {
 	u32 r, t, tt;
 
 	if ((tt = v >> 16))
 		r = ((t = tt >> 8) ? 24 + CltcpLogTable[t] : 16 + CltcpLogTable[tt]);
-	else 
+	else
 		r = ((t = v >> 8) ? 8 + CltcpLogTable[t] : CltcpLogTable[v]);
 
 	return r;
@@ -797,7 +797,7 @@
 {
 	int intlog_lower, intlog_upper, s, i, delta;
 	u32 rtt_low, rtt_high;
-	
+
 	s = i = 0;
 	while (s < tp->cltcp_rtt_min) {
 		i++;
@@ -843,37 +843,37 @@
 		if (tp->cltcp_rmem_max_curbdp[0] != tp->cltcp_rmem_max_curbdp[1])
 			tp->cltcp_rwnd_max_adjust = 0;
 
-		cltcp_debug("%s saddr/sport = %08X/%d\n", __func__, 
+		cltcp_debug("%s saddr/sport = %08X/%d\n", __func__,
 			ntohl(tp->inet_conn.icsk_inet.inet_saddr),
 			ntohs(tp->inet_conn.icsk_inet.inet_sport));
-		cltcp_debug("%s daddr/dport = %08X/%d\n", __func__, 
+		cltcp_debug("%s daddr/dport = %08X/%d\n", __func__,
 			ntohl(tp->inet_conn.icsk_inet.inet_daddr),
 			ntohs(tp->inet_conn.icsk_inet.inet_dport));
-		cltcp_debug("%s cltcp_max_tput = %d, cltcp_rtt_min = %d, cltcp_srtt = %d, cltcp_rttvar = %u\n", 
-			__func__, tp->cltcp_max_tput, tp->cltcp_rtt_min, cltcp_rtt_avg(tp), cltcp_rttvar_avg(tp)); 
+		cltcp_debug("%s cltcp_max_tput = %d, cltcp_rtt_min = %d, cltcp_srtt = %d, cltcp_rttvar = %u\n",
+			__func__, tp->cltcp_max_tput, tp->cltcp_rtt_min, cltcp_rtt_avg(tp), cltcp_rttvar_avg(tp));
 
 		tp->cltcp_tcp_rmem_max_base = tcp_space_from_win(tp->cltcp_rmem_max_curbdp[0]);
 
-		cltcp_debug("%s calculated cltcp_tcp_rmem_max_base = %d\n", 
-			__func__, tp->cltcp_tcp_rmem_max_base); 
+		cltcp_debug("%s calculated cltcp_tcp_rmem_max_base = %d\n",
+			__func__, tp->cltcp_tcp_rmem_max_base);
 
 		if (tp->cltcp_tcp_rmem_max_base > CLTCP_DEF_UB)
 			tp->cltcp_tcp_rmem_max_base = CLTCP_DEF_UB;
 		else if (tp->cltcp_tcp_rmem_max_base < CLTCP_DEF_LB)
 			tp->cltcp_tcp_rmem_max_base = CLTCP_DEF_LB;
 
-		if (tp->cltcp_rwnd_max_adjust == 0) 
+		if (tp->cltcp_rwnd_max_adjust == 0)
 			tp->cltcp_tcp_rmem_max = tp->cltcp_tcp_rmem_max_base;
 	}
 
 	/*
-	 * Dynamic RWND increase 
+	 * Dynamic RWND increase
 	 */
-	if (CLTCP_DEF_INC && tp->cltcp_rtt_min != CLTCP_RTT_MIN_INITIAL_VAL && 
+	if (CLTCP_DEF_INC && tp->cltcp_rtt_min != CLTCP_RTT_MIN_INITIAL_VAL &&
 		tp->cltcp_cwnd_est > tcp_win_from_space(tp->cltcp_tcp_rmem_max) - 100 * tp->advmss &&
 		cltcp_rtt_avg(tp) - tp->cltcp_rtt_min < CLTCP_DEF_INC_TH * cltcp_rttvar_avg(tp)) {
-		
-		/* increasing size calculation */		
+
+		/* increasing size calculation */
 		cltcp_increase_rwnd_max(tp);
 
 		if (tp->cltcp_tcp_rmem_max > CLTCP_DEF_UB)
@@ -881,13 +881,13 @@
 
 		tp->cltcp_rwnd_max_adjust = 1;
 
-		cltcp_debug("%s cltcp_tcp_rmem_max increased = %d, cltcp_cwnd_est = %d\n", 
+		cltcp_debug("%s cltcp_tcp_rmem_max increased = %d, cltcp_cwnd_est = %d\n",
 			__func__, tp->cltcp_tcp_rmem_max, tp->cltcp_cwnd_est);
 	} else if (CLTCP_DEF_DEC &&
-		tp->cltcp_rwnd_max_adjust == 0 && 
-		tp->cltcp_rtt_min != CLTCP_RTT_MIN_INITIAL_VAL && 
+		tp->cltcp_rwnd_max_adjust == 0 &&
+		tp->cltcp_rtt_min != CLTCP_RTT_MIN_INITIAL_VAL &&
 		cltcp_rtt_avg(tp) - tp->cltcp_rtt_min > CLTCP_DEF_DEC_TH * cltcp_rttvar_avg(tp)) {
-		
+
 		/* decreasing size calculation */
 		cltcp_decrease_rwnd_max(tp);
 
@@ -937,13 +937,13 @@
 		else
 			tp->cltcp_cwnd_est = (7 * tp->cltcp_cwnd_est + copied) / 8;
 
-		cltcp_debug("%s cwnd_est = %d\n", __func__, 
+		cltcp_debug("%s cwnd_est = %d\n", __func__,
 				tp->cltcp_cwnd_est);
 
-		if (copied <= tp->rcvq_space.space && 
+		if (copied <= tp->rcvq_space.space &&
 			tp->cltcp_max_tput == sysctl_tcp_cltcp[3])
 			goto new_measure;
-	} else 
+	} else
 #endif
 	if (copied <= tp->rcvq_space.space)
 		goto new_measure;
@@ -985,23 +985,20 @@
 		while (tcp_win_from_space(rcvmem) < tp->advmss)
 			rcvmem += 128;
 
-<<<<<<< HEAD
 #ifdef CONFIG_CLTCP
 		if (cltcp(tp)) {
 			cltcp_rwnd_max_adjustment(tp);
-			
-			rcvbuf = min(rcvwin / tp->advmss * rcvmem, cltcp_rmem_max(tp));
-		} else 
-#endif
-		rcvbuf = min(rcvwin / tp->advmss * rcvmem, sysctl_tcp_rmem[2]);
-		
+
+			do_div(rcvwin, tp->advmss);
+			rcvbuf = min_t(u64, rcvwin * rcvmem, cltcp_rmem_max(tp));
+		} else
+#endif
+		do_div(rcvwin, tp->advmss);
+		rcvbuf = min_t(u64, rcvwin * rcvmem, sysctl_tcp_rmem[2]);
+
 #ifdef CONFIG_CLTCP
 		cltcp_debug("%s final rcvbuf %d\n", __func__, rcvbuf);
 #endif
-=======
-		do_div(rcvwin, tp->advmss);
-		rcvbuf = min_t(u64, rcvwin * rcvmem, sysctl_tcp_rmem[2]);
->>>>>>> 41eab378
 		if (rcvbuf > sk->sk_rcvbuf) {
 			sk->sk_rcvbuf = rcvbuf;
 
@@ -1199,7 +1196,7 @@
  * routine referred to above.
  */
 #ifndef CONFIG_MPTCP
-static 
+static
 #endif
 void tcp_set_rto(struct sock *sk)
 {
@@ -3474,7 +3471,7 @@
 
 /* If we get here, the whole TSO packet has not been acked. */
 #ifndef CONFIG_MPTCP
-static 
+static
 #endif
 u32 tcp_tso_acked(struct sock *sk, struct sk_buff *skb)
 {
@@ -3694,7 +3691,7 @@
 }
 
 #ifndef CONFIG_MPTCP
-static 
+static
 #endif
 void tcp_ack_probe(struct sock *sk)
 {
@@ -4154,10 +4151,10 @@
  * the fast version below fails.
  */
 void tcp_parse_options(const struct sk_buff *skb,
-		       struct tcp_options_received *opt_rx, 
+		       struct tcp_options_received *opt_rx,
 #ifdef CONFIG_MPTCP
 		       struct mptcp_options_received *mopt,
-#endif		       		   
+#endif
 			   int estab, struct tcp_fastopen_cookie *foc
 #ifdef CONFIG_MPTCP
 				, struct tcp_sock *tp
@@ -4313,7 +4310,7 @@
 		if (tcp_parse_aligned_timestamp(tp, th))
 			return true;
 	}
-	
+
 #ifdef CONFIG_MPTCP
 	tcp_parse_options(skb, &tp->rx_opt, mptcp(tp) ? &tp->mptcp->rx_opt : NULL,
 			  1, NULL, tp);
@@ -4485,7 +4482,7 @@
 	case TCP_ESTABLISHED:
 		/* Move to CLOSE_WAIT */
 		tcp_set_state(sk, TCP_CLOSE_WAIT);
-		
+
 #ifdef CONFIG_MPTCP
 		if (mptcp(tp))
 			mptcp_sub_close_passive(sk);
@@ -4745,7 +4742,7 @@
  * Returns true if caller should free @from instead of queueing it
  */
 #ifndef CONFIG_MPTCP
-static 
+static
 #endif
 bool tcp_try_coalesce(struct sock *sk,
 			     struct sk_buff *to,
@@ -4804,7 +4801,7 @@
 		 */
 		if (!after(TCP_SKB_CB(skb)->end_seq, tp->rcv_nxt)
 #ifdef CONFIG_MPTCP
-		&& !(mptcp(tp) && TCP_SKB_CB(skb)->end_seq == TCP_SKB_CB(skb)->seq) 
+		&& !(mptcp(tp) && TCP_SKB_CB(skb)->end_seq == TCP_SKB_CB(skb)->seq)
 #endif
 			) {
 			SOCK_DEBUG(sk, "ofo packet was already received\n");
@@ -5003,7 +5000,7 @@
 }
 
 #ifndef CONFIG_MPTCP
-static 
+static
 #endif
 int __must_check tcp_queue_rcv(struct sock *sk, struct sk_buff *skb, int hdrlen,
 		  bool *fragstolen)
@@ -5080,7 +5077,7 @@
 
 	/* If no data is present, but a data_fin is in the options, we still
 	 * have to call mptcp_queue_skb later on. */
-	if (TCP_SKB_CB(skb)->seq == TCP_SKB_CB(skb)->end_seq 
+	if (TCP_SKB_CB(skb)->seq == TCP_SKB_CB(skb)->end_seq
 #ifdef CONFIG_MPTCP
 		&& !(mptcp(tp) && mptcp_is_data_fin(skb))
 #endif
@@ -5377,7 +5374,7 @@
  * Return true if queue was pruned.
  */
 #ifndef CONFIG_MPTCP
-static 
+static
 #endif
 bool tcp_prune_ofo_queue(struct sock *sk)
 {
@@ -5434,7 +5431,7 @@
 
 	/* Collapsing did not help, destructive actions follow.
 	 * This must not ever occur. */
-	 
+
 #ifdef CONFIG_MPTCP
 	tp->ops->prune_ofo_queue(sk);
 #endif
@@ -5480,7 +5477,7 @@
 #endif
 
 #ifndef CONFIG_MPTCP
-static 
+static
 #endif
 bool tcp_should_expand_sndbuf(const struct sock *sk)
 {
@@ -5535,7 +5532,7 @@
 		sock_reset_flag(sk, SOCK_QUEUE_SHRUNK);
 		/* pairs with tcp_poll() */
 		smp_mb();
-		if 
+		if
 #ifdef CONFIG_MPTCP
 			(mptcp(tcp_sk(sk)) ||
 #endif
@@ -6165,9 +6162,9 @@
 	struct tcp_sock *tp = tcp_sk(sk);
 	struct tcp_fastopen_cookie foc = { .len = -1 };
 	int saved_clamp = tp->rx_opt.mss_clamp;
-<<<<<<< HEAD
-	
-	
+	bool fastopen_fail;
+
+
 #ifdef CONFIG_MPTCP
 	struct mptcp_options_received mopt;
 	mptcp_init_mp_opt(&mopt);
@@ -6175,10 +6172,6 @@
 	tcp_parse_options(skb, &tp->rx_opt,
 			  mptcp(tp) ? &tp->mptcp->rx_opt : &mopt, 0, &foc, tp);
 #else
-=======
-	bool fastopen_fail;
-
->>>>>>> 41eab378
 	tcp_parse_options(skb, &tp->rx_opt, 0, &foc);
 #endif
 	if (tp->rx_opt.saw_tstamp && tp->rx_opt.rcv_tsecr)
@@ -6289,7 +6282,7 @@
 		} else {
 			tp->tcp_header_len = sizeof(struct tcphdr);
 		}
-		
+
 #ifdef CONFIG_MPTCP
 		if (mptcp(tp)) {
 			tp->tcp_header_len += MPTCP_SUB_LEN_DSM_ALIGN;
@@ -6316,25 +6309,21 @@
 		fastopen_fail = (tp->syn_fastopen || tp->syn_data) &&
 				tcp_rcv_fastopen_synack(sk, skb, &foc);
 
-<<<<<<< HEAD
+		if (!sock_flag(sk, SOCK_DEAD)) {
+			sk->sk_state_change(sk);
+			sk_wake_async(sk, SOCK_WAKE_IO, POLL_OUT);
+		}
+		if (fastopen_fail)
+			return -1;
 	/* With MPTCP we cannot send data on the third ack due to the
 		 * lack of option-space to combine with an MP_CAPABLE.
 		 */
-		 
+
 		if (
 #ifdef CONFIG_MPTCP
 			!mptcp(tp) && (
 #endif
 			sk->sk_write_pending ||
-=======
-		if (!sock_flag(sk, SOCK_DEAD)) {
-			sk->sk_state_change(sk);
-			sk_wake_async(sk, SOCK_WAKE_IO, POLL_OUT);
-		}
-		if (fastopen_fail)
-			return -1;
-		if (sk->sk_write_pending ||
->>>>>>> 41eab378
 		    icsk->icsk_accept_queue.rskq_defer_accept ||
 		    icsk->icsk_ack.pingpong
 #ifdef CONFIG_MPTCP
@@ -6395,7 +6384,7 @@
 		} else {
 			tp->tcp_header_len = sizeof(struct tcphdr);
 		}
-		
+
 #ifdef CONFIG_MPTCP
 		if (mptcp(tp)) {
 			tp->tcp_header_len += MPTCP_SUB_LEN_DSM_ALIGN;
@@ -6684,7 +6673,7 @@
 		tmo = tcp_fin_time(sk);
 		if (tmo > TCP_TIMEWAIT_LEN) {
 			inet_csk_reset_keepalive_timer(sk, tmo - TCP_TIMEWAIT_LEN);
-		} else if (th->fin || 
+		} else if (th->fin ||
 #ifdef CONFIG_MPTCP
 		mptcp_is_data_fin(skb) ||
 #endif
