--- conflicted
+++ resolved
@@ -505,11 +505,8 @@
 	 */
 	if ((transport->state == SCTP_ACTIVE) &&
 	   (transport->error_count < transport->pathmaxrxt) &&
-<<<<<<< HEAD
 	   (transport->error_count > transport->pf_retrans)) {
-=======
 	   (transport->error_count > asoc->pf_retrans)) {
->>>>>>> 2a88c8a4
 
 		sctp_assoc_control_transport(asoc, transport,
 					     SCTP_TRANSPORT_PF,
