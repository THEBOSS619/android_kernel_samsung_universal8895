/*
 *  History:
 *  Started: Aug 9 by Lawrence Foard (entropy@world.std.com),
 *           to allow user process control of SCSI devices.
 *  Development Sponsored by Killy Corp. NY NY
 *
 * Original driver (sg.c):
 *        Copyright (C) 1992 Lawrence Foard
 * Version 2 and 3 extensions to driver:
 *        Copyright (C) 1998 - 2014 Douglas Gilbert
 *
 * This program is free software; you can redistribute it and/or modify
 * it under the terms of the GNU General Public License as published by
 * the Free Software Foundation; either version 2, or (at your option)
 * any later version.
 *
 */

static int sg_version_num = 30536;	/* 2 digits for each component */
#define SG_VERSION_STR "3.5.36"

/*
 *  D. P. Gilbert (dgilbert@interlog.com), notes:
 *      - scsi logging is available via SCSI_LOG_TIMEOUT macros. First
 *        the kernel/module needs to be built with CONFIG_SCSI_LOGGING
 *        (otherwise the macros compile to empty statements).
 *
 */
#include <linux/module.h>

#include <linux/fs.h>
#include <linux/kernel.h>
#include <linux/sched.h>
#include <linux/string.h>
#include <linux/mm.h>
#include <linux/errno.h>
#include <linux/mtio.h>
#include <linux/ioctl.h>
#include <linux/slab.h>
#include <linux/fcntl.h>
#include <linux/init.h>
#include <linux/poll.h>
#include <linux/moduleparam.h>
#include <linux/cdev.h>
#include <linux/idr.h>
#include <linux/seq_file.h>
#include <linux/blkdev.h>
#include <linux/delay.h>
#include <linux/blktrace_api.h>
#include <linux/mutex.h>
#include <linux/atomic.h>
#include <linux/ratelimit.h>
#include <linux/uio.h>
#include <linux/cred.h> /* for sg_check_file_access() */

#include "scsi.h"
#include <scsi/scsi_dbg.h>
#include <scsi/scsi_host.h>
#include <scsi/scsi_driver.h>
#include <scsi/scsi_ioctl.h>
#include <scsi/sg.h>

#include "scsi_logging.h"

#ifdef CONFIG_SCSI_PROC_FS
#include <linux/proc_fs.h>
static char *sg_version_date = "20140603";

static int sg_proc_init(void);
static void sg_proc_cleanup(void);
#endif

#define SG_ALLOW_DIO_DEF 0

#define SG_MAX_DEVS 32768

/* SG_MAX_CDB_SIZE should be 260 (spc4r37 section 3.1.30) however the type
 * of sg_io_hdr::cmd_len can only represent 255. All SCSI commands greater
 * than 16 bytes are "variable length" whose length is a multiple of 4
 */
#define SG_MAX_CDB_SIZE 252

/*
 * Suppose you want to calculate the formula muldiv(x,m,d)=int(x * m / d)
 * Then when using 32 bit integers x * m may overflow during the calculation.
 * Replacing muldiv(x) by muldiv(x)=((x % d) * m) / d + int(x / d) * m
 * calculates the same, but prevents the overflow when both m and d
 * are "small" numbers (like HZ and USER_HZ).
 * Of course an overflow is inavoidable if the result of muldiv doesn't fit
 * in 32 bits.
 */
#define MULDIV(X,MUL,DIV) ((((X % DIV) * MUL) / DIV) + ((X / DIV) * MUL))

#define SG_DEFAULT_TIMEOUT MULDIV(SG_DEFAULT_TIMEOUT_USER, HZ, USER_HZ)

int sg_big_buff = SG_DEF_RESERVED_SIZE;
/* N.B. This variable is readable and writeable via
   /proc/scsi/sg/def_reserved_size . Each time sg_open() is called a buffer
   of this size (or less if there is not enough memory) will be reserved
   for use by this file descriptor. [Deprecated usage: this variable is also
   readable via /proc/sys/kernel/sg-big-buff if the sg driver is built into
   the kernel (i.e. it is not a module).] */
static int def_reserved_size = -1;	/* picks up init parameter */
static int sg_allow_dio = SG_ALLOW_DIO_DEF;

static int scatter_elem_sz = SG_SCATTER_SZ;
static int scatter_elem_sz_prev = SG_SCATTER_SZ;

#define SG_SECTOR_SZ 512

static int sg_add_device(struct device *, struct class_interface *);
static void sg_remove_device(struct device *, struct class_interface *);

static DEFINE_IDR(sg_index_idr);
static DEFINE_RWLOCK(sg_index_lock);	/* Also used to lock
							   file descriptor list for device */

static struct class_interface sg_interface = {
	.add_dev        = sg_add_device,
	.remove_dev     = sg_remove_device,
};

typedef struct sg_scatter_hold { /* holding area for scsi scatter gather info */
	unsigned short k_use_sg; /* Count of kernel scatter-gather pieces */
	unsigned sglist_len; /* size of malloc'd scatter-gather list ++ */
	unsigned bufflen;	/* Size of (aggregate) data buffer */
	struct page **pages;
	int page_order;
	char dio_in_use;	/* 0->indirect IO (or mmap), 1->dio */
	unsigned char cmd_opcode; /* first byte of command */
} Sg_scatter_hold;

struct sg_device;		/* forward declarations */
struct sg_fd;

typedef struct sg_request {	/* SG_MAX_QUEUE requests outstanding per file */
	struct list_head entry;	/* list entry */
	struct sg_fd *parentfp;	/* NULL -> not in use */
	Sg_scatter_hold data;	/* hold buffer, perhaps scatter list */
	sg_io_hdr_t header;	/* scsi command+info, see <scsi/sg.h> */
	unsigned char sense_b[SCSI_SENSE_BUFFERSIZE];
	char res_used;		/* 1 -> using reserve buffer, 0 -> not ... */
	char orphan;		/* 1 -> drop on sight, 0 -> normal */
	char sg_io_owned;	/* 1 -> packet belongs to SG_IO */
	/* done protected by rq_list_lock */
	char done;		/* 0->before bh, 1->before read, 2->read */
	struct request *rq;
	struct bio *bio;
	struct execute_work ew;
} Sg_request;

typedef struct sg_fd {		/* holds the state of a file descriptor */
	struct list_head sfd_siblings;  /* protected by device's sfd_lock */
	struct sg_device *parentdp;	/* owning device */
	wait_queue_head_t read_wait;	/* queue read until command done */
	rwlock_t rq_list_lock;	/* protect access to list in req_arr */
	struct mutex f_mutex;	/* protect against changes in this fd */
	int timeout;		/* defaults to SG_DEFAULT_TIMEOUT      */
	int timeout_user;	/* defaults to SG_DEFAULT_TIMEOUT_USER */
	Sg_scatter_hold reserve;	/* buffer held for this file descriptor */
	struct list_head rq_list; /* head of request list */
	struct fasync_struct *async_qp;	/* used by asynchronous notification */
	Sg_request req_arr[SG_MAX_QUEUE];	/* used as singly-linked list */
	char force_packid;	/* 1 -> pack_id input to read(), 0 -> ignored */
	char cmd_q;		/* 1 -> allow command queuing, 0 -> don't */
	unsigned char next_cmd_len; /* 0: automatic, >0: use on next write() */
	char keep_orphan;	/* 0 -> drop orphan (def), 1 -> keep for read() */
	char mmap_called;	/* 0 -> mmap() never called on this fd */
	char res_in_use;	/* 1 -> 'reserve' array in use */
	struct kref f_ref;
	struct execute_work ew;
} Sg_fd;

typedef struct sg_device { /* holds the state of each scsi generic device */
	struct scsi_device *device;
	wait_queue_head_t open_wait;    /* queue open() when O_EXCL present */
	struct mutex open_rel_lock;     /* held when in open() or release() */
	int sg_tablesize;	/* adapter's max scatter-gather table size */
	u32 index;		/* device index number */
	struct list_head sfds;
	rwlock_t sfd_lock;      /* protect access to sfd list */
	atomic_t detaching;     /* 0->device usable, 1->device detaching */
	bool exclude;		/* 1->open(O_EXCL) succeeded and is active */
	int open_cnt;		/* count of opens (perhaps < num(sfds) ) */
	char sgdebug;		/* 0->off, 1->sense, 9->dump dev, 10-> all devs */
	struct gendisk *disk;
	struct cdev * cdev;	/* char_dev [sysfs: /sys/cdev/major/sg<n>] */
	struct kref d_ref;
} Sg_device;

/* tasklet or soft irq callback */
static void sg_rq_end_io(struct request *rq, int uptodate);
static int sg_start_req(Sg_request *srp, unsigned char *cmd);
static int sg_finish_rem_req(Sg_request * srp);
static int sg_build_indirect(Sg_scatter_hold * schp, Sg_fd * sfp, int buff_size);
static ssize_t sg_new_read(Sg_fd * sfp, char __user *buf, size_t count,
			   Sg_request * srp);
static ssize_t sg_new_write(Sg_fd *sfp, struct file *file,
			const char __user *buf, size_t count, int blocking,
			int read_only, int sg_io_owned, Sg_request **o_srp);
static int sg_common_write(Sg_fd * sfp, Sg_request * srp,
			   unsigned char *cmnd, int timeout, int blocking);
static int sg_read_oxfer(Sg_request * srp, char __user *outp, int num_read_xfer);
static void sg_remove_scat(Sg_fd * sfp, Sg_scatter_hold * schp);
static void sg_build_reserve(Sg_fd * sfp, int req_size);
static void sg_link_reserve(Sg_fd * sfp, Sg_request * srp, int size);
static void sg_unlink_reserve(Sg_fd * sfp, Sg_request * srp);
static Sg_fd *sg_add_sfp(Sg_device * sdp);
static void sg_remove_sfp(struct kref *);
static Sg_request *sg_get_rq_mark(Sg_fd * sfp, int pack_id);
static Sg_request *sg_add_request(Sg_fd * sfp);
static int sg_remove_request(Sg_fd * sfp, Sg_request * srp);
static Sg_device *sg_get_dev(int dev);
static void sg_device_destroy(struct kref *kref);

#define SZ_SG_HEADER sizeof(struct sg_header)
#define SZ_SG_IO_HDR sizeof(sg_io_hdr_t)
#define SZ_SG_IOVEC sizeof(sg_iovec_t)
#define SZ_SG_REQ_INFO sizeof(sg_req_info_t)

#define sg_printk(prefix, sdp, fmt, a...) \
	sdev_prefix_printk(prefix, (sdp)->device,		\
			   (sdp)->disk->disk_name, fmt, ##a)

/*
 * The SCSI interfaces that use read() and write() as an asynchronous variant of
 * ioctl(..., SG_IO, ...) are fundamentally unsafe, since there are lots of ways
 * to trigger read() and write() calls from various contexts with elevated
 * privileges. This can lead to kernel memory corruption (e.g. if these
 * interfaces are called through splice()) and privilege escalation inside
 * userspace (e.g. if a process with access to such a device passes a file
 * descriptor to a SUID binary as stdin/stdout/stderr).
 *
 * This function provides protection for the legacy API by restricting the
 * calling context.
 */
static int sg_check_file_access(struct file *filp, const char *caller)
{
	if (filp->f_cred != current_real_cred()) {
		pr_err_once("%s: process %d (%s) changed security contexts after opening file descriptor, this is not allowed.\n",
			caller, task_tgid_vnr(current), current->comm);
		return -EPERM;
	}
	if (unlikely(segment_eq(get_fs(), KERNEL_DS))) {
		pr_err_once("%s: process %d (%s) called from kernel context, this is not allowed.\n",
			caller, task_tgid_vnr(current), current->comm);
		return -EACCES;
	}
	return 0;
}

static int sg_allow_access(struct file *filp, unsigned char *cmd)
{
	struct sg_fd *sfp = filp->private_data;

	if (sfp->parentdp->device->type == TYPE_SCANNER)
		return 0;

	return blk_verify_command(cmd, filp->f_mode & FMODE_WRITE);
}

static int
open_wait(Sg_device *sdp, int flags)
{
	int retval = 0;

	if (flags & O_EXCL) {
		while (sdp->open_cnt > 0) {
			mutex_unlock(&sdp->open_rel_lock);
			retval = wait_event_interruptible(sdp->open_wait,
					(atomic_read(&sdp->detaching) ||
					 !sdp->open_cnt));
			mutex_lock(&sdp->open_rel_lock);

			if (retval) /* -ERESTARTSYS */
				return retval;
			if (atomic_read(&sdp->detaching))
				return -ENODEV;
		}
	} else {
		while (sdp->exclude) {
			mutex_unlock(&sdp->open_rel_lock);
			retval = wait_event_interruptible(sdp->open_wait,
					(atomic_read(&sdp->detaching) ||
					 !sdp->exclude));
			mutex_lock(&sdp->open_rel_lock);

			if (retval) /* -ERESTARTSYS */
				return retval;
			if (atomic_read(&sdp->detaching))
				return -ENODEV;
		}
	}

	return retval;
}

/* Returns 0 on success, else a negated errno value */
static int
sg_open(struct inode *inode, struct file *filp)
{
	int dev = iminor(inode);
	int flags = filp->f_flags;
	struct request_queue *q;
	Sg_device *sdp;
	Sg_fd *sfp;
	int retval;

	nonseekable_open(inode, filp);
	if ((flags & O_EXCL) && (O_RDONLY == (flags & O_ACCMODE)))
		return -EPERM; /* Can't lock it with read only access */
	sdp = sg_get_dev(dev);
	if (IS_ERR(sdp))
		return PTR_ERR(sdp);

	SCSI_LOG_TIMEOUT(3, sg_printk(KERN_INFO, sdp,
				      "sg_open: flags=0x%x\n", flags));

	/* This driver's module count bumped by fops_get in <linux/fs.h> */
	/* Prevent the device driver from vanishing while we sleep */
	retval = scsi_device_get(sdp->device);
	if (retval)
		goto sg_put;

	retval = scsi_autopm_get_device(sdp->device);
	if (retval)
		goto sdp_put;

	/* scsi_block_when_processing_errors() may block so bypass
	 * check if O_NONBLOCK. Permits SCSI commands to be issued
	 * during error recovery. Tread carefully. */
	if (!((flags & O_NONBLOCK) ||
	      scsi_block_when_processing_errors(sdp->device))) {
		retval = -ENXIO;
		/* we are in error recovery for this device */
		goto error_out;
	}

	mutex_lock(&sdp->open_rel_lock);
	if (flags & O_NONBLOCK) {
		if (flags & O_EXCL) {
			if (sdp->open_cnt > 0) {
				retval = -EBUSY;
				goto error_mutex_locked;
			}
		} else {
			if (sdp->exclude) {
				retval = -EBUSY;
				goto error_mutex_locked;
			}
		}
	} else {
		retval = open_wait(sdp, flags);
		if (retval) /* -ERESTARTSYS or -ENODEV */
			goto error_mutex_locked;
	}

	/* N.B. at this point we are holding the open_rel_lock */
	if (flags & O_EXCL)
		sdp->exclude = true;

	if (sdp->open_cnt < 1) {  /* no existing opens */
		sdp->sgdebug = 0;
		q = sdp->device->request_queue;
		sdp->sg_tablesize = queue_max_segments(q);
	}
	sfp = sg_add_sfp(sdp);
	if (IS_ERR(sfp)) {
		retval = PTR_ERR(sfp);
		goto out_undo;
	}

	filp->private_data = sfp;
	sdp->open_cnt++;
	mutex_unlock(&sdp->open_rel_lock);

	retval = 0;
sg_put:
	kref_put(&sdp->d_ref, sg_device_destroy);
	return retval;

out_undo:
	if (flags & O_EXCL) {
		sdp->exclude = false;   /* undo if error */
		wake_up_interruptible(&sdp->open_wait);
	}
error_mutex_locked:
	mutex_unlock(&sdp->open_rel_lock);
error_out:
	scsi_autopm_put_device(sdp->device);
sdp_put:
	scsi_device_put(sdp->device);
	goto sg_put;
}

/* Release resources associated with a successful sg_open()
 * Returns 0 on success, else a negated errno value */
static int
sg_release(struct inode *inode, struct file *filp)
{
	Sg_device *sdp;
	Sg_fd *sfp;

	if ((!(sfp = (Sg_fd *) filp->private_data)) || (!(sdp = sfp->parentdp)))
		return -ENXIO;
	SCSI_LOG_TIMEOUT(3, sg_printk(KERN_INFO, sdp, "sg_release\n"));

	mutex_lock(&sdp->open_rel_lock);
	scsi_autopm_put_device(sdp->device);
	kref_put(&sfp->f_ref, sg_remove_sfp);
	sdp->open_cnt--;

	/* possibly many open()s waiting on exlude clearing, start many;
	 * only open(O_EXCL)s wait on 0==open_cnt so only start one */
	if (sdp->exclude) {
		sdp->exclude = false;
		wake_up_interruptible_all(&sdp->open_wait);
	} else if (0 == sdp->open_cnt) {
		wake_up_interruptible(&sdp->open_wait);
	}
	mutex_unlock(&sdp->open_rel_lock);
	return 0;
}

static ssize_t
sg_read(struct file *filp, char __user *buf, size_t count, loff_t * ppos)
{
	Sg_device *sdp;
	Sg_fd *sfp;
	Sg_request *srp;
	int req_pack_id = -1;
	sg_io_hdr_t *hp;
	struct sg_header *old_hdr = NULL;
	int retval = 0;

<<<<<<< HEAD
	if (unlikely(segment_eq(get_fs(), KERNEL_DS)))
		return -EINVAL;
=======
	/*
	 * This could cause a response to be stranded. Close the associated
	 * file descriptor to free up any resources being held.
	 */
	retval = sg_check_file_access(filp, __func__);
	if (retval)
		return retval;
>>>>>>> 358e0d6d

	if ((!(sfp = (Sg_fd *) filp->private_data)) || (!(sdp = sfp->parentdp)))
		return -ENXIO;
	SCSI_LOG_TIMEOUT(3, sg_printk(KERN_INFO, sdp,
				      "sg_read: count=%d\n", (int) count));

	if (!access_ok(VERIFY_WRITE, buf, count))
		return -EFAULT;
	if (sfp->force_packid && (count >= SZ_SG_HEADER)) {
		old_hdr = kmalloc(SZ_SG_HEADER, GFP_KERNEL);
		if (!old_hdr)
			return -ENOMEM;
		if (__copy_from_user(old_hdr, buf, SZ_SG_HEADER)) {
			retval = -EFAULT;
			goto free_old_hdr;
		}
		if (old_hdr->reply_len < 0) {
			if (count >= SZ_SG_IO_HDR) {
				sg_io_hdr_t *new_hdr;
				new_hdr = kmalloc(SZ_SG_IO_HDR, GFP_KERNEL);
				if (!new_hdr) {
					retval = -ENOMEM;
					goto free_old_hdr;
				}
				retval =__copy_from_user
				    (new_hdr, buf, SZ_SG_IO_HDR);
				req_pack_id = new_hdr->pack_id;
				kfree(new_hdr);
				if (retval) {
					retval = -EFAULT;
					goto free_old_hdr;
				}
			}
		} else
			req_pack_id = old_hdr->pack_id;
	}
	srp = sg_get_rq_mark(sfp, req_pack_id);
	if (!srp) {		/* now wait on packet to arrive */
		if (atomic_read(&sdp->detaching)) {
			retval = -ENODEV;
			goto free_old_hdr;
		}
		if (filp->f_flags & O_NONBLOCK) {
			retval = -EAGAIN;
			goto free_old_hdr;
		}
		retval = wait_event_interruptible(sfp->read_wait,
			(atomic_read(&sdp->detaching) ||
			(srp = sg_get_rq_mark(sfp, req_pack_id))));
		if (atomic_read(&sdp->detaching)) {
			retval = -ENODEV;
			goto free_old_hdr;
		}
		if (retval) {
			/* -ERESTARTSYS as signal hit process */
			goto free_old_hdr;
		}
	}
	if (srp->header.interface_id != '\0') {
		retval = sg_new_read(sfp, buf, count, srp);
		goto free_old_hdr;
	}

	hp = &srp->header;
	if (old_hdr == NULL) {
		old_hdr = kmalloc(SZ_SG_HEADER, GFP_KERNEL);
		if (! old_hdr) {
			retval = -ENOMEM;
			goto free_old_hdr;
		}
	}
	memset(old_hdr, 0, SZ_SG_HEADER);
	old_hdr->reply_len = (int) hp->timeout;
	old_hdr->pack_len = old_hdr->reply_len; /* old, strange behaviour */
	old_hdr->pack_id = hp->pack_id;
	old_hdr->twelve_byte =
	    ((srp->data.cmd_opcode >= 0xc0) && (12 == hp->cmd_len)) ? 1 : 0;
	old_hdr->target_status = hp->masked_status;
	old_hdr->host_status = hp->host_status;
	old_hdr->driver_status = hp->driver_status;
	if ((CHECK_CONDITION & hp->masked_status) ||
	    (DRIVER_SENSE & hp->driver_status))
		memcpy(old_hdr->sense_buffer, srp->sense_b,
		       sizeof (old_hdr->sense_buffer));
	switch (hp->host_status) {
	/* This setup of 'result' is for backward compatibility and is best
	   ignored by the user who should use target, host + driver status */
	case DID_OK:
	case DID_PASSTHROUGH:
	case DID_SOFT_ERROR:
		old_hdr->result = 0;
		break;
	case DID_NO_CONNECT:
	case DID_BUS_BUSY:
	case DID_TIME_OUT:
		old_hdr->result = EBUSY;
		break;
	case DID_BAD_TARGET:
	case DID_ABORT:
	case DID_PARITY:
	case DID_RESET:
	case DID_BAD_INTR:
		old_hdr->result = EIO;
		break;
	case DID_ERROR:
		old_hdr->result = (srp->sense_b[0] == 0 &&
				  hp->masked_status == GOOD) ? 0 : EIO;
		break;
	default:
		old_hdr->result = EIO;
		break;
	}

	/* Now copy the result back to the user buffer.  */
	if (count >= SZ_SG_HEADER) {
		if (__copy_to_user(buf, old_hdr, SZ_SG_HEADER)) {
			retval = -EFAULT;
			goto free_old_hdr;
		}
		buf += SZ_SG_HEADER;
		if (count > old_hdr->reply_len)
			count = old_hdr->reply_len;
		if (count > SZ_SG_HEADER) {
			if (sg_read_oxfer(srp, buf, count - SZ_SG_HEADER)) {
				retval = -EFAULT;
				goto free_old_hdr;
			}
		}
	} else
		count = (old_hdr->result == 0) ? 0 : -EIO;
	sg_finish_rem_req(srp);
	sg_remove_request(sfp, srp);
	retval = count;
free_old_hdr:
	kfree(old_hdr);
	return retval;
}

static ssize_t
sg_new_read(Sg_fd * sfp, char __user *buf, size_t count, Sg_request * srp)
{
	sg_io_hdr_t *hp = &srp->header;
	int err = 0, err2;
	int len;

	if (count < SZ_SG_IO_HDR) {
		err = -EINVAL;
		goto err_out;
	}
	hp->sb_len_wr = 0;
	if ((hp->mx_sb_len > 0) && hp->sbp) {
		if ((CHECK_CONDITION & hp->masked_status) ||
		    (DRIVER_SENSE & hp->driver_status)) {
			int sb_len = SCSI_SENSE_BUFFERSIZE;
			sb_len = (hp->mx_sb_len > sb_len) ? sb_len : hp->mx_sb_len;
			len = 8 + (int) srp->sense_b[7];	/* Additional sense length field */
			len = (len > sb_len) ? sb_len : len;
			if (copy_to_user(hp->sbp, srp->sense_b, len)) {
				err = -EFAULT;
				goto err_out;
			}
			hp->sb_len_wr = len;
		}
	}
	if (hp->masked_status || hp->host_status || hp->driver_status)
		hp->info |= SG_INFO_CHECK;
	if (copy_to_user(buf, hp, SZ_SG_IO_HDR)) {
		err = -EFAULT;
		goto err_out;
	}
err_out:
	err2 = sg_finish_rem_req(srp);
	sg_remove_request(sfp, srp);
	return err ? : err2 ? : count;
}

static ssize_t
sg_write(struct file *filp, const char __user *buf, size_t count, loff_t * ppos)
{
	int mxsize, cmd_size, k;
	int input_size, blocking;
	unsigned char opcode;
	Sg_device *sdp;
	Sg_fd *sfp;
	Sg_request *srp;
	struct sg_header old_hdr;
	sg_io_hdr_t *hp;
	unsigned char cmnd[SG_MAX_CDB_SIZE];
	int retval;

	retval = sg_check_file_access(filp, __func__);
	if (retval)
		return retval;

	if ((!(sfp = (Sg_fd *) filp->private_data)) || (!(sdp = sfp->parentdp)))
		return -ENXIO;
	SCSI_LOG_TIMEOUT(3, sg_printk(KERN_INFO, sdp,
				      "sg_write: count=%d\n", (int) count));
	if (atomic_read(&sdp->detaching))
		return -ENODEV;
	if (!((filp->f_flags & O_NONBLOCK) ||
	      scsi_block_when_processing_errors(sdp->device)))
		return -ENXIO;

	if (!access_ok(VERIFY_READ, buf, count))
		return -EFAULT;	/* protects following copy_from_user()s + get_user()s */
	if (count < SZ_SG_HEADER)
		return -EIO;
	if (__copy_from_user(&old_hdr, buf, SZ_SG_HEADER))
		return -EFAULT;
	blocking = !(filp->f_flags & O_NONBLOCK);
	if (old_hdr.reply_len < 0)
		return sg_new_write(sfp, filp, buf, count,
				    blocking, 0, 0, NULL);
	if (count < (SZ_SG_HEADER + 6))
		return -EIO;	/* The minimum scsi command length is 6 bytes. */

	if (!(srp = sg_add_request(sfp))) {
		SCSI_LOG_TIMEOUT(1, sg_printk(KERN_INFO, sdp,
					      "sg_write: queue full\n"));
		return -EDOM;
	}
	buf += SZ_SG_HEADER;
	__get_user(opcode, buf);
	mutex_lock(&sfp->f_mutex);
	if (sfp->next_cmd_len > 0) {
		cmd_size = sfp->next_cmd_len;
		sfp->next_cmd_len = 0;	/* reset so only this write() effected */
	} else {
		cmd_size = COMMAND_SIZE(opcode);	/* based on SCSI command group */
		if ((opcode >= 0xc0) && old_hdr.twelve_byte)
			cmd_size = 12;
	}
	mutex_unlock(&sfp->f_mutex);
	SCSI_LOG_TIMEOUT(4, sg_printk(KERN_INFO, sdp,
		"sg_write:   scsi opcode=0x%02x, cmd_size=%d\n", (int) opcode, cmd_size));
/* Determine buffer size.  */
	input_size = count - cmd_size;
	mxsize = (input_size > old_hdr.reply_len) ? input_size : old_hdr.reply_len;
	mxsize -= SZ_SG_HEADER;
	input_size -= SZ_SG_HEADER;
	if (input_size < 0) {
		sg_remove_request(sfp, srp);
		return -EIO;	/* User did not pass enough bytes for this command. */
	}
	hp = &srp->header;
	hp->interface_id = '\0';	/* indicator of old interface tunnelled */
	hp->cmd_len = (unsigned char) cmd_size;
	hp->iovec_count = 0;
	hp->mx_sb_len = 0;
	if (input_size > 0)
		hp->dxfer_direction = (old_hdr.reply_len > SZ_SG_HEADER) ?
		    SG_DXFER_TO_FROM_DEV : SG_DXFER_TO_DEV;
	else
		hp->dxfer_direction = (mxsize > 0) ? SG_DXFER_FROM_DEV : SG_DXFER_NONE;
	hp->dxfer_len = mxsize;
	if ((hp->dxfer_direction == SG_DXFER_TO_DEV) ||
	    (hp->dxfer_direction == SG_DXFER_TO_FROM_DEV))
		hp->dxferp = (char __user *)buf + cmd_size;
	else
		hp->dxferp = NULL;
	hp->sbp = NULL;
	hp->timeout = old_hdr.reply_len;	/* structure abuse ... */
	hp->flags = input_size;	/* structure abuse ... */
	hp->pack_id = old_hdr.pack_id;
	hp->usr_ptr = NULL;
	if (__copy_from_user(cmnd, buf, cmd_size))
		return -EFAULT;
	/*
	 * SG_DXFER_TO_FROM_DEV is functionally equivalent to SG_DXFER_FROM_DEV,
	 * but is is possible that the app intended SG_DXFER_TO_DEV, because there
	 * is a non-zero input_size, so emit a warning.
	 */
	if (hp->dxfer_direction == SG_DXFER_TO_FROM_DEV) {
		printk_ratelimited(KERN_WARNING
				   "sg_write: data in/out %d/%d bytes "
				   "for SCSI command 0x%x-- guessing "
				   "data in;\n   program %s not setting "
				   "count and/or reply_len properly\n",
				   old_hdr.reply_len - (int)SZ_SG_HEADER,
				   input_size, (unsigned int) cmnd[0],
				   current->comm);
	}
	k = sg_common_write(sfp, srp, cmnd, sfp->timeout, blocking);
	return (k < 0) ? k : count;
}

static ssize_t
sg_new_write(Sg_fd *sfp, struct file *file, const char __user *buf,
		 size_t count, int blocking, int read_only, int sg_io_owned,
		 Sg_request **o_srp)
{
	int k;
	Sg_request *srp;
	sg_io_hdr_t *hp;
	unsigned char cmnd[SG_MAX_CDB_SIZE];
	int timeout;
	unsigned long ul_timeout;

	if (count < SZ_SG_IO_HDR)
		return -EINVAL;
	if (!access_ok(VERIFY_READ, buf, count))
		return -EFAULT; /* protects following copy_from_user()s + get_user()s */

	sfp->cmd_q = 1;	/* when sg_io_hdr seen, set command queuing on */
	if (!(srp = sg_add_request(sfp))) {
		SCSI_LOG_TIMEOUT(1, sg_printk(KERN_INFO, sfp->parentdp,
					      "sg_new_write: queue full\n"));
		return -EDOM;
	}
	srp->sg_io_owned = sg_io_owned;
	hp = &srp->header;
	if (__copy_from_user(hp, buf, SZ_SG_IO_HDR)) {
		sg_remove_request(sfp, srp);
		return -EFAULT;
	}
	if (hp->interface_id != 'S') {
		sg_remove_request(sfp, srp);
		return -ENOSYS;
	}
	if (hp->flags & SG_FLAG_MMAP_IO) {
		if (hp->dxfer_len > sfp->reserve.bufflen) {
			sg_remove_request(sfp, srp);
			return -ENOMEM;	/* MMAP_IO size must fit in reserve buffer */
		}
		if (hp->flags & SG_FLAG_DIRECT_IO) {
			sg_remove_request(sfp, srp);
			return -EINVAL;	/* either MMAP_IO or DIRECT_IO (not both) */
		}
		if (sfp->res_in_use) {
			sg_remove_request(sfp, srp);
			return -EBUSY;	/* reserve buffer already being used */
		}
	}
	ul_timeout = msecs_to_jiffies(srp->header.timeout);
	timeout = (ul_timeout < INT_MAX) ? ul_timeout : INT_MAX;
	if ((!hp->cmdp) || (hp->cmd_len < 6) || (hp->cmd_len > sizeof (cmnd))) {
		sg_remove_request(sfp, srp);
		return -EMSGSIZE;
	}
	if (!access_ok(VERIFY_READ, hp->cmdp, hp->cmd_len)) {
		sg_remove_request(sfp, srp);
		return -EFAULT;	/* protects following copy_from_user()s + get_user()s */
	}
	if (__copy_from_user(cmnd, hp->cmdp, hp->cmd_len)) {
		sg_remove_request(sfp, srp);
		return -EFAULT;
	}
	if (read_only && sg_allow_access(file, cmnd)) {
		sg_remove_request(sfp, srp);
		return -EPERM;
	}
	k = sg_common_write(sfp, srp, cmnd, timeout, blocking);
	if (k < 0)
		return k;
	if (o_srp)
		*o_srp = srp;
	return count;
}

static int
sg_common_write(Sg_fd * sfp, Sg_request * srp,
		unsigned char *cmnd, int timeout, int blocking)
{
	int k, at_head;
	Sg_device *sdp = sfp->parentdp;
	sg_io_hdr_t *hp = &srp->header;

	srp->data.cmd_opcode = cmnd[0];	/* hold opcode of command */
	hp->status = 0;
	hp->masked_status = 0;
	hp->msg_status = 0;
	hp->info = 0;
	hp->host_status = 0;
	hp->driver_status = 0;
	hp->resid = 0;
	SCSI_LOG_TIMEOUT(4, sg_printk(KERN_INFO, sfp->parentdp,
			"sg_common_write:  scsi opcode=0x%02x, cmd_size=%d\n",
			(int) cmnd[0], (int) hp->cmd_len));

	if (hp->dxfer_len >= SZ_256M)
		return -EINVAL;

	k = sg_start_req(srp, cmnd);
	if (k) {
		SCSI_LOG_TIMEOUT(1, sg_printk(KERN_INFO, sfp->parentdp,
			"sg_common_write: start_req err=%d\n", k));
		sg_finish_rem_req(srp);
		sg_remove_request(sfp, srp);
		return k;	/* probably out of space --> ENOMEM */
	}
	if (atomic_read(&sdp->detaching)) {
		if (srp->bio) {
			if (srp->rq->cmd != srp->rq->__cmd)
				kfree(srp->rq->cmd);

			blk_end_request_all(srp->rq, -EIO);
			srp->rq = NULL;
		}

		sg_finish_rem_req(srp);
		sg_remove_request(sfp, srp);
		return -ENODEV;
	}

	hp->duration = jiffies_to_msecs(jiffies);
	if (hp->interface_id != '\0' &&	/* v3 (or later) interface */
	    (SG_FLAG_Q_AT_TAIL & hp->flags))
		at_head = 0;
	else
		at_head = 1;

	srp->rq->timeout = timeout;
	kref_get(&sfp->f_ref); /* sg_rq_end_io() does kref_put(). */
	blk_execute_rq_nowait(sdp->device->request_queue, sdp->disk,
			      srp->rq, at_head, sg_rq_end_io);
	return 0;
}

static int srp_done(Sg_fd *sfp, Sg_request *srp)
{
	unsigned long flags;
	int ret;

	read_lock_irqsave(&sfp->rq_list_lock, flags);
	ret = srp->done;
	read_unlock_irqrestore(&sfp->rq_list_lock, flags);
	return ret;
}

static int max_sectors_bytes(struct request_queue *q)
{
	unsigned int max_sectors = queue_max_sectors(q);

	max_sectors = min_t(unsigned int, max_sectors, INT_MAX >> 9);

	return max_sectors << 9;
}

static void
sg_fill_request_table(Sg_fd *sfp, sg_req_info_t *rinfo)
{
	Sg_request *srp;
	int val;
	unsigned int ms;

	val = 0;
	list_for_each_entry(srp, &sfp->rq_list, entry) {
		if (val >= SG_MAX_QUEUE)
			break;
		rinfo[val].req_state = srp->done + 1;
		rinfo[val].problem =
			srp->header.masked_status &
			srp->header.host_status &
			srp->header.driver_status;
		if (srp->done)
			rinfo[val].duration =
				srp->header.duration;
		else {
			ms = jiffies_to_msecs(jiffies);
			rinfo[val].duration =
				(ms > srp->header.duration) ?
				(ms - srp->header.duration) : 0;
		}
		rinfo[val].orphan = srp->orphan;
		rinfo[val].sg_io_owned = srp->sg_io_owned;
		rinfo[val].pack_id = srp->header.pack_id;
		rinfo[val].usr_ptr = srp->header.usr_ptr;
		val++;
	}
}

static long
sg_ioctl(struct file *filp, unsigned int cmd_in, unsigned long arg)
{
	void __user *p = (void __user *)arg;
	int __user *ip = p;
	int result, val, read_only;
	Sg_device *sdp;
	Sg_fd *sfp;
	Sg_request *srp;
	unsigned long iflags;

	if ((!(sfp = (Sg_fd *) filp->private_data)) || (!(sdp = sfp->parentdp)))
		return -ENXIO;

	SCSI_LOG_TIMEOUT(3, sg_printk(KERN_INFO, sdp,
				   "sg_ioctl: cmd=0x%x\n", (int) cmd_in));
	read_only = (O_RDWR != (filp->f_flags & O_ACCMODE));

	switch (cmd_in) {
	case SG_IO:
		if (atomic_read(&sdp->detaching))
			return -ENODEV;
		if (!scsi_block_when_processing_errors(sdp->device))
			return -ENXIO;
		if (!access_ok(VERIFY_WRITE, p, SZ_SG_IO_HDR))
			return -EFAULT;
		mutex_lock(&sfp->parentdp->open_rel_lock);
		result = sg_new_write(sfp, filp, p, SZ_SG_IO_HDR,
				 1, read_only, 1, &srp);
		mutex_unlock(&sfp->parentdp->open_rel_lock);
		if (result < 0)
			return result;
		result = wait_event_interruptible(sfp->read_wait,
			(srp_done(sfp, srp) || atomic_read(&sdp->detaching)));
		if (atomic_read(&sdp->detaching))
			return -ENODEV;
		write_lock_irq(&sfp->rq_list_lock);
		if (srp->done) {
			srp->done = 2;
			write_unlock_irq(&sfp->rq_list_lock);
			result = sg_new_read(sfp, p, SZ_SG_IO_HDR, srp);
			return (result < 0) ? result : 0;
		}
		srp->orphan = 1;
		write_unlock_irq(&sfp->rq_list_lock);
		return result;	/* -ERESTARTSYS because signal hit process */
	case SG_SET_TIMEOUT:
		result = get_user(val, ip);
		if (result)
			return result;
		if (val < 0)
			return -EIO;
		if (val >= MULDIV (INT_MAX, USER_HZ, HZ))
		    val = MULDIV (INT_MAX, USER_HZ, HZ);
		sfp->timeout_user = val;
		sfp->timeout = MULDIV (val, HZ, USER_HZ);

		return 0;
	case SG_GET_TIMEOUT:	/* N.B. User receives timeout as return value */
				/* strange ..., for backward compatibility */
		return sfp->timeout_user;
	case SG_SET_FORCE_LOW_DMA:
		/*
		 * N.B. This ioctl never worked properly, but failed to
		 * return an error value. So returning '0' to keep compability
		 * with legacy applications.
		 */
		return 0;
	case SG_GET_LOW_DMA:
		return put_user((int) sdp->device->host->unchecked_isa_dma, ip);
	case SG_GET_SCSI_ID:
		if (!access_ok(VERIFY_WRITE, p, sizeof (sg_scsi_id_t)))
			return -EFAULT;
		else {
			sg_scsi_id_t __user *sg_idp = p;

			if (atomic_read(&sdp->detaching))
				return -ENODEV;
			__put_user((int) sdp->device->host->host_no,
				   &sg_idp->host_no);
			__put_user((int) sdp->device->channel,
				   &sg_idp->channel);
			__put_user((int) sdp->device->id, &sg_idp->scsi_id);
			__put_user((int) sdp->device->lun, &sg_idp->lun);
			__put_user((int) sdp->device->type, &sg_idp->scsi_type);
			__put_user((short) sdp->device->host->cmd_per_lun,
				   &sg_idp->h_cmd_per_lun);
			__put_user((short) sdp->device->queue_depth,
				   &sg_idp->d_queue_depth);
			__put_user(0, &sg_idp->unused[0]);
			__put_user(0, &sg_idp->unused[1]);
			return 0;
		}
	case SG_SET_FORCE_PACK_ID:
		result = get_user(val, ip);
		if (result)
			return result;
		sfp->force_packid = val ? 1 : 0;
		return 0;
	case SG_GET_PACK_ID:
		if (!access_ok(VERIFY_WRITE, ip, sizeof (int)))
			return -EFAULT;
		read_lock_irqsave(&sfp->rq_list_lock, iflags);
		list_for_each_entry(srp, &sfp->rq_list, entry) {
			if ((1 == srp->done) && (!srp->sg_io_owned)) {
				read_unlock_irqrestore(&sfp->rq_list_lock,
						       iflags);
				__put_user(srp->header.pack_id, ip);
				return 0;
			}
		}
		read_unlock_irqrestore(&sfp->rq_list_lock, iflags);
		__put_user(-1, ip);
		return 0;
	case SG_GET_NUM_WAITING:
		read_lock_irqsave(&sfp->rq_list_lock, iflags);
		val = 0;
		list_for_each_entry(srp, &sfp->rq_list, entry) {
			if ((1 == srp->done) && (!srp->sg_io_owned))
				++val;
		}
		read_unlock_irqrestore(&sfp->rq_list_lock, iflags);
		return put_user(val, ip);
	case SG_GET_SG_TABLESIZE:
		return put_user(sdp->sg_tablesize, ip);
	case SG_SET_RESERVED_SIZE:
		result = get_user(val, ip);
		if (result)
			return result;
                if (val < 0)
                        return -EINVAL;
		val = min_t(int, val,
			    max_sectors_bytes(sdp->device->request_queue));
		mutex_lock(&sfp->f_mutex);
		if (val != sfp->reserve.bufflen) {
			if (sfp->mmap_called ||
			    sfp->res_in_use) {
				mutex_unlock(&sfp->f_mutex);
				return -EBUSY;
			}

			mutex_lock(&sfp->parentdp->open_rel_lock);
			sg_remove_scat(sfp, &sfp->reserve);
			sg_build_reserve(sfp, val);
			mutex_unlock(&sfp->parentdp->open_rel_lock);
		}
		mutex_unlock(&sfp->f_mutex);
		return 0;
	case SG_GET_RESERVED_SIZE:
		val = min_t(int, sfp->reserve.bufflen,
			    max_sectors_bytes(sdp->device->request_queue));
		return put_user(val, ip);
	case SG_SET_COMMAND_Q:
		result = get_user(val, ip);
		if (result)
			return result;
		sfp->cmd_q = val ? 1 : 0;
		return 0;
	case SG_GET_COMMAND_Q:
		return put_user((int) sfp->cmd_q, ip);
	case SG_SET_KEEP_ORPHAN:
		result = get_user(val, ip);
		if (result)
			return result;
		sfp->keep_orphan = val;
		return 0;
	case SG_GET_KEEP_ORPHAN:
		return put_user((int) sfp->keep_orphan, ip);
	case SG_NEXT_CMD_LEN:
		result = get_user(val, ip);
		if (result)
			return result;
		if (val > SG_MAX_CDB_SIZE)
			return -ENOMEM;
		sfp->next_cmd_len = (val > 0) ? val : 0;
		return 0;
	case SG_GET_VERSION_NUM:
		return put_user(sg_version_num, ip);
	case SG_GET_ACCESS_COUNT:
		/* faked - we don't have a real access count anymore */
		val = (sdp->device ? 1 : 0);
		return put_user(val, ip);
	case SG_GET_REQUEST_TABLE:
		if (!access_ok(VERIFY_WRITE, p, SZ_SG_REQ_INFO * SG_MAX_QUEUE))
			return -EFAULT;
		else {
			sg_req_info_t *rinfo;

			rinfo = kzalloc(SZ_SG_REQ_INFO * SG_MAX_QUEUE,
					GFP_KERNEL);
			if (!rinfo)
				return -ENOMEM;
			read_lock_irqsave(&sfp->rq_list_lock, iflags);
			sg_fill_request_table(sfp, rinfo);
			read_unlock_irqrestore(&sfp->rq_list_lock, iflags);
			result = __copy_to_user(p, rinfo,
						SZ_SG_REQ_INFO * SG_MAX_QUEUE);
			result = result ? -EFAULT : 0;
			kfree(rinfo);
			return result;
		}
	case SG_EMULATED_HOST:
		if (atomic_read(&sdp->detaching))
			return -ENODEV;
		return put_user(sdp->device->host->hostt->emulated, ip);
	case SCSI_IOCTL_SEND_COMMAND:
		if (atomic_read(&sdp->detaching))
			return -ENODEV;
		if (read_only) {
			unsigned char opcode = WRITE_6;
			Scsi_Ioctl_Command __user *siocp = p;

			if (copy_from_user(&opcode, siocp->data, 1))
				return -EFAULT;
			if (sg_allow_access(filp, &opcode))
				return -EPERM;
		}
		return sg_scsi_ioctl(sdp->device->request_queue, NULL, filp->f_mode, p);
	case SG_SET_DEBUG:
		result = get_user(val, ip);
		if (result)
			return result;
		sdp->sgdebug = (char) val;
		return 0;
	case BLKSECTGET:
		return put_user(max_sectors_bytes(sdp->device->request_queue),
				ip);
	case BLKTRACESETUP:
		return blk_trace_setup(sdp->device->request_queue,
				       sdp->disk->disk_name,
				       MKDEV(SCSI_GENERIC_MAJOR, sdp->index),
				       NULL,
				       (char *)arg);
	case BLKTRACESTART:
		return blk_trace_startstop(sdp->device->request_queue, 1);
	case BLKTRACESTOP:
		return blk_trace_startstop(sdp->device->request_queue, 0);
	case BLKTRACETEARDOWN:
		return blk_trace_remove(sdp->device->request_queue);
	case SCSI_IOCTL_GET_IDLUN:
	case SCSI_IOCTL_GET_BUS_NUMBER:
	case SCSI_IOCTL_PROBE_HOST:
	case SG_GET_TRANSFORM:
	case SG_SCSI_RESET:
		if (atomic_read(&sdp->detaching))
			return -ENODEV;
		break;
	default:
		if (read_only)
			return -EPERM;	/* don't know so take safe approach */
		break;
	}

	result = scsi_ioctl_block_when_processing_errors(sdp->device,
			cmd_in, filp->f_flags & O_NDELAY);
	if (result)
		return result;
	return scsi_ioctl(sdp->device, cmd_in, p);
}

#ifdef CONFIG_COMPAT
static long sg_compat_ioctl(struct file *filp, unsigned int cmd_in, unsigned long arg)
{
	Sg_device *sdp;
	Sg_fd *sfp;
	struct scsi_device *sdev;

	if ((!(sfp = (Sg_fd *) filp->private_data)) || (!(sdp = sfp->parentdp)))
		return -ENXIO;

	sdev = sdp->device;
	if (sdev->host->hostt->compat_ioctl) {
		int ret;

		ret = sdev->host->hostt->compat_ioctl(sdev, cmd_in, (void __user *)arg);

		return ret;
	}

	return -ENOIOCTLCMD;
}
#endif

static unsigned int
sg_poll(struct file *filp, poll_table * wait)
{
	unsigned int res = 0;
	Sg_device *sdp;
	Sg_fd *sfp;
	Sg_request *srp;
	int count = 0;
	unsigned long iflags;

	sfp = filp->private_data;
	if (!sfp)
		return POLLERR;
	sdp = sfp->parentdp;
	if (!sdp)
		return POLLERR;
	poll_wait(filp, &sfp->read_wait, wait);
	read_lock_irqsave(&sfp->rq_list_lock, iflags);
	list_for_each_entry(srp, &sfp->rq_list, entry) {
		/* if any read waiting, flag it */
		if ((0 == res) && (1 == srp->done) && (!srp->sg_io_owned))
			res = POLLIN | POLLRDNORM;
		++count;
	}
	read_unlock_irqrestore(&sfp->rq_list_lock, iflags);

	if (atomic_read(&sdp->detaching))
		res |= POLLHUP;
	else if (!sfp->cmd_q) {
		if (0 == count)
			res |= POLLOUT | POLLWRNORM;
	} else if (count < SG_MAX_QUEUE)
		res |= POLLOUT | POLLWRNORM;
	SCSI_LOG_TIMEOUT(3, sg_printk(KERN_INFO, sdp,
				      "sg_poll: res=0x%x\n", (int) res));
	return res;
}

static int
sg_fasync(int fd, struct file *filp, int mode)
{
	Sg_device *sdp;
	Sg_fd *sfp;

	if ((!(sfp = (Sg_fd *) filp->private_data)) || (!(sdp = sfp->parentdp)))
		return -ENXIO;
	SCSI_LOG_TIMEOUT(3, sg_printk(KERN_INFO, sdp,
				      "sg_fasync: mode=%d\n", mode));

	return fasync_helper(fd, filp, mode, &sfp->async_qp);
}

static int
sg_vma_fault(struct vm_area_struct *vma, struct vm_fault *vmf)
{
	Sg_fd *sfp;
	unsigned long offset, len, sa;
	Sg_scatter_hold *rsv_schp;
	int k, length;

	if ((NULL == vma) || (!(sfp = (Sg_fd *) vma->vm_private_data)))
		return VM_FAULT_SIGBUS;
	rsv_schp = &sfp->reserve;
	offset = vmf->pgoff << PAGE_SHIFT;
	if (offset >= rsv_schp->bufflen)
		return VM_FAULT_SIGBUS;
	SCSI_LOG_TIMEOUT(3, sg_printk(KERN_INFO, sfp->parentdp,
				      "sg_vma_fault: offset=%lu, scatg=%d\n",
				      offset, rsv_schp->k_use_sg));
	sa = vma->vm_start;
	length = 1 << (PAGE_SHIFT + rsv_schp->page_order);
	for (k = 0; k < rsv_schp->k_use_sg && sa < vma->vm_end; k++) {
		len = vma->vm_end - sa;
		len = (len < length) ? len : length;
		if (offset < len) {
			struct page *page = nth_page(rsv_schp->pages[k],
						     offset >> PAGE_SHIFT);
			get_page(page);	/* increment page count */
			vmf->page = page;
			return 0; /* success */
		}
		sa += len;
		offset -= len;
	}

	return VM_FAULT_SIGBUS;
}

static const struct vm_operations_struct sg_mmap_vm_ops = {
	.fault = sg_vma_fault,
};

static int
sg_mmap(struct file *filp, struct vm_area_struct *vma)
{
	Sg_fd *sfp;
	unsigned long req_sz, len, sa;
	Sg_scatter_hold *rsv_schp;
	int k, length;
	int ret = 0;

	if ((!filp) || (!vma) || (!(sfp = (Sg_fd *) filp->private_data)))
		return -ENXIO;
	req_sz = vma->vm_end - vma->vm_start;
	SCSI_LOG_TIMEOUT(3, sg_printk(KERN_INFO, sfp->parentdp,
				      "sg_mmap starting, vm_start=%p, len=%d\n",
				      (void *) vma->vm_start, (int) req_sz));
	if (vma->vm_pgoff)
		return -EINVAL;	/* want no offset */
	rsv_schp = &sfp->reserve;
	mutex_lock(&sfp->f_mutex);
	if (req_sz > rsv_schp->bufflen) {
		ret = -ENOMEM;	/* cannot map more than reserved buffer */
		goto out;
	}

	sa = vma->vm_start;
	length = 1 << (PAGE_SHIFT + rsv_schp->page_order);
	for (k = 0; k < rsv_schp->k_use_sg && sa < vma->vm_end; k++) {
		len = vma->vm_end - sa;
		len = (len < length) ? len : length;
		sa += len;
	}

	sfp->mmap_called = 1;
	vma->vm_flags |= VM_IO | VM_DONTEXPAND | VM_DONTDUMP;
	vma->vm_private_data = sfp;
	vma->vm_ops = &sg_mmap_vm_ops;
out:
	mutex_unlock(&sfp->f_mutex);
	return ret;
}

static void
sg_rq_end_io_usercontext(struct work_struct *work)
{
	struct sg_request *srp = container_of(work, struct sg_request, ew.work);
	struct sg_fd *sfp = srp->parentfp;

	sg_finish_rem_req(srp);
	sg_remove_request(sfp, srp);
	kref_put(&sfp->f_ref, sg_remove_sfp);
}

/*
 * This function is a "bottom half" handler that is called by the mid
 * level when a command is completed (or has failed).
 */
static void
sg_rq_end_io(struct request *rq, int uptodate)
{
	struct sg_request *srp = rq->end_io_data;
	Sg_device *sdp;
	Sg_fd *sfp;
	unsigned long iflags;
	unsigned int ms;
	char *sense;
	int result, resid, done = 1;

	if (WARN_ON(srp->done != 0))
		return;

	sfp = srp->parentfp;
	if (WARN_ON(sfp == NULL))
		return;

	sdp = sfp->parentdp;
	if (unlikely(atomic_read(&sdp->detaching)))
		pr_info("%s: device detaching\n", __func__);

	sense = rq->sense;
	result = rq->errors;
	resid = rq->resid_len;

	SCSI_LOG_TIMEOUT(4, sg_printk(KERN_INFO, sdp,
				      "sg_cmd_done: pack_id=%d, res=0x%x\n",
				      srp->header.pack_id, result));
	srp->header.resid = resid;
	ms = jiffies_to_msecs(jiffies);
	srp->header.duration = (ms > srp->header.duration) ?
				(ms - srp->header.duration) : 0;
	if (0 != result) {
		struct scsi_sense_hdr sshdr;

		srp->header.status = 0xff & result;
		srp->header.masked_status = status_byte(result);
		srp->header.msg_status = msg_byte(result);
		srp->header.host_status = host_byte(result);
		srp->header.driver_status = driver_byte(result);
		if ((sdp->sgdebug > 0) &&
		    ((CHECK_CONDITION == srp->header.masked_status) ||
		     (COMMAND_TERMINATED == srp->header.masked_status)))
			__scsi_print_sense(sdp->device, __func__, sense,
					   SCSI_SENSE_BUFFERSIZE);

		/* Following if statement is a patch supplied by Eric Youngdale */
		if (driver_byte(result) != 0
		    && scsi_normalize_sense(sense, SCSI_SENSE_BUFFERSIZE, &sshdr)
		    && !scsi_sense_is_deferred(&sshdr)
		    && sshdr.sense_key == UNIT_ATTENTION
		    && sdp->device->removable) {
			/* Detected possible disc change. Set the bit - this */
			/* may be used if there are filesystems using this device */
			sdp->device->changed = 1;
		}
	}
	/* Rely on write phase to clean out srp status values, so no "else" */

	/*
	 * Free the request as soon as it is complete so that its resources
	 * can be reused without waiting for userspace to read() the
	 * result.  But keep the associated bio (if any) around until
	 * blk_rq_unmap_user() can be called from user context.
	 */
	srp->rq = NULL;
	if (rq->cmd != rq->__cmd)
		kfree(rq->cmd);
	__blk_put_request(rq->q, rq);

	write_lock_irqsave(&sfp->rq_list_lock, iflags);
	if (unlikely(srp->orphan)) {
		if (sfp->keep_orphan)
			srp->sg_io_owned = 0;
		else
			done = 0;
	}
	srp->done = done;
	write_unlock_irqrestore(&sfp->rq_list_lock, iflags);

	if (likely(done)) {
		/* Now wake up any sg_read() that is waiting for this
		 * packet.
		 */
		wake_up_interruptible(&sfp->read_wait);
		kill_fasync(&sfp->async_qp, SIGPOLL, POLL_IN);
		kref_put(&sfp->f_ref, sg_remove_sfp);
	} else {
		INIT_WORK(&srp->ew.work, sg_rq_end_io_usercontext);
		schedule_work(&srp->ew.work);
	}
}

static const struct file_operations sg_fops = {
	.owner = THIS_MODULE,
	.read = sg_read,
	.write = sg_write,
	.poll = sg_poll,
	.unlocked_ioctl = sg_ioctl,
#ifdef CONFIG_COMPAT
	.compat_ioctl = sg_compat_ioctl,
#endif
	.open = sg_open,
	.mmap = sg_mmap,
	.release = sg_release,
	.fasync = sg_fasync,
	.llseek = no_llseek,
};

static struct class *sg_sysfs_class;

static int sg_sysfs_valid = 0;

static Sg_device *
sg_alloc(struct gendisk *disk, struct scsi_device *scsidp)
{
	struct request_queue *q = scsidp->request_queue;
	Sg_device *sdp;
	unsigned long iflags;
	int error;
	u32 k;

	sdp = kzalloc(sizeof(Sg_device), GFP_KERNEL);
	if (!sdp) {
		sdev_printk(KERN_WARNING, scsidp, "%s: kmalloc Sg_device "
			    "failure\n", __func__);
		return ERR_PTR(-ENOMEM);
	}

	idr_preload(GFP_KERNEL);
	write_lock_irqsave(&sg_index_lock, iflags);

	error = idr_alloc(&sg_index_idr, sdp, 0, SG_MAX_DEVS, GFP_NOWAIT);
	if (error < 0) {
		if (error == -ENOSPC) {
			sdev_printk(KERN_WARNING, scsidp,
				    "Unable to attach sg device type=%d, minor number exceeds %d\n",
				    scsidp->type, SG_MAX_DEVS - 1);
			error = -ENODEV;
		} else {
			sdev_printk(KERN_WARNING, scsidp, "%s: idr "
				    "allocation Sg_device failure: %d\n",
				    __func__, error);
		}
		goto out_unlock;
	}
	k = error;

	SCSI_LOG_TIMEOUT(3, sdev_printk(KERN_INFO, scsidp,
					"sg_alloc: dev=%d \n", k));
	sprintf(disk->disk_name, "sg%d", k);
	disk->first_minor = k;
	sdp->disk = disk;
	sdp->device = scsidp;
	mutex_init(&sdp->open_rel_lock);
	INIT_LIST_HEAD(&sdp->sfds);
	init_waitqueue_head(&sdp->open_wait);
	atomic_set(&sdp->detaching, 0);
	rwlock_init(&sdp->sfd_lock);
	sdp->sg_tablesize = queue_max_segments(q);
	sdp->index = k;
	kref_init(&sdp->d_ref);
	error = 0;

out_unlock:
	write_unlock_irqrestore(&sg_index_lock, iflags);
	idr_preload_end();

	if (error) {
		kfree(sdp);
		return ERR_PTR(error);
	}
	return sdp;
}

static int
sg_add_device(struct device *cl_dev, struct class_interface *cl_intf)
{
	struct scsi_device *scsidp = to_scsi_device(cl_dev->parent);
	struct gendisk *disk;
	Sg_device *sdp = NULL;
	struct cdev * cdev = NULL;
	int error;
	unsigned long iflags;

	disk = alloc_disk(1);
	if (!disk) {
		pr_warn("%s: alloc_disk failed\n", __func__);
		return -ENOMEM;
	}
	disk->major = SCSI_GENERIC_MAJOR;

	error = -ENOMEM;
	cdev = cdev_alloc();
	if (!cdev) {
		pr_warn("%s: cdev_alloc failed\n", __func__);
		goto out;
	}
	cdev->owner = THIS_MODULE;
	cdev->ops = &sg_fops;

	sdp = sg_alloc(disk, scsidp);
	if (IS_ERR(sdp)) {
		pr_warn("%s: sg_alloc failed\n", __func__);
		error = PTR_ERR(sdp);
		goto out;
	}

	error = cdev_add(cdev, MKDEV(SCSI_GENERIC_MAJOR, sdp->index), 1);
	if (error)
		goto cdev_add_err;

	sdp->cdev = cdev;
	if (sg_sysfs_valid) {
		struct device *sg_class_member;

		sg_class_member = device_create(sg_sysfs_class, cl_dev->parent,
						MKDEV(SCSI_GENERIC_MAJOR,
						      sdp->index),
						sdp, "%s", disk->disk_name);
		if (IS_ERR(sg_class_member)) {
			pr_err("%s: device_create failed\n", __func__);
			error = PTR_ERR(sg_class_member);
			goto cdev_add_err;
		}
		error = sysfs_create_link(&scsidp->sdev_gendev.kobj,
					  &sg_class_member->kobj, "generic");
		if (error)
			pr_err("%s: unable to make symlink 'generic' back "
			       "to sg%d\n", __func__, sdp->index);
	} else
		pr_warn("%s: sg_sys Invalid\n", __func__);

	sdev_printk(KERN_NOTICE, scsidp, "Attached scsi generic sg%d "
		    "type %d\n", sdp->index, scsidp->type);

	dev_set_drvdata(cl_dev, sdp);

	return 0;

cdev_add_err:
	write_lock_irqsave(&sg_index_lock, iflags);
	idr_remove(&sg_index_idr, sdp->index);
	write_unlock_irqrestore(&sg_index_lock, iflags);
	kfree(sdp);

out:
	put_disk(disk);
	if (cdev)
		cdev_del(cdev);
	return error;
}

static void
sg_device_destroy(struct kref *kref)
{
	struct sg_device *sdp = container_of(kref, struct sg_device, d_ref);
	unsigned long flags;

	/* CAUTION!  Note that the device can still be found via idr_find()
	 * even though the refcount is 0.  Therefore, do idr_remove() BEFORE
	 * any other cleanup.
	 */

	write_lock_irqsave(&sg_index_lock, flags);
	idr_remove(&sg_index_idr, sdp->index);
	write_unlock_irqrestore(&sg_index_lock, flags);

	SCSI_LOG_TIMEOUT(3,
		sg_printk(KERN_INFO, sdp, "sg_device_destroy\n"));

	put_disk(sdp->disk);
	kfree(sdp);
}

static void
sg_remove_device(struct device *cl_dev, struct class_interface *cl_intf)
{
	struct scsi_device *scsidp = to_scsi_device(cl_dev->parent);
	Sg_device *sdp = dev_get_drvdata(cl_dev);
	unsigned long iflags;
	Sg_fd *sfp;
	int val;

	if (!sdp)
		return;
	/* want sdp->detaching non-zero as soon as possible */
	val = atomic_inc_return(&sdp->detaching);
	if (val > 1)
		return; /* only want to do following once per device */

	SCSI_LOG_TIMEOUT(3, sg_printk(KERN_INFO, sdp,
				      "%s\n", __func__));

	read_lock_irqsave(&sdp->sfd_lock, iflags);
	list_for_each_entry(sfp, &sdp->sfds, sfd_siblings) {
		wake_up_interruptible_all(&sfp->read_wait);
		kill_fasync(&sfp->async_qp, SIGPOLL, POLL_HUP);
	}
	wake_up_interruptible_all(&sdp->open_wait);
	read_unlock_irqrestore(&sdp->sfd_lock, iflags);

	sysfs_remove_link(&scsidp->sdev_gendev.kobj, "generic");
	device_destroy(sg_sysfs_class, MKDEV(SCSI_GENERIC_MAJOR, sdp->index));
	cdev_del(sdp->cdev);
	sdp->cdev = NULL;

	kref_put(&sdp->d_ref, sg_device_destroy);
}

module_param_named(scatter_elem_sz, scatter_elem_sz, int, S_IRUGO | S_IWUSR);
module_param_named(def_reserved_size, def_reserved_size, int,
		   S_IRUGO | S_IWUSR);
module_param_named(allow_dio, sg_allow_dio, int, S_IRUGO | S_IWUSR);

MODULE_AUTHOR("Douglas Gilbert");
MODULE_DESCRIPTION("SCSI generic (sg) driver");
MODULE_LICENSE("GPL");
MODULE_VERSION(SG_VERSION_STR);
MODULE_ALIAS_CHARDEV_MAJOR(SCSI_GENERIC_MAJOR);

MODULE_PARM_DESC(scatter_elem_sz, "scatter gather element "
                "size (default: max(SG_SCATTER_SZ, PAGE_SIZE))");
MODULE_PARM_DESC(def_reserved_size, "size of buffer reserved for each fd");
MODULE_PARM_DESC(allow_dio, "allow direct I/O (default: 0 (disallow))");

static int __init
init_sg(void)
{
	int rc;

	if (scatter_elem_sz < PAGE_SIZE) {
		scatter_elem_sz = PAGE_SIZE;
		scatter_elem_sz_prev = scatter_elem_sz;
	}
	if (def_reserved_size >= 0)
		sg_big_buff = def_reserved_size;
	else
		def_reserved_size = sg_big_buff;

	rc = register_chrdev_region(MKDEV(SCSI_GENERIC_MAJOR, 0),
				    SG_MAX_DEVS, "sg");
	if (rc)
		return rc;
        sg_sysfs_class = class_create(THIS_MODULE, "scsi_generic");
        if ( IS_ERR(sg_sysfs_class) ) {
		rc = PTR_ERR(sg_sysfs_class);
		goto err_out;
        }
	sg_sysfs_valid = 1;
	rc = scsi_register_interface(&sg_interface);
	if (0 == rc) {
#ifdef CONFIG_SCSI_PROC_FS
		sg_proc_init();
#endif				/* CONFIG_SCSI_PROC_FS */
		return 0;
	}
	class_destroy(sg_sysfs_class);
err_out:
	unregister_chrdev_region(MKDEV(SCSI_GENERIC_MAJOR, 0), SG_MAX_DEVS);
	return rc;
}

static void __exit
exit_sg(void)
{
#ifdef CONFIG_SCSI_PROC_FS
	sg_proc_cleanup();
#endif				/* CONFIG_SCSI_PROC_FS */
	scsi_unregister_interface(&sg_interface);
	class_destroy(sg_sysfs_class);
	sg_sysfs_valid = 0;
	unregister_chrdev_region(MKDEV(SCSI_GENERIC_MAJOR, 0),
				 SG_MAX_DEVS);
	idr_destroy(&sg_index_idr);
}

static int
sg_start_req(Sg_request *srp, unsigned char *cmd)
{
	int res;
	struct request *rq;
	Sg_fd *sfp = srp->parentfp;
	sg_io_hdr_t *hp = &srp->header;
	int dxfer_len = (int) hp->dxfer_len;
	int dxfer_dir = hp->dxfer_direction;
	unsigned int iov_count = hp->iovec_count;
	Sg_scatter_hold *req_schp = &srp->data;
	Sg_scatter_hold *rsv_schp = &sfp->reserve;
	struct request_queue *q = sfp->parentdp->device->request_queue;
	struct rq_map_data *md, map_data;
	int rw = hp->dxfer_direction == SG_DXFER_TO_DEV ? WRITE : READ;
	unsigned char *long_cmdp = NULL;

	SCSI_LOG_TIMEOUT(4, sg_printk(KERN_INFO, sfp->parentdp,
				      "sg_start_req: dxfer_len=%d\n",
				      dxfer_len));

	if (hp->cmd_len > BLK_MAX_CDB) {
		long_cmdp = kzalloc(hp->cmd_len, GFP_KERNEL);
		if (!long_cmdp)
			return -ENOMEM;
	}

	/*
	 * NOTE
	 *
	 * With scsi-mq enabled, there are a fixed number of preallocated
	 * requests equal in number to shost->can_queue.  If all of the
	 * preallocated requests are already in use, then using GFP_ATOMIC with
	 * blk_get_request() will return -EWOULDBLOCK, whereas using GFP_KERNEL
	 * will cause blk_get_request() to sleep until an active command
	 * completes, freeing up a request.  Neither option is ideal, but
	 * GFP_KERNEL is the better choice to prevent userspace from getting an
	 * unexpected EWOULDBLOCK.
	 *
	 * With scsi-mq disabled, blk_get_request() with GFP_KERNEL usually
	 * does not sleep except under memory pressure.
	 */
	rq = blk_get_request(q, rw, GFP_KERNEL);
	if (IS_ERR(rq)) {
		kfree(long_cmdp);
		return PTR_ERR(rq);
	}

	blk_rq_set_block_pc(rq);

	if (hp->cmd_len > BLK_MAX_CDB)
		rq->cmd = long_cmdp;
	memcpy(rq->cmd, cmd, hp->cmd_len);
	rq->cmd_len = hp->cmd_len;

	srp->rq = rq;
	rq->end_io_data = srp;
	rq->sense = srp->sense_b;
	rq->retries = SG_DEFAULT_RETRIES;

	if ((dxfer_len <= 0) || (dxfer_dir == SG_DXFER_NONE))
		return 0;

	if (sg_allow_dio && hp->flags & SG_FLAG_DIRECT_IO &&
	    dxfer_dir != SG_DXFER_UNKNOWN && !iov_count &&
	    !sfp->parentdp->device->host->unchecked_isa_dma &&
	    blk_rq_aligned(q, (unsigned long)hp->dxferp, dxfer_len))
		md = NULL;
	else
		md = &map_data;

	if (md) {
		mutex_lock(&sfp->f_mutex);
		if (dxfer_len <= rsv_schp->bufflen &&
		    !sfp->res_in_use) {
			sfp->res_in_use = 1;
			sg_link_reserve(sfp, srp, dxfer_len);
		} else if (hp->flags & SG_FLAG_MMAP_IO) {
			res = -EBUSY; /* sfp->res_in_use == 1 */
			if (dxfer_len > rsv_schp->bufflen)
				res = -ENOMEM;
			mutex_unlock(&sfp->f_mutex);
			return res;
		} else {
			res = sg_build_indirect(req_schp, sfp, dxfer_len);
			if (res) {
				mutex_unlock(&sfp->f_mutex);
				return res;
			}
		}
		mutex_unlock(&sfp->f_mutex);

		md->pages = req_schp->pages;
		md->page_order = req_schp->page_order;
		md->nr_entries = req_schp->k_use_sg;
		md->offset = 0;
		md->null_mapped = hp->dxferp ? 0 : 1;
		if (dxfer_dir == SG_DXFER_TO_FROM_DEV)
			md->from_user = 1;
		else
			md->from_user = 0;
	}

	if (iov_count) {
		struct iovec *iov = NULL;
		struct iov_iter i;

		res = import_iovec(rw, hp->dxferp, iov_count, 0, &iov, &i);
		if (res < 0)
			return res;

		iov_iter_truncate(&i, hp->dxfer_len);
		if (!iov_iter_count(&i)) {
			kfree(iov);
			return -EINVAL;
		}

		res = blk_rq_map_user_iov(q, rq, md, &i, GFP_ATOMIC);
		kfree(iov);
	} else
		res = blk_rq_map_user(q, rq, md, hp->dxferp,
				      hp->dxfer_len, GFP_ATOMIC);

	if (!res) {
		srp->bio = rq->bio;

		if (!md) {
			req_schp->dio_in_use = 1;
			hp->info |= SG_INFO_DIRECT_IO;
		}
	}
	return res;
}

static int
sg_finish_rem_req(Sg_request *srp)
{
	int ret = 0;

	Sg_fd *sfp = srp->parentfp;
	Sg_scatter_hold *req_schp = &srp->data;

	SCSI_LOG_TIMEOUT(4, sg_printk(KERN_INFO, sfp->parentdp,
				      "sg_finish_rem_req: res_used=%d\n",
				      (int) srp->res_used));
	if (srp->bio)
		ret = blk_rq_unmap_user(srp->bio);

	if (srp->rq) {
		if (srp->rq->cmd != srp->rq->__cmd)
			kfree(srp->rq->cmd);
		blk_put_request(srp->rq);
	}

	if (srp->res_used)
		sg_unlink_reserve(sfp, srp);
	else
		sg_remove_scat(sfp, req_schp);

	return ret;
}

static int
sg_build_sgat(Sg_scatter_hold * schp, const Sg_fd * sfp, int tablesize)
{
	int sg_bufflen = tablesize * sizeof(struct page *);
	gfp_t gfp_flags = GFP_ATOMIC | __GFP_NOWARN;

	schp->pages = kzalloc(sg_bufflen, gfp_flags);
	if (!schp->pages)
		return -ENOMEM;
	schp->sglist_len = sg_bufflen;
	return tablesize;	/* number of scat_gath elements allocated */
}

static int
sg_build_indirect(Sg_scatter_hold * schp, Sg_fd * sfp, int buff_size)
{
	int ret_sz = 0, i, k, rem_sz, num, mx_sc_elems;
	int sg_tablesize = sfp->parentdp->sg_tablesize;
	int blk_size = buff_size, order;
	gfp_t gfp_mask = GFP_ATOMIC | __GFP_COMP | __GFP_NOWARN;
	struct sg_device *sdp = sfp->parentdp;

	if (blk_size < 0)
		return -EFAULT;
	if (0 == blk_size)
		++blk_size;	/* don't know why */
	/* round request up to next highest SG_SECTOR_SZ byte boundary */
	blk_size = ALIGN(blk_size, SG_SECTOR_SZ);
	SCSI_LOG_TIMEOUT(4, sg_printk(KERN_INFO, sfp->parentdp,
		"sg_build_indirect: buff_size=%d, blk_size=%d\n",
		buff_size, blk_size));

	/* N.B. ret_sz carried into this block ... */
	mx_sc_elems = sg_build_sgat(schp, sfp, sg_tablesize);
	if (mx_sc_elems < 0)
		return mx_sc_elems;	/* most likely -ENOMEM */

	num = scatter_elem_sz;
	if (unlikely(num != scatter_elem_sz_prev)) {
		if (num < PAGE_SIZE) {
			scatter_elem_sz = PAGE_SIZE;
			scatter_elem_sz_prev = PAGE_SIZE;
		} else
			scatter_elem_sz_prev = num;
	}

	if (sdp->device->host->unchecked_isa_dma)
		gfp_mask |= GFP_DMA;

	if (!capable(CAP_SYS_ADMIN) || !capable(CAP_SYS_RAWIO))
		gfp_mask |= __GFP_ZERO;

	order = get_order(num);
retry:
	ret_sz = 1 << (PAGE_SHIFT + order);

	for (k = 0, rem_sz = blk_size; rem_sz > 0 && k < mx_sc_elems;
	     k++, rem_sz -= ret_sz) {

		num = (rem_sz > scatter_elem_sz_prev) ?
			scatter_elem_sz_prev : rem_sz;

		schp->pages[k] = alloc_pages(gfp_mask | __GFP_ZERO, order);
		if (!schp->pages[k])
			goto out;

		if (num == scatter_elem_sz_prev) {
			if (unlikely(ret_sz > scatter_elem_sz_prev)) {
				scatter_elem_sz = ret_sz;
				scatter_elem_sz_prev = ret_sz;
			}
		}

		SCSI_LOG_TIMEOUT(5, sg_printk(KERN_INFO, sfp->parentdp,
				 "sg_build_indirect: k=%d, num=%d, ret_sz=%d\n",
				 k, num, ret_sz));
	}		/* end of for loop */

	schp->page_order = order;
	schp->k_use_sg = k;
	SCSI_LOG_TIMEOUT(5, sg_printk(KERN_INFO, sfp->parentdp,
			 "sg_build_indirect: k_use_sg=%d, rem_sz=%d\n",
			 k, rem_sz));

	schp->bufflen = blk_size;
	if (rem_sz > 0)	/* must have failed */
		return -ENOMEM;
	return 0;
out:
	for (i = 0; i < k; i++)
		__free_pages(schp->pages[i], order);

	if (--order >= 0)
		goto retry;

	return -ENOMEM;
}

static void
sg_remove_scat(Sg_fd * sfp, Sg_scatter_hold * schp)
{
	SCSI_LOG_TIMEOUT(4, sg_printk(KERN_INFO, sfp->parentdp,
			 "sg_remove_scat: k_use_sg=%d\n", schp->k_use_sg));
	if (schp->pages && schp->sglist_len > 0) {
		if (!schp->dio_in_use) {
			int k;

			for (k = 0; k < schp->k_use_sg && schp->pages[k]; k++) {
				SCSI_LOG_TIMEOUT(5,
					sg_printk(KERN_INFO, sfp->parentdp,
					"sg_remove_scat: k=%d, pg=0x%p\n",
					k, schp->pages[k]));
				__free_pages(schp->pages[k], schp->page_order);
			}

			kfree(schp->pages);
		}
	}
	memset(schp, 0, sizeof (*schp));
}

static int
sg_read_oxfer(Sg_request * srp, char __user *outp, int num_read_xfer)
{
	Sg_scatter_hold *schp = &srp->data;
	int k, num;

	SCSI_LOG_TIMEOUT(4, sg_printk(KERN_INFO, srp->parentfp->parentdp,
			 "sg_read_oxfer: num_read_xfer=%d\n",
			 num_read_xfer));
	if ((!outp) || (num_read_xfer <= 0))
		return 0;

	num = 1 << (PAGE_SHIFT + schp->page_order);
	for (k = 0; k < schp->k_use_sg && schp->pages[k]; k++) {
		if (num > num_read_xfer) {
			if (__copy_to_user(outp, page_address(schp->pages[k]),
					   num_read_xfer))
				return -EFAULT;
			break;
		} else {
			if (__copy_to_user(outp, page_address(schp->pages[k]),
					   num))
				return -EFAULT;
			num_read_xfer -= num;
			if (num_read_xfer <= 0)
				break;
			outp += num;
		}
	}

	return 0;
}

static void
sg_build_reserve(Sg_fd * sfp, int req_size)
{
	Sg_scatter_hold *schp = &sfp->reserve;

	SCSI_LOG_TIMEOUT(4, sg_printk(KERN_INFO, sfp->parentdp,
			 "sg_build_reserve: req_size=%d\n", req_size));
	do {
		if (req_size < PAGE_SIZE)
			req_size = PAGE_SIZE;
		if (0 == sg_build_indirect(schp, sfp, req_size))
			return;
		else
			sg_remove_scat(sfp, schp);
		req_size >>= 1;	/* divide by 2 */
	} while (req_size > (PAGE_SIZE / 2));
}

static void
sg_link_reserve(Sg_fd * sfp, Sg_request * srp, int size)
{
	Sg_scatter_hold *req_schp = &srp->data;
	Sg_scatter_hold *rsv_schp = &sfp->reserve;
	int k, num, rem;

	srp->res_used = 1;
	SCSI_LOG_TIMEOUT(4, sg_printk(KERN_INFO, sfp->parentdp,
			 "sg_link_reserve: size=%d\n", size));
	rem = size;

	num = 1 << (PAGE_SHIFT + rsv_schp->page_order);
	for (k = 0; k < rsv_schp->k_use_sg; k++) {
		if (rem <= num) {
			req_schp->k_use_sg = k + 1;
			req_schp->sglist_len = rsv_schp->sglist_len;
			req_schp->pages = rsv_schp->pages;

			req_schp->bufflen = size;
			req_schp->page_order = rsv_schp->page_order;
			break;
		} else
			rem -= num;
	}

	if (k >= rsv_schp->k_use_sg)
		SCSI_LOG_TIMEOUT(1, sg_printk(KERN_INFO, sfp->parentdp,
				 "sg_link_reserve: BAD size\n"));
}

static void
sg_unlink_reserve(Sg_fd * sfp, Sg_request * srp)
{
	Sg_scatter_hold *req_schp = &srp->data;

	SCSI_LOG_TIMEOUT(4, sg_printk(KERN_INFO, srp->parentfp->parentdp,
				      "sg_unlink_reserve: req->k_use_sg=%d\n",
				      (int) req_schp->k_use_sg));
	req_schp->k_use_sg = 0;
	req_schp->bufflen = 0;
	req_schp->pages = NULL;
	req_schp->page_order = 0;
	req_schp->sglist_len = 0;
	srp->res_used = 0;
	/* Called without mutex lock to avoid deadlock */
	sfp->res_in_use = 0;
}

static Sg_request *
sg_get_rq_mark(Sg_fd * sfp, int pack_id)
{
	Sg_request *resp;
	unsigned long iflags;

	write_lock_irqsave(&sfp->rq_list_lock, iflags);
	list_for_each_entry(resp, &sfp->rq_list, entry) {
		/* look for requests that are ready + not SG_IO owned */
		if ((1 == resp->done) && (!resp->sg_io_owned) &&
		    ((-1 == pack_id) || (resp->header.pack_id == pack_id))) {
			resp->done = 2;	/* guard against other readers */
			write_unlock_irqrestore(&sfp->rq_list_lock, iflags);
			return resp;
		}
	}
	write_unlock_irqrestore(&sfp->rq_list_lock, iflags);
	return NULL;
}

/* always adds to end of list */
static Sg_request *
sg_add_request(Sg_fd * sfp)
{
	int k;
	unsigned long iflags;
	Sg_request *rp = sfp->req_arr;

	write_lock_irqsave(&sfp->rq_list_lock, iflags);
	if (!list_empty(&sfp->rq_list)) {
		if (!sfp->cmd_q)
			goto out_unlock;

		for (k = 0; k < SG_MAX_QUEUE; ++k, ++rp) {
			if (!rp->parentfp)
				break;
		}
		if (k >= SG_MAX_QUEUE)
			goto out_unlock;
	}
	memset(rp, 0, sizeof (Sg_request));
	rp->parentfp = sfp;
	rp->header.duration = jiffies_to_msecs(jiffies);
	list_add_tail(&rp->entry, &sfp->rq_list);
	write_unlock_irqrestore(&sfp->rq_list_lock, iflags);
	return rp;
out_unlock:
	write_unlock_irqrestore(&sfp->rq_list_lock, iflags);
	return NULL;
}

/* Return of 1 for found; 0 for not found */
static int
sg_remove_request(Sg_fd * sfp, Sg_request * srp)
{
	unsigned long iflags;
	int res = 0;

	if (!sfp || !srp || list_empty(&sfp->rq_list))
		return res;
	write_lock_irqsave(&sfp->rq_list_lock, iflags);
	if (!list_empty(&srp->entry)) {
		list_del(&srp->entry);
		srp->parentfp = NULL;
		res = 1;
	}
	write_unlock_irqrestore(&sfp->rq_list_lock, iflags);
	return res;
}

static Sg_fd *
sg_add_sfp(Sg_device * sdp)
{
	Sg_fd *sfp;
	unsigned long iflags;
	int bufflen;

	sfp = kzalloc(sizeof(*sfp), GFP_ATOMIC | __GFP_NOWARN);
	if (!sfp)
		return ERR_PTR(-ENOMEM);

	init_waitqueue_head(&sfp->read_wait);
	rwlock_init(&sfp->rq_list_lock);
	INIT_LIST_HEAD(&sfp->rq_list);
	kref_init(&sfp->f_ref);
	mutex_init(&sfp->f_mutex);
	sfp->timeout = SG_DEFAULT_TIMEOUT;
	sfp->timeout_user = SG_DEFAULT_TIMEOUT_USER;
	sfp->force_packid = SG_DEF_FORCE_PACK_ID;
	sfp->cmd_q = SG_DEF_COMMAND_Q;
	sfp->keep_orphan = SG_DEF_KEEP_ORPHAN;
	sfp->parentdp = sdp;
	write_lock_irqsave(&sdp->sfd_lock, iflags);
	if (atomic_read(&sdp->detaching)) {
		write_unlock_irqrestore(&sdp->sfd_lock, iflags);
		return ERR_PTR(-ENODEV);
	}
	list_add_tail(&sfp->sfd_siblings, &sdp->sfds);
	write_unlock_irqrestore(&sdp->sfd_lock, iflags);
	SCSI_LOG_TIMEOUT(3, sg_printk(KERN_INFO, sdp,
				      "sg_add_sfp: sfp=0x%p\n", sfp));
	if (unlikely(sg_big_buff != def_reserved_size))
		sg_big_buff = def_reserved_size;

	bufflen = min_t(int, sg_big_buff,
			max_sectors_bytes(sdp->device->request_queue));
	sg_build_reserve(sfp, bufflen);
	SCSI_LOG_TIMEOUT(3, sg_printk(KERN_INFO, sdp,
				      "sg_add_sfp: bufflen=%d, k_use_sg=%d\n",
				      sfp->reserve.bufflen,
				      sfp->reserve.k_use_sg));

	kref_get(&sdp->d_ref);
	__module_get(THIS_MODULE);
	return sfp;
}

static void
sg_remove_sfp_usercontext(struct work_struct *work)
{
	struct sg_fd *sfp = container_of(work, struct sg_fd, ew.work);
	struct sg_device *sdp = sfp->parentdp;
	Sg_request *srp;
	unsigned long iflags;

	/* Cleanup any responses which were never read(). */
	write_lock_irqsave(&sfp->rq_list_lock, iflags);
	while (!list_empty(&sfp->rq_list)) {
		srp = list_first_entry(&sfp->rq_list, Sg_request, entry);
		sg_finish_rem_req(srp);
		list_del(&srp->entry);
		srp->parentfp = NULL;
	}
	write_unlock_irqrestore(&sfp->rq_list_lock, iflags);

	if (sfp->reserve.bufflen > 0) {
		SCSI_LOG_TIMEOUT(6, sg_printk(KERN_INFO, sdp,
				"sg_remove_sfp:    bufflen=%d, k_use_sg=%d\n",
				(int) sfp->reserve.bufflen,
				(int) sfp->reserve.k_use_sg));
		sg_remove_scat(sfp, &sfp->reserve);
	}

	SCSI_LOG_TIMEOUT(6, sg_printk(KERN_INFO, sdp,
			"sg_remove_sfp: sfp=0x%p\n", sfp));
	kfree(sfp);

	scsi_device_put(sdp->device);
	kref_put(&sdp->d_ref, sg_device_destroy);
	module_put(THIS_MODULE);
}

static void
sg_remove_sfp(struct kref *kref)
{
	struct sg_fd *sfp = container_of(kref, struct sg_fd, f_ref);
	struct sg_device *sdp = sfp->parentdp;
	unsigned long iflags;

	write_lock_irqsave(&sdp->sfd_lock, iflags);
	list_del(&sfp->sfd_siblings);
	write_unlock_irqrestore(&sdp->sfd_lock, iflags);

	INIT_WORK(&sfp->ew.work, sg_remove_sfp_usercontext);
	schedule_work(&sfp->ew.work);
}

#ifdef CONFIG_SCSI_PROC_FS
static int
sg_idr_max_id(int id, void *p, void *data)
{
	int *k = data;

	if (*k < id)
		*k = id;

	return 0;
}

static int
sg_last_dev(void)
{
	int k = -1;
	unsigned long iflags;

	read_lock_irqsave(&sg_index_lock, iflags);
	idr_for_each(&sg_index_idr, sg_idr_max_id, &k);
	read_unlock_irqrestore(&sg_index_lock, iflags);
	return k + 1;		/* origin 1 */
}
#endif

/* must be called with sg_index_lock held */
static Sg_device *sg_lookup_dev(int dev)
{
	return idr_find(&sg_index_idr, dev);
}

static Sg_device *
sg_get_dev(int dev)
{
	struct sg_device *sdp;
	unsigned long flags;

	read_lock_irqsave(&sg_index_lock, flags);
	sdp = sg_lookup_dev(dev);
	if (!sdp)
		sdp = ERR_PTR(-ENXIO);
	else if (atomic_read(&sdp->detaching)) {
		/* If sdp->detaching, then the refcount may already be 0, in
		 * which case it would be a bug to do kref_get().
		 */
		sdp = ERR_PTR(-ENODEV);
	} else
		kref_get(&sdp->d_ref);
	read_unlock_irqrestore(&sg_index_lock, flags);

	return sdp;
}

#ifdef CONFIG_SCSI_PROC_FS

static struct proc_dir_entry *sg_proc_sgp = NULL;

static char sg_proc_sg_dirname[] = "scsi/sg";

static int sg_proc_seq_show_int(struct seq_file *s, void *v);

static int sg_proc_single_open_adio(struct inode *inode, struct file *file);
static ssize_t sg_proc_write_adio(struct file *filp, const char __user *buffer,
			          size_t count, loff_t *off);
static const struct file_operations adio_fops = {
	.owner = THIS_MODULE,
	.open = sg_proc_single_open_adio,
	.read = seq_read,
	.llseek = seq_lseek,
	.write = sg_proc_write_adio,
	.release = single_release,
};

static int sg_proc_single_open_dressz(struct inode *inode, struct file *file);
static ssize_t sg_proc_write_dressz(struct file *filp,
		const char __user *buffer, size_t count, loff_t *off);
static const struct file_operations dressz_fops = {
	.owner = THIS_MODULE,
	.open = sg_proc_single_open_dressz,
	.read = seq_read,
	.llseek = seq_lseek,
	.write = sg_proc_write_dressz,
	.release = single_release,
};

static int sg_proc_seq_show_version(struct seq_file *s, void *v);
static int sg_proc_single_open_version(struct inode *inode, struct file *file);
static const struct file_operations version_fops = {
	.owner = THIS_MODULE,
	.open = sg_proc_single_open_version,
	.read = seq_read,
	.llseek = seq_lseek,
	.release = single_release,
};

static int sg_proc_seq_show_devhdr(struct seq_file *s, void *v);
static int sg_proc_single_open_devhdr(struct inode *inode, struct file *file);
static const struct file_operations devhdr_fops = {
	.owner = THIS_MODULE,
	.open = sg_proc_single_open_devhdr,
	.read = seq_read,
	.llseek = seq_lseek,
	.release = single_release,
};

static int sg_proc_seq_show_dev(struct seq_file *s, void *v);
static int sg_proc_open_dev(struct inode *inode, struct file *file);
static void * dev_seq_start(struct seq_file *s, loff_t *pos);
static void * dev_seq_next(struct seq_file *s, void *v, loff_t *pos);
static void dev_seq_stop(struct seq_file *s, void *v);
static const struct file_operations dev_fops = {
	.owner = THIS_MODULE,
	.open = sg_proc_open_dev,
	.read = seq_read,
	.llseek = seq_lseek,
	.release = seq_release,
};
static const struct seq_operations dev_seq_ops = {
	.start = dev_seq_start,
	.next  = dev_seq_next,
	.stop  = dev_seq_stop,
	.show  = sg_proc_seq_show_dev,
};

static int sg_proc_seq_show_devstrs(struct seq_file *s, void *v);
static int sg_proc_open_devstrs(struct inode *inode, struct file *file);
static const struct file_operations devstrs_fops = {
	.owner = THIS_MODULE,
	.open = sg_proc_open_devstrs,
	.read = seq_read,
	.llseek = seq_lseek,
	.release = seq_release,
};
static const struct seq_operations devstrs_seq_ops = {
	.start = dev_seq_start,
	.next  = dev_seq_next,
	.stop  = dev_seq_stop,
	.show  = sg_proc_seq_show_devstrs,
};

static int sg_proc_seq_show_debug(struct seq_file *s, void *v);
static int sg_proc_open_debug(struct inode *inode, struct file *file);
static const struct file_operations debug_fops = {
	.owner = THIS_MODULE,
	.open = sg_proc_open_debug,
	.read = seq_read,
	.llseek = seq_lseek,
	.release = seq_release,
};
static const struct seq_operations debug_seq_ops = {
	.start = dev_seq_start,
	.next  = dev_seq_next,
	.stop  = dev_seq_stop,
	.show  = sg_proc_seq_show_debug,
};


struct sg_proc_leaf {
	const char * name;
	const struct file_operations * fops;
};

static const struct sg_proc_leaf sg_proc_leaf_arr[] = {
	{"allow_dio", &adio_fops},
	{"debug", &debug_fops},
	{"def_reserved_size", &dressz_fops},
	{"device_hdr", &devhdr_fops},
	{"devices", &dev_fops},
	{"device_strs", &devstrs_fops},
	{"version", &version_fops}
};

static int
sg_proc_init(void)
{
	int num_leaves = ARRAY_SIZE(sg_proc_leaf_arr);
	int k;

	sg_proc_sgp = proc_mkdir(sg_proc_sg_dirname, NULL);
	if (!sg_proc_sgp)
		return 1;
	for (k = 0; k < num_leaves; ++k) {
		const struct sg_proc_leaf *leaf = &sg_proc_leaf_arr[k];
		umode_t mask = leaf->fops->write ? S_IRUGO | S_IWUSR : S_IRUGO;
		proc_create(leaf->name, mask, sg_proc_sgp, leaf->fops);
	}
	return 0;
}

static void
sg_proc_cleanup(void)
{
	int k;
	int num_leaves = ARRAY_SIZE(sg_proc_leaf_arr);

	if (!sg_proc_sgp)
		return;
	for (k = 0; k < num_leaves; ++k)
		remove_proc_entry(sg_proc_leaf_arr[k].name, sg_proc_sgp);
	remove_proc_entry(sg_proc_sg_dirname, NULL);
}


static int sg_proc_seq_show_int(struct seq_file *s, void *v)
{
	seq_printf(s, "%d\n", *((int *)s->private));
	return 0;
}

static int sg_proc_single_open_adio(struct inode *inode, struct file *file)
{
	return single_open(file, sg_proc_seq_show_int, &sg_allow_dio);
}

static ssize_t
sg_proc_write_adio(struct file *filp, const char __user *buffer,
		   size_t count, loff_t *off)
{
	int err;
	unsigned long num;

	if (!capable(CAP_SYS_ADMIN) || !capable(CAP_SYS_RAWIO))
		return -EACCES;
	err = kstrtoul_from_user(buffer, count, 0, &num);
	if (err)
		return err;
	sg_allow_dio = num ? 1 : 0;
	return count;
}

static int sg_proc_single_open_dressz(struct inode *inode, struct file *file)
{
	return single_open(file, sg_proc_seq_show_int, &sg_big_buff);
}

static ssize_t
sg_proc_write_dressz(struct file *filp, const char __user *buffer,
		     size_t count, loff_t *off)
{
	int err;
	unsigned long k = ULONG_MAX;

	if (!capable(CAP_SYS_ADMIN) || !capable(CAP_SYS_RAWIO))
		return -EACCES;

	err = kstrtoul_from_user(buffer, count, 0, &k);
	if (err)
		return err;
	if (k <= 1048576) {	/* limit "big buff" to 1 MB */
		sg_big_buff = k;
		return count;
	}
	return -ERANGE;
}

static int sg_proc_seq_show_version(struct seq_file *s, void *v)
{
	seq_printf(s, "%d\t%s [%s]\n", sg_version_num, SG_VERSION_STR,
		   sg_version_date);
	return 0;
}

static int sg_proc_single_open_version(struct inode *inode, struct file *file)
{
	return single_open(file, sg_proc_seq_show_version, NULL);
}

static int sg_proc_seq_show_devhdr(struct seq_file *s, void *v)
{
	seq_puts(s, "host\tchan\tid\tlun\ttype\topens\tqdepth\tbusy\tonline\n");
	return 0;
}

static int sg_proc_single_open_devhdr(struct inode *inode, struct file *file)
{
	return single_open(file, sg_proc_seq_show_devhdr, NULL);
}

struct sg_proc_deviter {
	loff_t	index;
	size_t	max;
};

static void * dev_seq_start(struct seq_file *s, loff_t *pos)
{
	struct sg_proc_deviter * it = kmalloc(sizeof(*it), GFP_KERNEL);

	s->private = it;
	if (! it)
		return NULL;

	it->index = *pos;
	it->max = sg_last_dev();
	if (it->index >= it->max)
		return NULL;
	return it;
}

static void * dev_seq_next(struct seq_file *s, void *v, loff_t *pos)
{
	struct sg_proc_deviter * it = s->private;

	*pos = ++it->index;
	return (it->index < it->max) ? it : NULL;
}

static void dev_seq_stop(struct seq_file *s, void *v)
{
	kfree(s->private);
}

static int sg_proc_open_dev(struct inode *inode, struct file *file)
{
        return seq_open(file, &dev_seq_ops);
}

static int sg_proc_seq_show_dev(struct seq_file *s, void *v)
{
	struct sg_proc_deviter * it = (struct sg_proc_deviter *) v;
	Sg_device *sdp;
	struct scsi_device *scsidp;
	unsigned long iflags;

	read_lock_irqsave(&sg_index_lock, iflags);
	sdp = it ? sg_lookup_dev(it->index) : NULL;
	if ((NULL == sdp) || (NULL == sdp->device) ||
	    (atomic_read(&sdp->detaching)))
		seq_puts(s, "-1\t-1\t-1\t-1\t-1\t-1\t-1\t-1\t-1\n");
	else {
		scsidp = sdp->device;
		seq_printf(s, "%d\t%d\t%d\t%llu\t%d\t%d\t%d\t%d\t%d\n",
			      scsidp->host->host_no, scsidp->channel,
			      scsidp->id, scsidp->lun, (int) scsidp->type,
			      1,
			      (int) scsidp->queue_depth,
			      (int) atomic_read(&scsidp->device_busy),
			      (int) scsi_device_online(scsidp));
	}
	read_unlock_irqrestore(&sg_index_lock, iflags);
	return 0;
}

static int sg_proc_open_devstrs(struct inode *inode, struct file *file)
{
        return seq_open(file, &devstrs_seq_ops);
}

static int sg_proc_seq_show_devstrs(struct seq_file *s, void *v)
{
	struct sg_proc_deviter * it = (struct sg_proc_deviter *) v;
	Sg_device *sdp;
	struct scsi_device *scsidp;
	unsigned long iflags;

	read_lock_irqsave(&sg_index_lock, iflags);
	sdp = it ? sg_lookup_dev(it->index) : NULL;
	scsidp = sdp ? sdp->device : NULL;
	if (sdp && scsidp && (!atomic_read(&sdp->detaching)))
		seq_printf(s, "%8.8s\t%16.16s\t%4.4s\n",
			   scsidp->vendor, scsidp->model, scsidp->rev);
	else
		seq_puts(s, "<no active device>\n");
	read_unlock_irqrestore(&sg_index_lock, iflags);
	return 0;
}

/* must be called while holding sg_index_lock */
static void sg_proc_debug_helper(struct seq_file *s, Sg_device * sdp)
{
	int k, new_interface, blen, usg;
	Sg_request *srp;
	Sg_fd *fp;
	const sg_io_hdr_t *hp;
	const char * cp;
	unsigned int ms;

	k = 0;
	list_for_each_entry(fp, &sdp->sfds, sfd_siblings) {
		k++;
		read_lock(&fp->rq_list_lock); /* irqs already disabled */
		seq_printf(s, "   FD(%d): timeout=%dms bufflen=%d "
			   "(res)sgat=%d low_dma=%d\n", k,
			   jiffies_to_msecs(fp->timeout),
			   fp->reserve.bufflen,
			   (int) fp->reserve.k_use_sg,
			   (int) sdp->device->host->unchecked_isa_dma);
		seq_printf(s, "   cmd_q=%d f_packid=%d k_orphan=%d closed=0\n",
			   (int) fp->cmd_q, (int) fp->force_packid,
			   (int) fp->keep_orphan);
		list_for_each_entry(srp, &fp->rq_list, entry) {
			hp = &srp->header;
			new_interface = (hp->interface_id == '\0') ? 0 : 1;
			if (srp->res_used) {
				if (new_interface &&
				    (SG_FLAG_MMAP_IO & hp->flags))
					cp = "     mmap>> ";
				else
					cp = "     rb>> ";
			} else {
				if (SG_INFO_DIRECT_IO_MASK & hp->info)
					cp = "     dio>> ";
				else
					cp = "     ";
			}
			seq_puts(s, cp);
			blen = srp->data.bufflen;
			usg = srp->data.k_use_sg;
			seq_puts(s, srp->done ?
				 ((1 == srp->done) ?  "rcv:" : "fin:")
				  : "act:");
			seq_printf(s, " id=%d blen=%d",
				   srp->header.pack_id, blen);
			if (srp->done)
				seq_printf(s, " dur=%d", hp->duration);
			else {
				ms = jiffies_to_msecs(jiffies);
				seq_printf(s, " t_o/elap=%d/%d",
					(new_interface ? hp->timeout :
						  jiffies_to_msecs(fp->timeout)),
					(ms > hp->duration ? ms - hp->duration : 0));
			}
			seq_printf(s, "ms sgat=%d op=0x%02x\n", usg,
				   (int) srp->data.cmd_opcode);
		}
		if (list_empty(&fp->rq_list))
			seq_puts(s, "     No requests active\n");
		read_unlock(&fp->rq_list_lock);
	}
}

static int sg_proc_open_debug(struct inode *inode, struct file *file)
{
        return seq_open(file, &debug_seq_ops);
}

static int sg_proc_seq_show_debug(struct seq_file *s, void *v)
{
	struct sg_proc_deviter * it = (struct sg_proc_deviter *) v;
	Sg_device *sdp;
	unsigned long iflags;

	if (it && (0 == it->index))
		seq_printf(s, "max_active_device=%d  def_reserved_size=%d\n",
			   (int)it->max, sg_big_buff);

	read_lock_irqsave(&sg_index_lock, iflags);
	sdp = it ? sg_lookup_dev(it->index) : NULL;
	if (NULL == sdp)
		goto skip;
	read_lock(&sdp->sfd_lock);
	if (!list_empty(&sdp->sfds)) {
		seq_printf(s, " >>> device=%s ", sdp->disk->disk_name);
		if (atomic_read(&sdp->detaching))
			seq_puts(s, "detaching pending close ");
		else if (sdp->device) {
			struct scsi_device *scsidp = sdp->device;

			seq_printf(s, "%d:%d:%d:%llu   em=%d",
				   scsidp->host->host_no,
				   scsidp->channel, scsidp->id,
				   scsidp->lun,
				   scsidp->host->hostt->emulated);
		}
		seq_printf(s, " sg_tablesize=%d excl=%d open_cnt=%d\n",
			   sdp->sg_tablesize, sdp->exclude, sdp->open_cnt);
		sg_proc_debug_helper(s, sdp);
	}
	read_unlock(&sdp->sfd_lock);
skip:
	read_unlock_irqrestore(&sg_index_lock, iflags);
	return 0;
}

#endif				/* CONFIG_SCSI_PROC_FS */

module_init(init_sg);
module_exit(exit_sg);<|MERGE_RESOLUTION|>--- conflicted
+++ resolved
@@ -433,10 +433,6 @@
 	struct sg_header *old_hdr = NULL;
 	int retval = 0;
 
-<<<<<<< HEAD
-	if (unlikely(segment_eq(get_fs(), KERNEL_DS)))
-		return -EINVAL;
-=======
 	/*
 	 * This could cause a response to be stranded. Close the associated
 	 * file descriptor to free up any resources being held.
@@ -444,7 +440,6 @@
 	retval = sg_check_file_access(filp, __func__);
 	if (retval)
 		return retval;
->>>>>>> 358e0d6d
 
 	if ((!(sfp = (Sg_fd *) filp->private_data)) || (!(sdp = sfp->parentdp)))
 		return -ENXIO;
