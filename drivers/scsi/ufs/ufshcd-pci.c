--- conflicted
+++ resolved
@@ -106,11 +106,8 @@
 
 	disable_irq(pdev->irq);
 	ufshcd_remove(hba);
-<<<<<<< HEAD
+	ufshcd_dealloc_host(hba);
 	pci_set_drvdata(pdev, NULL);
-=======
-	ufshcd_dealloc_host(hba);
->>>>>>> 9cb1e9d5
 }
 
 /**
