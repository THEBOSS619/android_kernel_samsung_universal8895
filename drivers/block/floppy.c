/*
 *  linux/drivers/block/floppy.c
 *
 *  Copyright (C) 1991, 1992  Linus Torvalds
 *  Copyright (C) 1993, 1994  Alain Knaff
 *  Copyright (C) 1998 Alan Cox
 */

/*
 * 02.12.91 - Changed to static variables to indicate need for reset
 * and recalibrate. This makes some things easier (output_byte reset
 * checking etc), and means less interrupt jumping in case of errors,
 * so the code is hopefully easier to understand.
 */

/*
 * This file is certainly a mess. I've tried my best to get it working,
 * but I don't like programming floppies, and I have only one anyway.
 * Urgel. I should check for more errors, and do more graceful error
 * recovery. Seems there are problems with several drives. I've tried to
 * correct them. No promises.
 */

/*
 * As with hd.c, all routines within this file can (and will) be called
 * by interrupts, so extreme caution is needed. A hardware interrupt
 * handler may not sleep, or a kernel panic will happen. Thus I cannot
 * call "floppy-on" directly, but have to set a special timer interrupt
 * etc.
 */

/*
 * 28.02.92 - made track-buffering routines, based on the routines written
 * by entropy@wintermute.wpi.edu (Lawrence Foard). Linus.
 */

/*
 * Automatic floppy-detection and formatting written by Werner Almesberger
 * (almesber@nessie.cs.id.ethz.ch), who also corrected some problems with
 * the floppy-change signal detection.
 */

/*
 * 1992/7/22 -- Hennus Bergman: Added better error reporting, fixed
 * FDC data overrun bug, added some preliminary stuff for vertical
 * recording support.
 *
 * 1992/9/17: Added DMA allocation & DMA functions. -- hhb.
 *
 * TODO: Errors are still not counted properly.
 */

/* 1992/9/20
 * Modifications for ``Sector Shifting'' by Rob Hooft (hooft@chem.ruu.nl)
 * modeled after the freeware MS-DOS program fdformat/88 V1.8 by
 * Christoph H. Hochst\"atter.
 * I have fixed the shift values to the ones I always use. Maybe a new
 * ioctl() should be created to be able to modify them.
 * There is a bug in the driver that makes it impossible to format a
 * floppy as the first thing after bootup.
 */

/*
 * 1993/4/29 -- Linus -- cleaned up the timer handling in the kernel, and
 * this helped the floppy driver as well. Much cleaner, and still seems to
 * work.
 */

/* 1994/6/24 --bbroad-- added the floppy table entries and made
 * minor modifications to allow 2.88 floppies to be run.
 */

/* 1994/7/13 -- Paul Vojta -- modified the probing code to allow three or more
 * disk types.
 */

/*
 * 1994/8/8 -- Alain Knaff -- Switched to fdpatch driver: Support for bigger
 * format bug fixes, but unfortunately some new bugs too...
 */

/* 1994/9/17 -- Koen Holtman -- added logging of physical floppy write
 * errors to allow safe writing by specialized programs.
 */

/* 1995/4/24 -- Dan Fandrich -- added support for Commodore 1581 3.5" disks
 * by defining bit 1 of the "stretch" parameter to mean put sectors on the
 * opposite side of the disk, leaving the sector IDs alone (i.e. Commodore's
 * drives are "upside-down").
 */

/*
 * 1995/8/26 -- Andreas Busse -- added Mips support.
 */

/*
 * 1995/10/18 -- Ralf Baechle -- Portability cleanup; move machine dependent
 * features to asm/floppy.h.
 */

/*
 * 1998/1/21 -- Richard Gooch <rgooch@atnf.csiro.au> -- devfs support
 */

/*
 * 1998/05/07 -- Russell King -- More portability cleanups; moved definition of
 * interrupt and dma channel to asm/floppy.h. Cleaned up some formatting &
 * use of '0' for NULL.
 */

/*
 * 1998/06/07 -- Alan Cox -- Merged the 2.0.34 fixes for resource allocation
 * failures.
 */

/*
 * 1998/09/20 -- David Weinehall -- Added slow-down code for buggy PS/2-drives.
 */

/*
 * 1999/08/13 -- Paul Slootman -- floppy stopped working on Alpha after 24
 * days, 6 hours, 32 minutes and 32 seconds (i.e. MAXINT jiffies; ints were
 * being used to store jiffies, which are unsigned longs).
 */

/*
 * 2000/08/28 -- Arnaldo Carvalho de Melo <acme@conectiva.com.br>
 * - get rid of check_region
 * - s/suser/capable/
 */

/*
 * 2001/08/26 -- Paul Gortmaker - fix insmod oops on machines with no
 * floppy controller (lingering task on list after module is gone... boom.)
 */

/*
 * 2002/02/07 -- Anton Altaparmakov - Fix io ports reservation to correct range
 * (0x3f2-0x3f5, 0x3f7). This fix is a bit of a hack but the proper fix
 * requires many non-obvious changes in arch dependent code.
 */

/* 2003/07/28 -- Daniele Bellucci <bellucda@tiscali.it>.
 * Better audit of register_blkdev.
 */

#undef  FLOPPY_SILENT_DCL_CLEAR

#define REALLY_SLOW_IO

#define DEBUGT 2

#define DPRINT(format, args...) \
	pr_info("floppy%d: " format, current_drive, ##args)

#define DCL_DEBUG		/* debug disk change line */
#ifdef DCL_DEBUG
#define debug_dcl(test, fmt, args...) \
	do { if ((test) & FD_DEBUG) DPRINT(fmt, ##args); } while (0)
#else
#define debug_dcl(test, fmt, args...) \
	do { if (0) DPRINT(fmt, ##args); } while (0)
#endif

/* do print messages for unexpected interrupts */
static int print_unex = 1;
#include <linux/module.h>
#include <linux/sched.h>
#include <linux/fs.h>
#include <linux/kernel.h>
#include <linux/timer.h>
#include <linux/workqueue.h>
#define FDPATCHES
#include <linux/fdreg.h>
#include <linux/fd.h>
#include <linux/hdreg.h>
#include <linux/errno.h>
#include <linux/slab.h>
#include <linux/mm.h>
#include <linux/bio.h>
#include <linux/string.h>
#include <linux/jiffies.h>
#include <linux/fcntl.h>
#include <linux/delay.h>
#include <linux/mc146818rtc.h>	/* CMOS defines */
#include <linux/ioport.h>
#include <linux/interrupt.h>
#include <linux/init.h>
#include <linux/platform_device.h>
#include <linux/mod_devicetable.h>
#include <linux/mutex.h>
#include <linux/io.h>
#include <linux/uaccess.h>
#include <linux/async.h>
#include <linux/compat.h>

/*
 * PS/2 floppies have much slower step rates than regular floppies.
 * It's been recommended that take about 1/4 of the default speed
 * in some more extreme cases.
 */
static DEFINE_MUTEX(floppy_mutex);
static int slow_floppy;

#include <asm/dma.h>
#include <asm/irq.h>

static int FLOPPY_IRQ = 6;
static int FLOPPY_DMA = 2;
static int can_use_virtual_dma = 2;
/* =======
 * can use virtual DMA:
 * 0 = use of virtual DMA disallowed by config
 * 1 = use of virtual DMA prescribed by config
 * 2 = no virtual DMA preference configured.  By default try hard DMA,
 * but fall back on virtual DMA when not enough memory available
 */

static int use_virtual_dma;
/* =======
 * use virtual DMA
 * 0 using hard DMA
 * 1 using virtual DMA
 * This variable is set to virtual when a DMA mem problem arises, and
 * reset back in floppy_grab_irq_and_dma.
 * It is not safe to reset it in other circumstances, because the floppy
 * driver may have several buffers in use at once, and we do currently not
 * record each buffers capabilities
 */

static DEFINE_SPINLOCK(floppy_lock);

static unsigned short virtual_dma_port = 0x3f0;
irqreturn_t floppy_interrupt(int irq, void *dev_id);
static int set_dor(int fdc, char mask, char data);

#define K_64	0x10000		/* 64KB */

/* the following is the mask of allowed drives. By default units 2 and
 * 3 of both floppy controllers are disabled, because switching on the
 * motor of these drives causes system hangs on some PCI computers. drive
 * 0 is the low bit (0x1), and drive 7 is the high bit (0x80). Bits are on if
 * a drive is allowed.
 *
 * NOTE: This must come before we include the arch floppy header because
 *       some ports reference this variable from there. -DaveM
 */

static int allowed_drive_mask = 0x33;

#include <asm/floppy.h>

static int irqdma_allocated;

#include <linux/blkdev.h>
#include <linux/blkpg.h>
#include <linux/cdrom.h>	/* for the compatibility eject ioctl */
#include <linux/completion.h>

static struct request *current_req;
static void do_fd_request(struct request_queue *q);
static int set_next_request(void);

#ifndef fd_get_dma_residue
#define fd_get_dma_residue() get_dma_residue(FLOPPY_DMA)
#endif

/* Dma Memory related stuff */

#ifndef fd_dma_mem_free
#define fd_dma_mem_free(addr, size) free_pages(addr, get_order(size))
#endif

#ifndef fd_dma_mem_alloc
#define fd_dma_mem_alloc(size) __get_dma_pages(GFP_KERNEL, get_order(size))
#endif

static inline void fallback_on_nodma_alloc(char **addr, size_t l)
{
#ifdef FLOPPY_CAN_FALLBACK_ON_NODMA
	if (*addr)
		return;		/* we have the memory */
	if (can_use_virtual_dma != 2)
		return;		/* no fallback allowed */
	pr_info("DMA memory shortage. Temporarily falling back on virtual DMA\n");
	*addr = (char *)nodma_mem_alloc(l);
#else
	return;
#endif
}

/* End dma memory related stuff */

static unsigned long fake_change;
static bool initialized;

#define ITYPE(x)	(((x) >> 2) & 0x1f)
#define TOMINOR(x)	((x & 3) | ((x & 4) << 5))
#define UNIT(x)		((x) & 0x03)		/* drive on fdc */
#define FDC(x)		(((x) & 0x04) >> 2)	/* fdc of drive */
	/* reverse mapping from unit and fdc to drive */
#define REVDRIVE(fdc, unit) ((unit) + ((fdc) << 2))

#define DP	(&drive_params[current_drive])
#define DRS	(&drive_state[current_drive])
#define DRWE	(&write_errors[current_drive])
#define FDCS	(&fdc_state[fdc])

#define UDP	(&drive_params[drive])
#define UDRS	(&drive_state[drive])
#define UDRWE	(&write_errors[drive])
#define UFDCS	(&fdc_state[FDC(drive)])

#define PH_HEAD(floppy, head) (((((floppy)->stretch & 2) >> 1) ^ head) << 2)
#define STRETCH(floppy)	((floppy)->stretch & FD_STRETCH)

/* read/write */
#define COMMAND		(raw_cmd->cmd[0])
#define DR_SELECT	(raw_cmd->cmd[1])
#define TRACK		(raw_cmd->cmd[2])
#define HEAD		(raw_cmd->cmd[3])
#define SECTOR		(raw_cmd->cmd[4])
#define SIZECODE	(raw_cmd->cmd[5])
#define SECT_PER_TRACK	(raw_cmd->cmd[6])
#define GAP		(raw_cmd->cmd[7])
#define SIZECODE2	(raw_cmd->cmd[8])
#define NR_RW 9

/* format */
#define F_SIZECODE	(raw_cmd->cmd[2])
#define F_SECT_PER_TRACK (raw_cmd->cmd[3])
#define F_GAP		(raw_cmd->cmd[4])
#define F_FILL		(raw_cmd->cmd[5])
#define NR_F 6

/*
 * Maximum disk size (in kilobytes).
 * This default is used whenever the current disk size is unknown.
 * [Now it is rather a minimum]
 */
#define MAX_DISK_SIZE 4		/* 3984 */

/*
 * globals used by 'result()'
 */
#define MAX_REPLIES 16
static unsigned char reply_buffer[MAX_REPLIES];
static int inr;		/* size of reply buffer, when called from interrupt */
#define ST0		(reply_buffer[0])
#define ST1		(reply_buffer[1])
#define ST2		(reply_buffer[2])
#define ST3		(reply_buffer[0])	/* result of GETSTATUS */
#define R_TRACK		(reply_buffer[3])
#define R_HEAD		(reply_buffer[4])
#define R_SECTOR	(reply_buffer[5])
#define R_SIZECODE	(reply_buffer[6])

#define SEL_DLY		(2 * HZ / 100)

/*
 * this struct defines the different floppy drive types.
 */
static struct {
	struct floppy_drive_params params;
	const char *name;	/* name printed while booting */
} default_drive_params[] = {
/* NOTE: the time values in jiffies should be in msec!
 CMOS drive type
  |     Maximum data rate supported by drive type
  |     |   Head load time, msec
  |     |   |   Head unload time, msec (not used)
  |     |   |   |     Step rate interval, usec
  |     |   |   |     |       Time needed for spinup time (jiffies)
  |     |   |   |     |       |      Timeout for spinning down (jiffies)
  |     |   |   |     |       |      |   Spindown offset (where disk stops)
  |     |   |   |     |       |      |   |     Select delay
  |     |   |   |     |       |      |   |     |     RPS
  |     |   |   |     |       |      |   |     |     |    Max number of tracks
  |     |   |   |     |       |      |   |     |     |    |     Interrupt timeout
  |     |   |   |     |       |      |   |     |     |    |     |   Max nonintlv. sectors
  |     |   |   |     |       |      |   |     |     |    |     |   | -Max Errors- flags */
{{0,  500, 16, 16, 8000,    1*HZ, 3*HZ,  0, SEL_DLY, 5,  80, 3*HZ, 20, {3,1,2,0,2}, 0,
      0, { 7, 4, 8, 2, 1, 5, 3,10}, 3*HZ/2, 0 }, "unknown" },

{{1,  300, 16, 16, 8000,    1*HZ, 3*HZ,  0, SEL_DLY, 5,  40, 3*HZ, 17, {3,1,2,0,2}, 0,
      0, { 1, 0, 0, 0, 0, 0, 0, 0}, 3*HZ/2, 1 }, "360K PC" }, /*5 1/4 360 KB PC*/

{{2,  500, 16, 16, 6000, 4*HZ/10, 3*HZ, 14, SEL_DLY, 6,  83, 3*HZ, 17, {3,1,2,0,2}, 0,
      0, { 2, 5, 6,23,10,20,12, 0}, 3*HZ/2, 2 }, "1.2M" }, /*5 1/4 HD AT*/

{{3,  250, 16, 16, 3000,    1*HZ, 3*HZ,  0, SEL_DLY, 5,  83, 3*HZ, 20, {3,1,2,0,2}, 0,
      0, { 4,22,21,30, 3, 0, 0, 0}, 3*HZ/2, 4 }, "720k" }, /*3 1/2 DD*/

{{4,  500, 16, 16, 4000, 4*HZ/10, 3*HZ, 10, SEL_DLY, 5,  83, 3*HZ, 20, {3,1,2,0,2}, 0,
      0, { 7, 4,25,22,31,21,29,11}, 3*HZ/2, 7 }, "1.44M" }, /*3 1/2 HD*/

{{5, 1000, 15,  8, 3000, 4*HZ/10, 3*HZ, 10, SEL_DLY, 5,  83, 3*HZ, 40, {3,1,2,0,2}, 0,
      0, { 7, 8, 4,25,28,22,31,21}, 3*HZ/2, 8 }, "2.88M AMI BIOS" }, /*3 1/2 ED*/

{{6, 1000, 15,  8, 3000, 4*HZ/10, 3*HZ, 10, SEL_DLY, 5,  83, 3*HZ, 40, {3,1,2,0,2}, 0,
      0, { 7, 8, 4,25,28,22,31,21}, 3*HZ/2, 8 }, "2.88M" } /*3 1/2 ED*/
/*    |  --autodetected formats---    |      |      |
 *    read_track                      |      |    Name printed when booting
 *				      |     Native format
 *	            Frequency of disk change checks */
};

static struct floppy_drive_params drive_params[N_DRIVE];
static struct floppy_drive_struct drive_state[N_DRIVE];
static struct floppy_write_errors write_errors[N_DRIVE];
static struct timer_list motor_off_timer[N_DRIVE];
static struct gendisk *disks[N_DRIVE];
static struct block_device *opened_bdev[N_DRIVE];
static DEFINE_MUTEX(open_lock);
static struct floppy_raw_cmd *raw_cmd, default_raw_cmd;
static int fdc_queue;

/*
 * This struct defines the different floppy types.
 *
 * Bit 0 of 'stretch' tells if the tracks need to be doubled for some
 * types (e.g. 360kB diskette in 1.2MB drive, etc.).  Bit 1 of 'stretch'
 * tells if the disk is in Commodore 1581 format, which means side 0 sectors
 * are located on side 1 of the disk but with a side 0 ID, and vice-versa.
 * This is the same as the Sharp MZ-80 5.25" CP/M disk format, except that the
 * 1581's logical side 0 is on physical side 1, whereas the Sharp's logical
 * side 0 is on physical side 0 (but with the misnamed sector IDs).
 * 'stretch' should probably be renamed to something more general, like
 * 'options'.
 *
 * Bits 2 through 9 of 'stretch' tell the number of the first sector.
 * The LSB (bit 2) is flipped. For most disks, the first sector
 * is 1 (represented by 0x00<<2).  For some CP/M and music sampler
 * disks (such as Ensoniq EPS 16plus) it is 0 (represented as 0x01<<2).
 * For Amstrad CPC disks it is 0xC1 (represented as 0xC0<<2).
 *
 * Other parameters should be self-explanatory (see also setfdprm(8)).
 */
/*
	    Size
	     |  Sectors per track
	     |  | Head
	     |  | |  Tracks
	     |  | |  | Stretch
	     |  | |  | |  Gap 1 size
	     |  | |  | |    |  Data rate, | 0x40 for perp
	     |  | |  | |    |    |  Spec1 (stepping rate, head unload
	     |  | |  | |    |    |    |    /fmt gap (gap2) */
static struct floppy_struct floppy_type[32] = {
	{    0, 0,0, 0,0,0x00,0x00,0x00,0x00,NULL    },	/*  0 no testing    */
	{  720, 9,2,40,0,0x2A,0x02,0xDF,0x50,"d360"  }, /*  1 360KB PC      */
	{ 2400,15,2,80,0,0x1B,0x00,0xDF,0x54,"h1200" },	/*  2 1.2MB AT      */
	{  720, 9,1,80,0,0x2A,0x02,0xDF,0x50,"D360"  },	/*  3 360KB SS 3.5" */
	{ 1440, 9,2,80,0,0x2A,0x02,0xDF,0x50,"D720"  },	/*  4 720KB 3.5"    */
	{  720, 9,2,40,1,0x23,0x01,0xDF,0x50,"h360"  },	/*  5 360KB AT      */
	{ 1440, 9,2,80,0,0x23,0x01,0xDF,0x50,"h720"  },	/*  6 720KB AT      */
	{ 2880,18,2,80,0,0x1B,0x00,0xCF,0x6C,"H1440" },	/*  7 1.44MB 3.5"   */
	{ 5760,36,2,80,0,0x1B,0x43,0xAF,0x54,"E2880" },	/*  8 2.88MB 3.5"   */
	{ 6240,39,2,80,0,0x1B,0x43,0xAF,0x28,"E3120" },	/*  9 3.12MB 3.5"   */

	{ 2880,18,2,80,0,0x25,0x00,0xDF,0x02,"h1440" }, /* 10 1.44MB 5.25"  */
	{ 3360,21,2,80,0,0x1C,0x00,0xCF,0x0C,"H1680" }, /* 11 1.68MB 3.5"   */
	{  820,10,2,41,1,0x25,0x01,0xDF,0x2E,"h410"  },	/* 12 410KB 5.25"   */
	{ 1640,10,2,82,0,0x25,0x02,0xDF,0x2E,"H820"  },	/* 13 820KB 3.5"    */
	{ 2952,18,2,82,0,0x25,0x00,0xDF,0x02,"h1476" },	/* 14 1.48MB 5.25"  */
	{ 3444,21,2,82,0,0x25,0x00,0xDF,0x0C,"H1722" },	/* 15 1.72MB 3.5"   */
	{  840,10,2,42,1,0x25,0x01,0xDF,0x2E,"h420"  },	/* 16 420KB 5.25"   */
	{ 1660,10,2,83,0,0x25,0x02,0xDF,0x2E,"H830"  },	/* 17 830KB 3.5"    */
	{ 2988,18,2,83,0,0x25,0x00,0xDF,0x02,"h1494" },	/* 18 1.49MB 5.25"  */
	{ 3486,21,2,83,0,0x25,0x00,0xDF,0x0C,"H1743" }, /* 19 1.74 MB 3.5"  */

	{ 1760,11,2,80,0,0x1C,0x09,0xCF,0x00,"h880"  }, /* 20 880KB 5.25"   */
	{ 2080,13,2,80,0,0x1C,0x01,0xCF,0x00,"D1040" }, /* 21 1.04MB 3.5"   */
	{ 2240,14,2,80,0,0x1C,0x19,0xCF,0x00,"D1120" }, /* 22 1.12MB 3.5"   */
	{ 3200,20,2,80,0,0x1C,0x20,0xCF,0x2C,"h1600" }, /* 23 1.6MB 5.25"   */
	{ 3520,22,2,80,0,0x1C,0x08,0xCF,0x2e,"H1760" }, /* 24 1.76MB 3.5"   */
	{ 3840,24,2,80,0,0x1C,0x20,0xCF,0x00,"H1920" }, /* 25 1.92MB 3.5"   */
	{ 6400,40,2,80,0,0x25,0x5B,0xCF,0x00,"E3200" }, /* 26 3.20MB 3.5"   */
	{ 7040,44,2,80,0,0x25,0x5B,0xCF,0x00,"E3520" }, /* 27 3.52MB 3.5"   */
	{ 7680,48,2,80,0,0x25,0x63,0xCF,0x00,"E3840" }, /* 28 3.84MB 3.5"   */
	{ 3680,23,2,80,0,0x1C,0x10,0xCF,0x00,"H1840" }, /* 29 1.84MB 3.5"   */

	{ 1600,10,2,80,0,0x25,0x02,0xDF,0x2E,"D800"  },	/* 30 800KB 3.5"    */
	{ 3200,20,2,80,0,0x1C,0x00,0xCF,0x2C,"H1600" }, /* 31 1.6MB 3.5"    */
};

#define SECTSIZE (_FD_SECTSIZE(*floppy))

/* Auto-detection: Disk type used until the next media change occurs. */
static struct floppy_struct *current_type[N_DRIVE];

/*
 * User-provided type information. current_type points to
 * the respective entry of this array.
 */
static struct floppy_struct user_params[N_DRIVE];

static sector_t floppy_sizes[256];

static char floppy_device_name[] = "floppy";

/*
 * The driver is trying to determine the correct media format
 * while probing is set. rw_interrupt() clears it after a
 * successful access.
 */
static int probing;

/* Synchronization of FDC access. */
#define FD_COMMAND_NONE		-1
#define FD_COMMAND_ERROR	2
#define FD_COMMAND_OKAY		3

static volatile int command_status = FD_COMMAND_NONE;
static unsigned long fdc_busy;
static DECLARE_WAIT_QUEUE_HEAD(fdc_wait);
static DECLARE_WAIT_QUEUE_HEAD(command_done);

/* Errors during formatting are counted here. */
static int format_errors;

/* Format request descriptor. */
static struct format_descr format_req;

/*
 * Rate is 0 for 500kb/s, 1 for 300kbps, 2 for 250kbps
 * Spec1 is 0xSH, where S is stepping rate (F=1ms, E=2ms, D=3ms etc),
 * H is head unload time (1=16ms, 2=32ms, etc)
 */

/*
 * Track buffer
 * Because these are written to by the DMA controller, they must
 * not contain a 64k byte boundary crossing, or data will be
 * corrupted/lost.
 */
static char *floppy_track_buffer;
static int max_buffer_sectors;

static int *errors;
typedef void (*done_f)(int);
static const struct cont_t {
	void (*interrupt)(void);
				/* this is called after the interrupt of the
				 * main command */
	void (*redo)(void);	/* this is called to retry the operation */
	void (*error)(void);	/* this is called to tally an error */
	done_f done;		/* this is called to say if the operation has
				 * succeeded/failed */
} *cont;

static void floppy_ready(void);
static void floppy_start(void);
static void process_fd_request(void);
static void recalibrate_floppy(void);
static void floppy_shutdown(struct work_struct *);

static int floppy_request_regions(int);
static void floppy_release_regions(int);
static int floppy_grab_irq_and_dma(void);
static void floppy_release_irq_and_dma(void);

/*
 * The "reset" variable should be tested whenever an interrupt is scheduled,
 * after the commands have been sent. This is to ensure that the driver doesn't
 * get wedged when the interrupt doesn't come because of a failed command.
 * reset doesn't need to be tested before sending commands, because
 * output_byte is automatically disabled when reset is set.
 */
static void reset_fdc(void);

/*
 * These are global variables, as that's the easiest way to give
 * information to interrupts. They are the data used for the current
 * request.
 */
#define NO_TRACK	-1
#define NEED_1_RECAL	-2
#define NEED_2_RECAL	-3

static atomic_t usage_count = ATOMIC_INIT(0);

/* buffer related variables */
static int buffer_track = -1;
static int buffer_drive = -1;
static int buffer_min = -1;
static int buffer_max = -1;

/* fdc related variables, should end up in a struct */
static struct floppy_fdc_state fdc_state[N_FDC];
static int fdc;			/* current fdc */

static struct workqueue_struct *floppy_wq;

static struct floppy_struct *_floppy = floppy_type;
static unsigned char current_drive;
static long current_count_sectors;
static unsigned char fsector_t;	/* sector in track */
static unsigned char in_sector_offset;	/* offset within physical sector,
					 * expressed in units of 512 bytes */

static inline bool drive_no_geom(int drive)
{
	return !current_type[drive] && !ITYPE(UDRS->fd_device);
}

#ifndef fd_eject
static inline int fd_eject(int drive)
{
	return -EINVAL;
}
#endif

/*
 * Debugging
 * =========
 */
#ifdef DEBUGT
static long unsigned debugtimer;

static inline void set_debugt(void)
{
	debugtimer = jiffies;
}

static inline void debugt(const char *func, const char *msg)
{
	if (DP->flags & DEBUGT)
		pr_info("%s:%s dtime=%lu\n", func, msg, jiffies - debugtimer);
}
#else
static inline void set_debugt(void) { }
static inline void debugt(const char *func, const char *msg) { }
#endif /* DEBUGT */


static DECLARE_DELAYED_WORK(fd_timeout, floppy_shutdown);
static const char *timeout_message;

static void is_alive(const char *func, const char *message)
{
	/* this routine checks whether the floppy driver is "alive" */
	if (test_bit(0, &fdc_busy) && command_status < 2 &&
	    !delayed_work_pending(&fd_timeout)) {
		DPRINT("%s: timeout handler died.  %s\n", func, message);
	}
}

static void (*do_floppy)(void) = NULL;

#define OLOGSIZE 20

static void (*lasthandler)(void);
static unsigned long interruptjiffies;
static unsigned long resultjiffies;
static int resultsize;
static unsigned long lastredo;

static struct output_log {
	unsigned char data;
	unsigned char status;
	unsigned long jiffies;
} output_log[OLOGSIZE];

static int output_log_pos;

#define current_reqD -1
#define MAXTIMEOUT -2

static void __reschedule_timeout(int drive, const char *message)
{
	unsigned long delay;

	if (drive == current_reqD)
		drive = current_drive;

	if (drive < 0 || drive >= N_DRIVE) {
		delay = 20UL * HZ;
		drive = 0;
	} else
		delay = UDP->timeout;

	mod_delayed_work(floppy_wq, &fd_timeout, delay);
	if (UDP->flags & FD_DEBUG)
		DPRINT("reschedule timeout %s\n", message);
	timeout_message = message;
}

static void reschedule_timeout(int drive, const char *message)
{
	unsigned long flags;

	spin_lock_irqsave(&floppy_lock, flags);
	__reschedule_timeout(drive, message);
	spin_unlock_irqrestore(&floppy_lock, flags);
}

#define INFBOUND(a, b) (a) = max_t(int, a, b)
#define SUPBOUND(a, b) (a) = min_t(int, a, b)

/*
 * Bottom half floppy driver.
 * ==========================
 *
 * This part of the file contains the code talking directly to the hardware,
 * and also the main service loop (seek-configure-spinup-command)
 */

/*
 * disk change.
 * This routine is responsible for maintaining the FD_DISK_CHANGE flag,
 * and the last_checked date.
 *
 * last_checked is the date of the last check which showed 'no disk change'
 * FD_DISK_CHANGE is set under two conditions:
 * 1. The floppy has been changed after some i/o to that floppy already
 *    took place.
 * 2. No floppy disk is in the drive. This is done in order to ensure that
 *    requests are quickly flushed in case there is no disk in the drive. It
 *    follows that FD_DISK_CHANGE can only be cleared if there is a disk in
 *    the drive.
 *
 * For 1., maxblock is observed. Maxblock is 0 if no i/o has taken place yet.
 * For 2., FD_DISK_NEWCHANGE is watched. FD_DISK_NEWCHANGE is cleared on
 *  each seek. If a disk is present, the disk change line should also be
 *  cleared on each seek. Thus, if FD_DISK_NEWCHANGE is clear, but the disk
 *  change line is set, this means either that no disk is in the drive, or
 *  that it has been removed since the last seek.
 *
 * This means that we really have a third possibility too:
 *  The floppy has been changed after the last seek.
 */

static int disk_change(int drive)
{
	int fdc = FDC(drive);

	if (time_before(jiffies, UDRS->select_date + UDP->select_delay))
		DPRINT("WARNING disk change called early\n");
	if (!(FDCS->dor & (0x10 << UNIT(drive))) ||
	    (FDCS->dor & 3) != UNIT(drive) || fdc != FDC(drive)) {
		DPRINT("probing disk change on unselected drive\n");
		DPRINT("drive=%d fdc=%d dor=%x\n", drive, FDC(drive),
		       (unsigned int)FDCS->dor);
	}

	debug_dcl(UDP->flags,
		  "checking disk change line for drive %d\n", drive);
	debug_dcl(UDP->flags, "jiffies=%lu\n", jiffies);
	debug_dcl(UDP->flags, "disk change line=%x\n", fd_inb(FD_DIR) & 0x80);
	debug_dcl(UDP->flags, "flags=%lx\n", UDRS->flags);

	if (UDP->flags & FD_BROKEN_DCL)
		return test_bit(FD_DISK_CHANGED_BIT, &UDRS->flags);
	if ((fd_inb(FD_DIR) ^ UDP->flags) & 0x80) {
		set_bit(FD_VERIFY_BIT, &UDRS->flags);
					/* verify write protection */

		if (UDRS->maxblock)	/* mark it changed */
			set_bit(FD_DISK_CHANGED_BIT, &UDRS->flags);

		/* invalidate its geometry */
		if (UDRS->keep_data >= 0) {
			if ((UDP->flags & FTD_MSG) &&
			    current_type[drive] != NULL)
				DPRINT("Disk type is undefined after disk change\n");
			current_type[drive] = NULL;
			floppy_sizes[TOMINOR(drive)] = MAX_DISK_SIZE << 1;
		}

		return 1;
	} else {
		UDRS->last_checked = jiffies;
		clear_bit(FD_DISK_NEWCHANGE_BIT, &UDRS->flags);
	}
	return 0;
}

static inline int is_selected(int dor, int unit)
{
	return ((dor & (0x10 << unit)) && (dor & 3) == unit);
}

static bool is_ready_state(int status)
{
	int state = status & (STATUS_READY | STATUS_DIR | STATUS_DMA);
	return state == STATUS_READY;
}

static int set_dor(int fdc, char mask, char data)
{
	unsigned char unit;
	unsigned char drive;
	unsigned char newdor;
	unsigned char olddor;

	if (FDCS->address == -1)
		return -1;

	olddor = FDCS->dor;
	newdor = (olddor & mask) | data;
	if (newdor != olddor) {
		unit = olddor & 0x3;
		if (is_selected(olddor, unit) && !is_selected(newdor, unit)) {
			drive = REVDRIVE(fdc, unit);
			debug_dcl(UDP->flags,
				  "calling disk change from set_dor\n");
			disk_change(drive);
		}
		FDCS->dor = newdor;
		fd_outb(newdor, FD_DOR);

		unit = newdor & 0x3;
		if (!is_selected(olddor, unit) && is_selected(newdor, unit)) {
			drive = REVDRIVE(fdc, unit);
			UDRS->select_date = jiffies;
		}
	}
	return olddor;
}

static void twaddle(void)
{
	if (DP->select_delay)
		return;
	fd_outb(FDCS->dor & ~(0x10 << UNIT(current_drive)), FD_DOR);
	fd_outb(FDCS->dor, FD_DOR);
	DRS->select_date = jiffies;
}

/*
 * Reset all driver information about the current fdc.
 * This is needed after a reset, and after a raw command.
 */
static void reset_fdc_info(int mode)
{
	int drive;

	FDCS->spec1 = FDCS->spec2 = -1;
	FDCS->need_configure = 1;
	FDCS->perp_mode = 1;
	FDCS->rawcmd = 0;
	for (drive = 0; drive < N_DRIVE; drive++)
		if (FDC(drive) == fdc && (mode || UDRS->track != NEED_1_RECAL))
			UDRS->track = NEED_2_RECAL;
}

/* selects the fdc and drive, and enables the fdc's input/dma. */
static void set_fdc(int drive)
{
	if (drive >= 0 && drive < N_DRIVE) {
		fdc = FDC(drive);
		current_drive = drive;
	}
	if (fdc != 1 && fdc != 0) {
		pr_info("bad fdc value\n");
		return;
	}
	set_dor(fdc, ~0, 8);
#if N_FDC > 1
	set_dor(1 - fdc, ~8, 0);
#endif
	if (FDCS->rawcmd == 2)
		reset_fdc_info(1);
	if (fd_inb(FD_STATUS) != STATUS_READY)
		FDCS->reset = 1;
}

/* locks the driver */
static int lock_fdc(int drive, bool interruptible)
{
	if (WARN(atomic_read(&usage_count) == 0,
		 "Trying to lock fdc while usage count=0\n"))
		return -1;

	if (wait_event_interruptible(fdc_wait, !test_and_set_bit(0, &fdc_busy)))
		return -EINTR;

	command_status = FD_COMMAND_NONE;

	reschedule_timeout(drive, "lock fdc");
	set_fdc(drive);
	return 0;
}

/* unlocks the driver */
static void unlock_fdc(void)
{
	if (!test_bit(0, &fdc_busy))
		DPRINT("FDC access conflict!\n");

	raw_cmd = NULL;
	command_status = FD_COMMAND_NONE;
	cancel_delayed_work(&fd_timeout);
	do_floppy = NULL;
	cont = NULL;
	clear_bit(0, &fdc_busy);
	wake_up(&fdc_wait);
}

/* switches the motor off after a given timeout */
static void motor_off_callback(unsigned long nr)
{
	unsigned char mask = ~(0x10 << UNIT(nr));

	set_dor(FDC(nr), mask, 0);
}

/* schedules motor off */
static void floppy_off(unsigned int drive)
{
	unsigned long volatile delta;
	int fdc = FDC(drive);

	if (!(FDCS->dor & (0x10 << UNIT(drive))))
		return;

	del_timer(motor_off_timer + drive);

	/* make spindle stop in a position which minimizes spinup time
	 * next time */
	if (UDP->rps) {
		delta = jiffies - UDRS->first_read_date + HZ -
		    UDP->spindown_offset;
		delta = ((delta * UDP->rps) % HZ) / UDP->rps;
		motor_off_timer[drive].expires =
		    jiffies + UDP->spindown - delta;
	}
	add_timer(motor_off_timer + drive);
}

/*
 * cycle through all N_DRIVE floppy drives, for disk change testing.
 * stopping at current drive. This is done before any long operation, to
 * be sure to have up to date disk change information.
 */
static void scandrives(void)
{
	int i;
	int drive;
	int saved_drive;

	if (DP->select_delay)
		return;

	saved_drive = current_drive;
	for (i = 0; i < N_DRIVE; i++) {
		drive = (saved_drive + i + 1) % N_DRIVE;
		if (UDRS->fd_ref == 0 || UDP->select_delay != 0)
			continue;	/* skip closed drives */
		set_fdc(drive);
		if (!(set_dor(fdc, ~3, UNIT(drive) | (0x10 << UNIT(drive))) &
		      (0x10 << UNIT(drive))))
			/* switch the motor off again, if it was off to
			 * begin with */
			set_dor(fdc, ~(0x10 << UNIT(drive)), 0);
	}
	set_fdc(saved_drive);
}

static void empty(void)
{
}

static void (*floppy_work_fn)(void);

static void floppy_work_workfn(struct work_struct *work)
{
	floppy_work_fn();
}

static DECLARE_WORK(floppy_work, floppy_work_workfn);

static void schedule_bh(void (*handler)(void))
{
	WARN_ON(work_pending(&floppy_work));

	floppy_work_fn = handler;
	queue_work(floppy_wq, &floppy_work);
}

static void (*fd_timer_fn)(void) = NULL;

static void fd_timer_workfn(struct work_struct *work)
{
	fd_timer_fn();
}

static DECLARE_DELAYED_WORK(fd_timer, fd_timer_workfn);

static void cancel_activity(void)
{
	do_floppy = NULL;
	cancel_delayed_work_sync(&fd_timer);
	cancel_work_sync(&floppy_work);
}

/* this function makes sure that the disk stays in the drive during the
 * transfer */
static void fd_watchdog(void)
{
	debug_dcl(DP->flags, "calling disk change from watchdog\n");

	if (disk_change(current_drive)) {
		DPRINT("disk removed during i/o\n");
		cancel_activity();
		cont->done(0);
		reset_fdc();
	} else {
		cancel_delayed_work(&fd_timer);
		fd_timer_fn = fd_watchdog;
		queue_delayed_work(floppy_wq, &fd_timer, HZ / 10);
	}
}

static void main_command_interrupt(void)
{
	cancel_delayed_work(&fd_timer);
	cont->interrupt();
}

/* waits for a delay (spinup or select) to pass */
static int fd_wait_for_completion(unsigned long expires,
				  void (*function)(void))
{
	if (FDCS->reset) {
		reset_fdc();	/* do the reset during sleep to win time
				 * if we don't need to sleep, it's a good
				 * occasion anyways */
		return 1;
	}

	if (time_before(jiffies, expires)) {
		cancel_delayed_work(&fd_timer);
		fd_timer_fn = function;
		queue_delayed_work(floppy_wq, &fd_timer, expires - jiffies);
		return 1;
	}
	return 0;
}

static void setup_DMA(void)
{
	unsigned long f;

	if (raw_cmd->length == 0) {
		int i;

		pr_info("zero dma transfer size:");
		for (i = 0; i < raw_cmd->cmd_count; i++)
			pr_cont("%x,", raw_cmd->cmd[i]);
		pr_cont("\n");
		cont->done(0);
		FDCS->reset = 1;
		return;
	}
	if (((unsigned long)raw_cmd->kernel_data) % 512) {
		pr_info("non aligned address: %p\n", raw_cmd->kernel_data);
		cont->done(0);
		FDCS->reset = 1;
		return;
	}
	f = claim_dma_lock();
	fd_disable_dma();
#ifdef fd_dma_setup
	if (fd_dma_setup(raw_cmd->kernel_data, raw_cmd->length,
			 (raw_cmd->flags & FD_RAW_READ) ?
			 DMA_MODE_READ : DMA_MODE_WRITE, FDCS->address) < 0) {
		release_dma_lock(f);
		cont->done(0);
		FDCS->reset = 1;
		return;
	}
	release_dma_lock(f);
#else
	fd_clear_dma_ff();
	fd_cacheflush(raw_cmd->kernel_data, raw_cmd->length);
	fd_set_dma_mode((raw_cmd->flags & FD_RAW_READ) ?
			DMA_MODE_READ : DMA_MODE_WRITE);
	fd_set_dma_addr(raw_cmd->kernel_data);
	fd_set_dma_count(raw_cmd->length);
	virtual_dma_port = FDCS->address;
	fd_enable_dma();
	release_dma_lock(f);
#endif
}

static void show_floppy(void);

/* waits until the fdc becomes ready */
static int wait_til_ready(void)
{
	int status;
	int counter;

	if (FDCS->reset)
		return -1;
	for (counter = 0; counter < 10000; counter++) {
		status = fd_inb(FD_STATUS);
		if (status & STATUS_READY)
			return status;
	}
	if (initialized) {
		DPRINT("Getstatus times out (%x) on fdc %d\n", status, fdc);
		show_floppy();
	}
	FDCS->reset = 1;
	return -1;
}

/* sends a command byte to the fdc */
static int output_byte(char byte)
{
	int status = wait_til_ready();

	if (status < 0)
		return -1;

	if (is_ready_state(status)) {
		fd_outb(byte, FD_DATA);
		output_log[output_log_pos].data = byte;
		output_log[output_log_pos].status = status;
		output_log[output_log_pos].jiffies = jiffies;
		output_log_pos = (output_log_pos + 1) % OLOGSIZE;
		return 0;
	}
	FDCS->reset = 1;
	if (initialized) {
		DPRINT("Unable to send byte %x to FDC. Fdc=%x Status=%x\n",
		       byte, fdc, status);
		show_floppy();
	}
	return -1;
}

/* gets the response from the fdc */
static int result(void)
{
	int i;
	int status = 0;

	for (i = 0; i < MAX_REPLIES; i++) {
		status = wait_til_ready();
		if (status < 0)
			break;
		status &= STATUS_DIR | STATUS_READY | STATUS_BUSY | STATUS_DMA;
		if ((status & ~STATUS_BUSY) == STATUS_READY) {
			resultjiffies = jiffies;
			resultsize = i;
			return i;
		}
		if (status == (STATUS_DIR | STATUS_READY | STATUS_BUSY))
			reply_buffer[i] = fd_inb(FD_DATA);
		else
			break;
	}
	if (initialized) {
		DPRINT("get result error. Fdc=%d Last status=%x Read bytes=%d\n",
		       fdc, status, i);
		show_floppy();
	}
	FDCS->reset = 1;
	return -1;
}

#define MORE_OUTPUT -2
/* does the fdc need more output? */
static int need_more_output(void)
{
	int status = wait_til_ready();

	if (status < 0)
		return -1;

	if (is_ready_state(status))
		return MORE_OUTPUT;

	return result();
}

/* Set perpendicular mode as required, based on data rate, if supported.
 * 82077 Now tested. 1Mbps data rate only possible with 82077-1.
 */
static void perpendicular_mode(void)
{
	unsigned char perp_mode;

	if (raw_cmd->rate & 0x40) {
		switch (raw_cmd->rate & 3) {
		case 0:
			perp_mode = 2;
			break;
		case 3:
			perp_mode = 3;
			break;
		default:
			DPRINT("Invalid data rate for perpendicular mode!\n");
			cont->done(0);
			FDCS->reset = 1;
					/*
					 * convenient way to return to
					 * redo without too much hassle
					 * (deep stack et al.)
					 */
			return;
		}
	} else
		perp_mode = 0;

	if (FDCS->perp_mode == perp_mode)
		return;
	if (FDCS->version >= FDC_82077_ORIG) {
		output_byte(FD_PERPENDICULAR);
		output_byte(perp_mode);
		FDCS->perp_mode = perp_mode;
	} else if (perp_mode) {
		DPRINT("perpendicular mode not supported by this FDC.\n");
	}
}				/* perpendicular_mode */

static int fifo_depth = 0xa;
static int no_fifo;

static int fdc_configure(void)
{
	/* Turn on FIFO */
	output_byte(FD_CONFIGURE);
	if (need_more_output() != MORE_OUTPUT)
		return 0;
	output_byte(0);
	output_byte(0x10 | (no_fifo & 0x20) | (fifo_depth & 0xf));
	output_byte(0);		/* pre-compensation from track
				   0 upwards */
	return 1;
}

#define NOMINAL_DTR 500

/* Issue a "SPECIFY" command to set the step rate time, head unload time,
 * head load time, and DMA disable flag to values needed by floppy.
 *
 * The value "dtr" is the data transfer rate in Kbps.  It is needed
 * to account for the data rate-based scaling done by the 82072 and 82077
 * FDC types.  This parameter is ignored for other types of FDCs (i.e.
 * 8272a).
 *
 * Note that changing the data transfer rate has a (probably deleterious)
 * effect on the parameters subject to scaling for 82072/82077 FDCs, so
 * fdc_specify is called again after each data transfer rate
 * change.
 *
 * srt: 1000 to 16000 in microseconds
 * hut: 16 to 240 milliseconds
 * hlt: 2 to 254 milliseconds
 *
 * These values are rounded up to the next highest available delay time.
 */
static void fdc_specify(void)
{
	unsigned char spec1;
	unsigned char spec2;
	unsigned long srt;
	unsigned long hlt;
	unsigned long hut;
	unsigned long dtr = NOMINAL_DTR;
	unsigned long scale_dtr = NOMINAL_DTR;
	int hlt_max_code = 0x7f;
	int hut_max_code = 0xf;

	if (FDCS->need_configure && FDCS->version >= FDC_82072A) {
		fdc_configure();
		FDCS->need_configure = 0;
	}

	switch (raw_cmd->rate & 0x03) {
	case 3:
		dtr = 1000;
		break;
	case 1:
		dtr = 300;
		if (FDCS->version >= FDC_82078) {
			/* chose the default rate table, not the one
			 * where 1 = 2 Mbps */
			output_byte(FD_DRIVESPEC);
			if (need_more_output() == MORE_OUTPUT) {
				output_byte(UNIT(current_drive));
				output_byte(0xc0);
			}
		}
		break;
	case 2:
		dtr = 250;
		break;
	}

	if (FDCS->version >= FDC_82072) {
		scale_dtr = dtr;
		hlt_max_code = 0x00;	/* 0==256msec*dtr0/dtr (not linear!) */
		hut_max_code = 0x0;	/* 0==256msec*dtr0/dtr (not linear!) */
	}

	/* Convert step rate from microseconds to milliseconds and 4 bits */
	srt = 16 - DIV_ROUND_UP(DP->srt * scale_dtr / 1000, NOMINAL_DTR);
	if (slow_floppy)
		srt = srt / 4;

	SUPBOUND(srt, 0xf);
	INFBOUND(srt, 0);

	hlt = DIV_ROUND_UP(DP->hlt * scale_dtr / 2, NOMINAL_DTR);
	if (hlt < 0x01)
		hlt = 0x01;
	else if (hlt > 0x7f)
		hlt = hlt_max_code;

	hut = DIV_ROUND_UP(DP->hut * scale_dtr / 16, NOMINAL_DTR);
	if (hut < 0x1)
		hut = 0x1;
	else if (hut > 0xf)
		hut = hut_max_code;

	spec1 = (srt << 4) | hut;
	spec2 = (hlt << 1) | (use_virtual_dma & 1);

	/* If these parameters did not change, just return with success */
	if (FDCS->spec1 != spec1 || FDCS->spec2 != spec2) {
		/* Go ahead and set spec1 and spec2 */
		output_byte(FD_SPECIFY);
		output_byte(FDCS->spec1 = spec1);
		output_byte(FDCS->spec2 = spec2);
	}
}				/* fdc_specify */

/* Set the FDC's data transfer rate on behalf of the specified drive.
 * NOTE: with 82072/82077 FDCs, changing the data rate requires a reissue
 * of the specify command (i.e. using the fdc_specify function).
 */
static int fdc_dtr(void)
{
	/* If data rate not already set to desired value, set it. */
	if ((raw_cmd->rate & 3) == FDCS->dtr)
		return 0;

	/* Set dtr */
	fd_outb(raw_cmd->rate & 3, FD_DCR);

	/* TODO: some FDC/drive combinations (C&T 82C711 with TEAC 1.2MB)
	 * need a stabilization period of several milliseconds to be
	 * enforced after data rate changes before R/W operations.
	 * Pause 5 msec to avoid trouble. (Needs to be 2 jiffies)
	 */
	FDCS->dtr = raw_cmd->rate & 3;
	return fd_wait_for_completion(jiffies + 2UL * HZ / 100, floppy_ready);
}				/* fdc_dtr */

static void tell_sector(void)
{
	pr_cont(": track %d, head %d, sector %d, size %d",
		R_TRACK, R_HEAD, R_SECTOR, R_SIZECODE);
}				/* tell_sector */

static void print_errors(void)
{
	DPRINT("");
	if (ST0 & ST0_ECE) {
		pr_cont("Recalibrate failed!");
	} else if (ST2 & ST2_CRC) {
		pr_cont("data CRC error");
		tell_sector();
	} else if (ST1 & ST1_CRC) {
		pr_cont("CRC error");
		tell_sector();
	} else if ((ST1 & (ST1_MAM | ST1_ND)) ||
		   (ST2 & ST2_MAM)) {
		if (!probing) {
			pr_cont("sector not found");
			tell_sector();
		} else
			pr_cont("probe failed...");
	} else if (ST2 & ST2_WC) {	/* seek error */
		pr_cont("wrong cylinder");
	} else if (ST2 & ST2_BC) {	/* cylinder marked as bad */
		pr_cont("bad cylinder");
	} else {
		pr_cont("unknown error. ST[0..2] are: 0x%x 0x%x 0x%x",
			ST0, ST1, ST2);
		tell_sector();
	}
	pr_cont("\n");
}

/*
 * OK, this error interpreting routine is called after a
 * DMA read/write has succeeded
 * or failed, so we check the results, and copy any buffers.
 * hhb: Added better error reporting.
 * ak: Made this into a separate routine.
 */
static int interpret_errors(void)
{
	char bad;

	if (inr != 7) {
		DPRINT("-- FDC reply error\n");
		FDCS->reset = 1;
		return 1;
	}

	/* check IC to find cause of interrupt */
	switch (ST0 & ST0_INTR) {
	case 0x40:		/* error occurred during command execution */
		if (ST1 & ST1_EOC)
			return 0;	/* occurs with pseudo-DMA */
		bad = 1;
		if (ST1 & ST1_WP) {
			DPRINT("Drive is write protected\n");
			clear_bit(FD_DISK_WRITABLE_BIT, &DRS->flags);
			cont->done(0);
			bad = 2;
		} else if (ST1 & ST1_ND) {
			set_bit(FD_NEED_TWADDLE_BIT, &DRS->flags);
		} else if (ST1 & ST1_OR) {
			if (DP->flags & FTD_MSG)
				DPRINT("Over/Underrun - retrying\n");
			bad = 0;
		} else if (*errors >= DP->max_errors.reporting) {
			print_errors();
		}
		if (ST2 & ST2_WC || ST2 & ST2_BC)
			/* wrong cylinder => recal */
			DRS->track = NEED_2_RECAL;
		return bad;
	case 0x80:		/* invalid command given */
		DPRINT("Invalid FDC command given!\n");
		cont->done(0);
		return 2;
	case 0xc0:
		DPRINT("Abnormal termination caused by polling\n");
		cont->error();
		return 2;
	default:		/* (0) Normal command termination */
		return 0;
	}
}

/*
 * This routine is called when everything should be correctly set up
 * for the transfer (i.e. floppy motor is on, the correct floppy is
 * selected, and the head is sitting on the right track).
 */
static void setup_rw_floppy(void)
{
	int i;
	int r;
	int flags;
	int dflags;
	unsigned long ready_date;
	void (*function)(void);

	flags = raw_cmd->flags;
	if (flags & (FD_RAW_READ | FD_RAW_WRITE))
		flags |= FD_RAW_INTR;

	if ((flags & FD_RAW_SPIN) && !(flags & FD_RAW_NO_MOTOR)) {
		ready_date = DRS->spinup_date + DP->spinup;
		/* If spinup will take a long time, rerun scandrives
		 * again just before spinup completion. Beware that
		 * after scandrives, we must again wait for selection.
		 */
		if (time_after(ready_date, jiffies + DP->select_delay)) {
			ready_date -= DP->select_delay;
			function = floppy_start;
		} else
			function = setup_rw_floppy;

		/* wait until the floppy is spinning fast enough */
		if (fd_wait_for_completion(ready_date, function))
			return;
	}
	dflags = DRS->flags;

	if ((flags & FD_RAW_READ) || (flags & FD_RAW_WRITE))
		setup_DMA();

	if (flags & FD_RAW_INTR)
		do_floppy = main_command_interrupt;

	r = 0;
	for (i = 0; i < raw_cmd->cmd_count; i++)
		r |= output_byte(raw_cmd->cmd[i]);

	debugt(__func__, "rw_command");

	if (r) {
		cont->error();
		reset_fdc();
		return;
	}

	if (!(flags & FD_RAW_INTR)) {
		inr = result();
		cont->interrupt();
	} else if (flags & FD_RAW_NEED_DISK)
		fd_watchdog();
}

static int blind_seek;

/*
 * This is the routine called after every seek (or recalibrate) interrupt
 * from the floppy controller.
 */
static void seek_interrupt(void)
{
	debugt(__func__, "");
	if (inr != 2 || (ST0 & 0xF8) != 0x20) {
		DPRINT("seek failed\n");
		DRS->track = NEED_2_RECAL;
		cont->error();
		cont->redo();
		return;
	}
	if (DRS->track >= 0 && DRS->track != ST1 && !blind_seek) {
		debug_dcl(DP->flags,
			  "clearing NEWCHANGE flag because of effective seek\n");
		debug_dcl(DP->flags, "jiffies=%lu\n", jiffies);
		clear_bit(FD_DISK_NEWCHANGE_BIT, &DRS->flags);
					/* effective seek */
		DRS->select_date = jiffies;
	}
	DRS->track = ST1;
	floppy_ready();
}

static void check_wp(void)
{
	if (test_bit(FD_VERIFY_BIT, &DRS->flags)) {
					/* check write protection */
		output_byte(FD_GETSTATUS);
		output_byte(UNIT(current_drive));
		if (result() != 1) {
			FDCS->reset = 1;
			return;
		}
		clear_bit(FD_VERIFY_BIT, &DRS->flags);
		clear_bit(FD_NEED_TWADDLE_BIT, &DRS->flags);
		debug_dcl(DP->flags,
			  "checking whether disk is write protected\n");
		debug_dcl(DP->flags, "wp=%x\n", ST3 & 0x40);
		if (!(ST3 & 0x40))
			set_bit(FD_DISK_WRITABLE_BIT, &DRS->flags);
		else
			clear_bit(FD_DISK_WRITABLE_BIT, &DRS->flags);
	}
}

static void seek_floppy(void)
{
	int track;

	blind_seek = 0;

	debug_dcl(DP->flags, "calling disk change from %s\n", __func__);

	if (!test_bit(FD_DISK_NEWCHANGE_BIT, &DRS->flags) &&
	    disk_change(current_drive) && (raw_cmd->flags & FD_RAW_NEED_DISK)) {
		/* the media changed flag should be cleared after the seek.
		 * If it isn't, this means that there is really no disk in
		 * the drive.
		 */
		set_bit(FD_DISK_CHANGED_BIT, &DRS->flags);
		cont->done(0);
		cont->redo();
		return;
	}
	if (DRS->track <= NEED_1_RECAL) {
		recalibrate_floppy();
		return;
	} else if (test_bit(FD_DISK_NEWCHANGE_BIT, &DRS->flags) &&
		   (raw_cmd->flags & FD_RAW_NEED_DISK) &&
		   (DRS->track <= NO_TRACK || DRS->track == raw_cmd->track)) {
		/* we seek to clear the media-changed condition. Does anybody
		 * know a more elegant way, which works on all drives? */
		if (raw_cmd->track)
			track = raw_cmd->track - 1;
		else {
			if (DP->flags & FD_SILENT_DCL_CLEAR) {
				set_dor(fdc, ~(0x10 << UNIT(current_drive)), 0);
				blind_seek = 1;
				raw_cmd->flags |= FD_RAW_NEED_SEEK;
			}
			track = 1;
		}
	} else {
		check_wp();
		if (raw_cmd->track != DRS->track &&
		    (raw_cmd->flags & FD_RAW_NEED_SEEK))
			track = raw_cmd->track;
		else {
			setup_rw_floppy();
			return;
		}
	}

	do_floppy = seek_interrupt;
	output_byte(FD_SEEK);
	output_byte(UNIT(current_drive));
	if (output_byte(track) < 0) {
		reset_fdc();
		return;
	}
	debugt(__func__, "");
}

static void recal_interrupt(void)
{
	debugt(__func__, "");
	if (inr != 2)
		FDCS->reset = 1;
	else if (ST0 & ST0_ECE) {
		switch (DRS->track) {
		case NEED_1_RECAL:
			debugt(__func__, "need 1 recal");
			/* after a second recalibrate, we still haven't
			 * reached track 0. Probably no drive. Raise an
			 * error, as failing immediately might upset
			 * computers possessed by the Devil :-) */
			cont->error();
			cont->redo();
			return;
		case NEED_2_RECAL:
			debugt(__func__, "need 2 recal");
			/* If we already did a recalibrate,
			 * and we are not at track 0, this
			 * means we have moved. (The only way
			 * not to move at recalibration is to
			 * be already at track 0.) Clear the
			 * new change flag */
			debug_dcl(DP->flags,
				  "clearing NEWCHANGE flag because of second recalibrate\n");

			clear_bit(FD_DISK_NEWCHANGE_BIT, &DRS->flags);
			DRS->select_date = jiffies;
			/* fall through */
		default:
			debugt(__func__, "default");
			/* Recalibrate moves the head by at
			 * most 80 steps. If after one
			 * recalibrate we don't have reached
			 * track 0, this might mean that we
			 * started beyond track 80.  Try
			 * again.  */
			DRS->track = NEED_1_RECAL;
			break;
		}
	} else
		DRS->track = ST1;
	floppy_ready();
}

static void print_result(char *message, int inr)
{
	int i;

	DPRINT("%s ", message);
	if (inr >= 0)
		for (i = 0; i < inr; i++)
			pr_cont("repl[%d]=%x ", i, reply_buffer[i]);
	pr_cont("\n");
}

/* interrupt handler. Note that this can be called externally on the Sparc */
irqreturn_t floppy_interrupt(int irq, void *dev_id)
{
	int do_print;
	unsigned long f;
	void (*handler)(void) = do_floppy;

	lasthandler = handler;
	interruptjiffies = jiffies;

	f = claim_dma_lock();
	fd_disable_dma();
	release_dma_lock(f);

	do_floppy = NULL;
	if (fdc >= N_FDC || FDCS->address == -1) {
		/* we don't even know which FDC is the culprit */
		pr_info("DOR0=%x\n", fdc_state[0].dor);
		pr_info("floppy interrupt on bizarre fdc %d\n", fdc);
		pr_info("handler=%pf\n", handler);
		is_alive(__func__, "bizarre fdc");
		return IRQ_NONE;
	}

	FDCS->reset = 0;
	/* We have to clear the reset flag here, because apparently on boxes
	 * with level triggered interrupts (PS/2, Sparc, ...), it is needed to
	 * emit SENSEI's to clear the interrupt line. And FDCS->reset blocks the
	 * emission of the SENSEI's.
	 * It is OK to emit floppy commands because we are in an interrupt
	 * handler here, and thus we have to fear no interference of other
	 * activity.
	 */

	do_print = !handler && print_unex && initialized;

	inr = result();
	if (do_print)
		print_result("unexpected interrupt", inr);
	if (inr == 0) {
		int max_sensei = 4;
		do {
			output_byte(FD_SENSEI);
			inr = result();
			if (do_print)
				print_result("sensei", inr);
			max_sensei--;
		} while ((ST0 & 0x83) != UNIT(current_drive) &&
			 inr == 2 && max_sensei);
	}
	if (!handler) {
		FDCS->reset = 1;
		return IRQ_NONE;
	}
	schedule_bh(handler);
	is_alive(__func__, "normal interrupt end");

	/* FIXME! Was it really for us? */
	return IRQ_HANDLED;
}

static void recalibrate_floppy(void)
{
	debugt(__func__, "");
	do_floppy = recal_interrupt;
	output_byte(FD_RECALIBRATE);
	if (output_byte(UNIT(current_drive)) < 0)
		reset_fdc();
}

/*
 * Must do 4 FD_SENSEIs after reset because of ``drive polling''.
 */
static void reset_interrupt(void)
{
	debugt(__func__, "");
	result();		/* get the status ready for set_fdc */
	if (FDCS->reset) {
		pr_info("reset set in interrupt, calling %pf\n", cont->error);
		cont->error();	/* a reset just after a reset. BAD! */
	}
	cont->redo();
}

/*
 * reset is done by pulling bit 2 of DOR low for a while (old FDCs),
 * or by setting the self clearing bit 7 of STATUS (newer FDCs)
 */
static void reset_fdc(void)
{
	unsigned long flags;

	do_floppy = reset_interrupt;
	FDCS->reset = 0;
	reset_fdc_info(0);

	/* Pseudo-DMA may intercept 'reset finished' interrupt.  */
	/* Irrelevant for systems with true DMA (i386).          */

	flags = claim_dma_lock();
	fd_disable_dma();
	release_dma_lock(flags);

	if (FDCS->version >= FDC_82072A)
		fd_outb(0x80 | (FDCS->dtr & 3), FD_STATUS);
	else {
		fd_outb(FDCS->dor & ~0x04, FD_DOR);
		udelay(FD_RESET_DELAY);
		fd_outb(FDCS->dor, FD_DOR);
	}
}

static void show_floppy(void)
{
	int i;

	pr_info("\n");
	pr_info("floppy driver state\n");
	pr_info("-------------------\n");
	pr_info("now=%lu last interrupt=%lu diff=%lu last called handler=%pf\n",
		jiffies, interruptjiffies, jiffies - interruptjiffies,
		lasthandler);

	pr_info("timeout_message=%s\n", timeout_message);
	pr_info("last output bytes:\n");
	for (i = 0; i < OLOGSIZE; i++)
		pr_info("%2x %2x %lu\n",
			output_log[(i + output_log_pos) % OLOGSIZE].data,
			output_log[(i + output_log_pos) % OLOGSIZE].status,
			output_log[(i + output_log_pos) % OLOGSIZE].jiffies);
	pr_info("last result at %lu\n", resultjiffies);
	pr_info("last redo_fd_request at %lu\n", lastredo);
	print_hex_dump(KERN_INFO, "", DUMP_PREFIX_NONE, 16, 1,
		       reply_buffer, resultsize, true);

	pr_info("status=%x\n", fd_inb(FD_STATUS));
	pr_info("fdc_busy=%lu\n", fdc_busy);
	if (do_floppy)
		pr_info("do_floppy=%pf\n", do_floppy);
	if (work_pending(&floppy_work))
		pr_info("floppy_work.func=%pf\n", floppy_work.func);
	if (delayed_work_pending(&fd_timer))
		pr_info("delayed work.function=%p expires=%ld\n",
		       fd_timer.work.func,
		       fd_timer.timer.expires - jiffies);
	if (delayed_work_pending(&fd_timeout))
		pr_info("timer_function=%p expires=%ld\n",
		       fd_timeout.work.func,
		       fd_timeout.timer.expires - jiffies);

	pr_info("cont=%p\n", cont);
	pr_info("current_req=%p\n", current_req);
	pr_info("command_status=%d\n", command_status);
	pr_info("\n");
}

static void floppy_shutdown(struct work_struct *arg)
{
	unsigned long flags;

	if (initialized)
		show_floppy();
	cancel_activity();

	flags = claim_dma_lock();
	fd_disable_dma();
	release_dma_lock(flags);

	/* avoid dma going to a random drive after shutdown */

	if (initialized)
		DPRINT("floppy timeout called\n");
	FDCS->reset = 1;
	if (cont) {
		cont->done(0);
		cont->redo();	/* this will recall reset when needed */
	} else {
		pr_info("no cont in shutdown!\n");
		process_fd_request();
	}
	is_alive(__func__, "");
}

/* start motor, check media-changed condition and write protection */
static int start_motor(void (*function)(void))
{
	int mask;
	int data;

	mask = 0xfc;
	data = UNIT(current_drive);
	if (!(raw_cmd->flags & FD_RAW_NO_MOTOR)) {
		if (!(FDCS->dor & (0x10 << UNIT(current_drive)))) {
			set_debugt();
			/* no read since this drive is running */
			DRS->first_read_date = 0;
			/* note motor start time if motor is not yet running */
			DRS->spinup_date = jiffies;
			data |= (0x10 << UNIT(current_drive));
		}
	} else if (FDCS->dor & (0x10 << UNIT(current_drive)))
		mask &= ~(0x10 << UNIT(current_drive));

	/* starts motor and selects floppy */
	del_timer(motor_off_timer + current_drive);
	set_dor(fdc, mask, data);

	/* wait_for_completion also schedules reset if needed. */
	return fd_wait_for_completion(DRS->select_date + DP->select_delay,
				      function);
}

static void floppy_ready(void)
{
	if (FDCS->reset) {
		reset_fdc();
		return;
	}
	if (start_motor(floppy_ready))
		return;
	if (fdc_dtr())
		return;

	debug_dcl(DP->flags, "calling disk change from floppy_ready\n");
	if (!(raw_cmd->flags & FD_RAW_NO_MOTOR) &&
	    disk_change(current_drive) && !DP->select_delay)
		twaddle();	/* this clears the dcl on certain
				 * drive/controller combinations */

#ifdef fd_chose_dma_mode
	if ((raw_cmd->flags & FD_RAW_READ) || (raw_cmd->flags & FD_RAW_WRITE)) {
		unsigned long flags = claim_dma_lock();
		fd_chose_dma_mode(raw_cmd->kernel_data, raw_cmd->length);
		release_dma_lock(flags);
	}
#endif

	if (raw_cmd->flags & (FD_RAW_NEED_SEEK | FD_RAW_NEED_DISK)) {
		perpendicular_mode();
		fdc_specify();	/* must be done here because of hut, hlt ... */
		seek_floppy();
	} else {
		if ((raw_cmd->flags & FD_RAW_READ) ||
		    (raw_cmd->flags & FD_RAW_WRITE))
			fdc_specify();
		setup_rw_floppy();
	}
}

static void floppy_start(void)
{
	reschedule_timeout(current_reqD, "floppy start");

	scandrives();
	debug_dcl(DP->flags, "setting NEWCHANGE in floppy_start\n");
	set_bit(FD_DISK_NEWCHANGE_BIT, &DRS->flags);
	floppy_ready();
}

/*
 * ========================================================================
 * here ends the bottom half. Exported routines are:
 * floppy_start, floppy_off, floppy_ready, lock_fdc, unlock_fdc, set_fdc,
 * start_motor, reset_fdc, reset_fdc_info, interpret_errors.
 * Initialization also uses output_byte, result, set_dor, floppy_interrupt
 * and set_dor.
 * ========================================================================
 */
/*
 * General purpose continuations.
 * ==============================
 */

static void do_wakeup(void)
{
	reschedule_timeout(MAXTIMEOUT, "do wakeup");
	cont = NULL;
	command_status += 2;
	wake_up(&command_done);
}

static const struct cont_t wakeup_cont = {
	.interrupt	= empty,
	.redo		= do_wakeup,
	.error		= empty,
	.done		= (done_f)empty
};

static const struct cont_t intr_cont = {
	.interrupt	= empty,
	.redo		= process_fd_request,
	.error		= empty,
	.done		= (done_f)empty
};

static int wait_til_done(void (*handler)(void), bool interruptible)
{
	int ret;

	schedule_bh(handler);

	if (interruptible)
		wait_event_interruptible(command_done, command_status >= 2);
	else
		wait_event(command_done, command_status >= 2);

	if (command_status < 2) {
		cancel_activity();
		cont = &intr_cont;
		reset_fdc();
		return -EINTR;
	}

	if (FDCS->reset)
		command_status = FD_COMMAND_ERROR;
	if (command_status == FD_COMMAND_OKAY)
		ret = 0;
	else
		ret = -EIO;
	command_status = FD_COMMAND_NONE;
	return ret;
}

static void generic_done(int result)
{
	command_status = result;
	cont = &wakeup_cont;
}

static void generic_success(void)
{
	cont->done(1);
}

static void generic_failure(void)
{
	cont->done(0);
}

static void success_and_wakeup(void)
{
	generic_success();
	cont->redo();
}

/*
 * formatting and rw support.
 * ==========================
 */

static int next_valid_format(void)
{
	int probed_format;

	probed_format = DRS->probed_format;
	while (1) {
		if (probed_format >= 8 || !DP->autodetect[probed_format]) {
			DRS->probed_format = 0;
			return 1;
		}
		if (floppy_type[DP->autodetect[probed_format]].sect) {
			DRS->probed_format = probed_format;
			return 0;
		}
		probed_format++;
	}
}

static void bad_flp_intr(void)
{
	int err_count;

	if (probing) {
		DRS->probed_format++;
		if (!next_valid_format())
			return;
	}
	err_count = ++(*errors);
	INFBOUND(DRWE->badness, err_count);
	if (err_count > DP->max_errors.abort)
		cont->done(0);
	if (err_count > DP->max_errors.reset)
		FDCS->reset = 1;
	else if (err_count > DP->max_errors.recal)
		DRS->track = NEED_2_RECAL;
}

static void set_floppy(int drive)
{
	int type = ITYPE(UDRS->fd_device);

	if (type)
		_floppy = floppy_type + type;
	else
		_floppy = current_type[drive];
}

/*
 * formatting support.
 * ===================
 */
static void format_interrupt(void)
{
	switch (interpret_errors()) {
	case 1:
		cont->error();
	case 2:
		break;
	case 0:
		cont->done(1);
	}
	cont->redo();
}

#define FM_MODE(x, y) ((y) & ~(((x)->rate & 0x80) >> 1))
#define CT(x) ((x) | 0xc0)

static void setup_format_params(int track)
{
	int n;
	int il;
	int count;
	int head_shift;
	int track_shift;
	struct fparm {
		unsigned char track, head, sect, size;
	} *here = (struct fparm *)floppy_track_buffer;

	raw_cmd = &default_raw_cmd;
	raw_cmd->track = track;

	raw_cmd->flags = (FD_RAW_WRITE | FD_RAW_INTR | FD_RAW_SPIN |
			  FD_RAW_NEED_DISK | FD_RAW_NEED_SEEK);
	raw_cmd->rate = _floppy->rate & 0x43;
	raw_cmd->cmd_count = NR_F;
	COMMAND = FM_MODE(_floppy, FD_FORMAT);
	DR_SELECT = UNIT(current_drive) + PH_HEAD(_floppy, format_req.head);
	F_SIZECODE = FD_SIZECODE(_floppy);
	F_SECT_PER_TRACK = _floppy->sect << 2 >> F_SIZECODE;
	F_GAP = _floppy->fmt_gap;
	F_FILL = FD_FILL_BYTE;

	raw_cmd->kernel_data = floppy_track_buffer;
	raw_cmd->length = 4 * F_SECT_PER_TRACK;

	if (!F_SECT_PER_TRACK)
		return;

	/* allow for about 30ms for data transport per track */
	head_shift = (F_SECT_PER_TRACK + 5) / 6;

	/* a ``cylinder'' is two tracks plus a little stepping time */
	track_shift = 2 * head_shift + 3;

	/* position of logical sector 1 on this track */
	n = (track_shift * format_req.track + head_shift * format_req.head)
	    % F_SECT_PER_TRACK;

	/* determine interleave */
	il = 1;
	if (_floppy->fmt_gap < 0x22)
		il++;

	/* initialize field */
	for (count = 0; count < F_SECT_PER_TRACK; ++count) {
		here[count].track = format_req.track;
		here[count].head = format_req.head;
		here[count].sect = 0;
		here[count].size = F_SIZECODE;
	}
	/* place logical sectors */
	for (count = 1; count <= F_SECT_PER_TRACK; ++count) {
		here[n].sect = count;
		n = (n + il) % F_SECT_PER_TRACK;
		if (here[n].sect) {	/* sector busy, find next free sector */
			++n;
			if (n >= F_SECT_PER_TRACK) {
				n -= F_SECT_PER_TRACK;
				while (here[n].sect)
					++n;
			}
		}
	}
	if (_floppy->stretch & FD_SECTBASEMASK) {
		for (count = 0; count < F_SECT_PER_TRACK; count++)
			here[count].sect += FD_SECTBASE(_floppy) - 1;
	}
}

static void redo_format(void)
{
	buffer_track = -1;
	setup_format_params(format_req.track << STRETCH(_floppy));
	floppy_start();
	debugt(__func__, "queue format request");
}

static const struct cont_t format_cont = {
	.interrupt	= format_interrupt,
	.redo		= redo_format,
	.error		= bad_flp_intr,
	.done		= generic_done
};

static int do_format(int drive, struct format_descr *tmp_format_req)
{
	int ret;

	if (lock_fdc(drive, true))
		return -EINTR;

	set_floppy(drive);
	if (!_floppy ||
	    _floppy->track > DP->tracks ||
	    tmp_format_req->track >= _floppy->track ||
	    tmp_format_req->head >= _floppy->head ||
	    (_floppy->sect << 2) % (1 << FD_SIZECODE(_floppy)) ||
	    !_floppy->fmt_gap) {
		process_fd_request();
		return -EINVAL;
	}
	format_req = *tmp_format_req;
	format_errors = 0;
	cont = &format_cont;
	errors = &format_errors;
	ret = wait_til_done(redo_format, true);
	if (ret == -EINTR)
		return -EINTR;
	process_fd_request();
	return ret;
}

/*
 * Buffer read/write and support
 * =============================
 */

static void floppy_end_request(struct request *req, int error)
{
	unsigned int nr_sectors = current_count_sectors;
	unsigned int drive = (unsigned long)req->rq_disk->private_data;

	/* current_count_sectors can be zero if transfer failed */
	if (error)
		nr_sectors = blk_rq_cur_sectors(req);
	if (__blk_end_request(req, error, nr_sectors << 9))
		return;

	/* We're done with the request */
	floppy_off(drive);
	current_req = NULL;
}

/* new request_done. Can handle physical sectors which are smaller than a
 * logical buffer */
static void request_done(int uptodate)
{
	struct request *req = current_req;
	struct request_queue *q;
	unsigned long flags;
	int block;
	char msg[sizeof("request done ") + sizeof(int) * 3];

	probing = 0;
	snprintf(msg, sizeof(msg), "request done %d", uptodate);
	reschedule_timeout(MAXTIMEOUT, msg);

	if (!req) {
		pr_info("floppy.c: no request in request_done\n");
		return;
	}

	q = req->q;

	if (uptodate) {
		/* maintain values for invalidation on geometry
		 * change */
		block = current_count_sectors + blk_rq_pos(req);
		INFBOUND(DRS->maxblock, block);
		if (block > _floppy->sect)
			DRS->maxtrack = 1;

		/* unlock chained buffers */
		spin_lock_irqsave(q->queue_lock, flags);
		floppy_end_request(req, 0);
		spin_unlock_irqrestore(q->queue_lock, flags);
	} else {
		if (rq_data_dir(req) == WRITE) {
			/* record write error information */
			DRWE->write_errors++;
			if (DRWE->write_errors == 1) {
				DRWE->first_error_sector = blk_rq_pos(req);
				DRWE->first_error_generation = DRS->generation;
			}
			DRWE->last_error_sector = blk_rq_pos(req);
			DRWE->last_error_generation = DRS->generation;
		}
		spin_lock_irqsave(q->queue_lock, flags);
		floppy_end_request(req, -EIO);
		spin_unlock_irqrestore(q->queue_lock, flags);
	}
}

/* Interrupt handler evaluating the result of the r/w operation */
static void rw_interrupt(void)
{
	int eoc;
	int ssize;
	int heads;
	int nr_sectors;

	if (R_HEAD >= 2) {
		/* some Toshiba floppy controllers occasionnally seem to
		 * return bogus interrupts after read/write operations, which
		 * can be recognized by a bad head number (>= 2) */
		return;
	}

	if (!DRS->first_read_date)
		DRS->first_read_date = jiffies;

	nr_sectors = 0;
	ssize = DIV_ROUND_UP(1 << SIZECODE, 4);

	if (ST1 & ST1_EOC)
		eoc = 1;
	else
		eoc = 0;

	if (COMMAND & 0x80)
		heads = 2;
	else
		heads = 1;

	nr_sectors = (((R_TRACK - TRACK) * heads +
		       R_HEAD - HEAD) * SECT_PER_TRACK +
		      R_SECTOR - SECTOR + eoc) << SIZECODE >> 2;

	if (nr_sectors / ssize >
	    DIV_ROUND_UP(in_sector_offset + current_count_sectors, ssize)) {
		DPRINT("long rw: %x instead of %lx\n",
		       nr_sectors, current_count_sectors);
		pr_info("rs=%d s=%d\n", R_SECTOR, SECTOR);
		pr_info("rh=%d h=%d\n", R_HEAD, HEAD);
		pr_info("rt=%d t=%d\n", R_TRACK, TRACK);
		pr_info("heads=%d eoc=%d\n", heads, eoc);
		pr_info("spt=%d st=%d ss=%d\n",
			SECT_PER_TRACK, fsector_t, ssize);
		pr_info("in_sector_offset=%d\n", in_sector_offset);
	}

	nr_sectors -= in_sector_offset;
	INFBOUND(nr_sectors, 0);
	SUPBOUND(current_count_sectors, nr_sectors);

	switch (interpret_errors()) {
	case 2:
		cont->redo();
		return;
	case 1:
		if (!current_count_sectors) {
			cont->error();
			cont->redo();
			return;
		}
		break;
	case 0:
		if (!current_count_sectors) {
			cont->redo();
			return;
		}
		current_type[current_drive] = _floppy;
		floppy_sizes[TOMINOR(current_drive)] = _floppy->size;
		break;
	}

	if (probing) {
		if (DP->flags & FTD_MSG)
			DPRINT("Auto-detected floppy type %s in fd%d\n",
			       _floppy->name, current_drive);
		current_type[current_drive] = _floppy;
		floppy_sizes[TOMINOR(current_drive)] = _floppy->size;
		probing = 0;
	}

	if (CT(COMMAND) != FD_READ ||
	    raw_cmd->kernel_data == bio_data(current_req->bio)) {
		/* transfer directly from buffer */
		cont->done(1);
	} else if (CT(COMMAND) == FD_READ) {
		buffer_track = raw_cmd->track;
		buffer_drive = current_drive;
		INFBOUND(buffer_max, nr_sectors + fsector_t);
	}
	cont->redo();
}

/* Compute maximal contiguous buffer size. */
static int buffer_chain_size(void)
{
	struct bio_vec bv;
	int size;
	struct req_iterator iter;
	char *base;

	base = bio_data(current_req->bio);
	size = 0;

	rq_for_each_segment(bv, current_req, iter) {
		if (page_address(bv.bv_page) + bv.bv_offset != base + size)
			break;

		size += bv.bv_len;
	}

	return size >> 9;
}

/* Compute the maximal transfer size */
static int transfer_size(int ssize, int max_sector, int max_size)
{
	SUPBOUND(max_sector, fsector_t + max_size);

	/* alignment */
	max_sector -= (max_sector % _floppy->sect) % ssize;

	/* transfer size, beginning not aligned */
	current_count_sectors = max_sector - fsector_t;

	return max_sector;
}

/*
 * Move data from/to the track buffer to/from the buffer cache.
 */
static void copy_buffer(int ssize, int max_sector, int max_sector_2)
{
	int remaining;		/* number of transferred 512-byte sectors */
	struct bio_vec bv;
	char *buffer;
	char *dma_buffer;
	int size;
	struct req_iterator iter;

	max_sector = transfer_size(ssize,
				   min(max_sector, max_sector_2),
				   blk_rq_sectors(current_req));

	if (current_count_sectors <= 0 && CT(COMMAND) == FD_WRITE &&
	    buffer_max > fsector_t + blk_rq_sectors(current_req))
		current_count_sectors = min_t(int, buffer_max - fsector_t,
					      blk_rq_sectors(current_req));

	remaining = current_count_sectors << 9;
	if (remaining > blk_rq_bytes(current_req) && CT(COMMAND) == FD_WRITE) {
		DPRINT("in copy buffer\n");
		pr_info("current_count_sectors=%ld\n", current_count_sectors);
		pr_info("remaining=%d\n", remaining >> 9);
		pr_info("current_req->nr_sectors=%u\n",
			blk_rq_sectors(current_req));
		pr_info("current_req->current_nr_sectors=%u\n",
			blk_rq_cur_sectors(current_req));
		pr_info("max_sector=%d\n", max_sector);
		pr_info("ssize=%d\n", ssize);
	}

	buffer_max = max(max_sector, buffer_max);

	dma_buffer = floppy_track_buffer + ((fsector_t - buffer_min) << 9);

	size = blk_rq_cur_bytes(current_req);

	rq_for_each_segment(bv, current_req, iter) {
		if (!remaining)
			break;

		size = bv.bv_len;
		SUPBOUND(size, remaining);

		buffer = page_address(bv.bv_page) + bv.bv_offset;
		if (dma_buffer + size >
		    floppy_track_buffer + (max_buffer_sectors << 10) ||
		    dma_buffer < floppy_track_buffer) {
			DPRINT("buffer overrun in copy buffer %d\n",
			       (int)((floppy_track_buffer - dma_buffer) >> 9));
			pr_info("fsector_t=%d buffer_min=%d\n",
				fsector_t, buffer_min);
			pr_info("current_count_sectors=%ld\n",
				current_count_sectors);
			if (CT(COMMAND) == FD_READ)
				pr_info("read\n");
			if (CT(COMMAND) == FD_WRITE)
				pr_info("write\n");
			break;
		}
		if (((unsigned long)buffer) % 512)
			DPRINT("%p buffer not aligned\n", buffer);

		if (CT(COMMAND) == FD_READ)
			memcpy(buffer, dma_buffer, size);
		else
			memcpy(dma_buffer, buffer, size);

		remaining -= size;
		dma_buffer += size;
	}
	if (remaining) {
		if (remaining > 0)
			max_sector -= remaining >> 9;
		DPRINT("weirdness: remaining %d\n", remaining >> 9);
	}
}

/* work around a bug in pseudo DMA
 * (on some FDCs) pseudo DMA does not stop when the CPU stops
 * sending data.  Hence we need a different way to signal the
 * transfer length:  We use SECT_PER_TRACK.  Unfortunately, this
 * does not work with MT, hence we can only transfer one head at
 * a time
 */
static void virtualdmabug_workaround(void)
{
	int hard_sectors;
	int end_sector;

	if (CT(COMMAND) == FD_WRITE) {
		COMMAND &= ~0x80;	/* switch off multiple track mode */

		hard_sectors = raw_cmd->length >> (7 + SIZECODE);
		end_sector = SECTOR + hard_sectors - 1;
		if (end_sector > SECT_PER_TRACK) {
			pr_info("too many sectors %d > %d\n",
				end_sector, SECT_PER_TRACK);
			return;
		}
		SECT_PER_TRACK = end_sector;
					/* make sure SECT_PER_TRACK
					 * points to end of transfer */
	}
}

/*
 * Formulate a read/write request.
 * this routine decides where to load the data (directly to buffer, or to
 * tmp floppy area), how much data to load (the size of the buffer, the whole
 * track, or a single sector)
 * All floppy_track_buffer handling goes in here. If we ever add track buffer
 * allocation on the fly, it should be done here. No other part should need
 * modification.
 */

static int make_raw_rw_request(void)
{
	int aligned_sector_t;
	int max_sector;
	int max_size;
	int tracksize;
	int ssize;

	if (WARN(max_buffer_sectors == 0, "VFS: Block I/O scheduled on unopened device\n"))
		return 0;

	set_fdc((long)current_req->rq_disk->private_data);

	raw_cmd = &default_raw_cmd;
	raw_cmd->flags = FD_RAW_SPIN | FD_RAW_NEED_DISK | FD_RAW_NEED_SEEK;
	raw_cmd->cmd_count = NR_RW;
	if (rq_data_dir(current_req) == READ) {
		raw_cmd->flags |= FD_RAW_READ;
		COMMAND = FM_MODE(_floppy, FD_READ);
	} else if (rq_data_dir(current_req) == WRITE) {
		raw_cmd->flags |= FD_RAW_WRITE;
		COMMAND = FM_MODE(_floppy, FD_WRITE);
	} else {
		DPRINT("%s: unknown command\n", __func__);
		return 0;
	}

	max_sector = _floppy->sect * _floppy->head;

	TRACK = (int)blk_rq_pos(current_req) / max_sector;
	fsector_t = (int)blk_rq_pos(current_req) % max_sector;
	if (_floppy->track && TRACK >= _floppy->track) {
		if (blk_rq_cur_sectors(current_req) & 1) {
			current_count_sectors = 1;
			return 1;
		} else
			return 0;
	}
	HEAD = fsector_t / _floppy->sect;

	if (((_floppy->stretch & (FD_SWAPSIDES | FD_SECTBASEMASK)) ||
	     test_bit(FD_NEED_TWADDLE_BIT, &DRS->flags)) &&
	    fsector_t < _floppy->sect)
		max_sector = _floppy->sect;

	/* 2M disks have phantom sectors on the first track */
	if ((_floppy->rate & FD_2M) && (!TRACK) && (!HEAD)) {
		max_sector = 2 * _floppy->sect / 3;
		if (fsector_t >= max_sector) {
			current_count_sectors =
			    min_t(int, _floppy->sect - fsector_t,
				  blk_rq_sectors(current_req));
			return 1;
		}
		SIZECODE = 2;
	} else
		SIZECODE = FD_SIZECODE(_floppy);
	raw_cmd->rate = _floppy->rate & 0x43;
	if ((_floppy->rate & FD_2M) && (TRACK || HEAD) && raw_cmd->rate == 2)
		raw_cmd->rate = 1;

	if (SIZECODE)
		SIZECODE2 = 0xff;
	else
		SIZECODE2 = 0x80;
	raw_cmd->track = TRACK << STRETCH(_floppy);
	DR_SELECT = UNIT(current_drive) + PH_HEAD(_floppy, HEAD);
	GAP = _floppy->gap;
	ssize = DIV_ROUND_UP(1 << SIZECODE, 4);
	SECT_PER_TRACK = _floppy->sect << 2 >> SIZECODE;
	SECTOR = ((fsector_t % _floppy->sect) << 2 >> SIZECODE) +
	    FD_SECTBASE(_floppy);

	/* tracksize describes the size which can be filled up with sectors
	 * of size ssize.
	 */
	tracksize = _floppy->sect - _floppy->sect % ssize;
	if (tracksize < _floppy->sect) {
		SECT_PER_TRACK++;
		if (tracksize <= fsector_t % _floppy->sect)
			SECTOR--;

		/* if we are beyond tracksize, fill up using smaller sectors */
		while (tracksize <= fsector_t % _floppy->sect) {
			while (tracksize + ssize > _floppy->sect) {
				SIZECODE--;
				ssize >>= 1;
			}
			SECTOR++;
			SECT_PER_TRACK++;
			tracksize += ssize;
		}
		max_sector = HEAD * _floppy->sect + tracksize;
	} else if (!TRACK && !HEAD && !(_floppy->rate & FD_2M) && probing) {
		max_sector = _floppy->sect;
	} else if (!HEAD && CT(COMMAND) == FD_WRITE) {
		/* for virtual DMA bug workaround */
		max_sector = _floppy->sect;
	}

	in_sector_offset = (fsector_t % _floppy->sect) % ssize;
	aligned_sector_t = fsector_t - in_sector_offset;
	max_size = blk_rq_sectors(current_req);
	if ((raw_cmd->track == buffer_track) &&
	    (current_drive == buffer_drive) &&
	    (fsector_t >= buffer_min) && (fsector_t < buffer_max)) {
		/* data already in track buffer */
		if (CT(COMMAND) == FD_READ) {
			copy_buffer(1, max_sector, buffer_max);
			return 1;
		}
	} else if (in_sector_offset || blk_rq_sectors(current_req) < ssize) {
		if (CT(COMMAND) == FD_WRITE) {
			unsigned int sectors;

			sectors = fsector_t + blk_rq_sectors(current_req);
			if (sectors > ssize && sectors < ssize + ssize)
				max_size = ssize + ssize;
			else
				max_size = ssize;
		}
		raw_cmd->flags &= ~FD_RAW_WRITE;
		raw_cmd->flags |= FD_RAW_READ;
		COMMAND = FM_MODE(_floppy, FD_READ);
	} else if ((unsigned long)bio_data(current_req->bio) < MAX_DMA_ADDRESS) {
		unsigned long dma_limit;
		int direct, indirect;

		indirect =
		    transfer_size(ssize, max_sector,
				  max_buffer_sectors * 2) - fsector_t;

		/*
		 * Do NOT use minimum() here---MAX_DMA_ADDRESS is 64 bits wide
		 * on a 64 bit machine!
		 */
		max_size = buffer_chain_size();
		dma_limit = (MAX_DMA_ADDRESS -
			     ((unsigned long)bio_data(current_req->bio))) >> 9;
		if ((unsigned long)max_size > dma_limit)
			max_size = dma_limit;
		/* 64 kb boundaries */
		if (CROSS_64KB(bio_data(current_req->bio), max_size << 9))
			max_size = (K_64 -
				    ((unsigned long)bio_data(current_req->bio)) %
				    K_64) >> 9;
		direct = transfer_size(ssize, max_sector, max_size) - fsector_t;
		/*
		 * We try to read tracks, but if we get too many errors, we
		 * go back to reading just one sector at a time.
		 *
		 * This means we should be able to read a sector even if there
		 * are other bad sectors on this track.
		 */
		if (!direct ||
		    (indirect * 2 > direct * 3 &&
		     *errors < DP->max_errors.read_track &&
		     ((!probing ||
		       (DP->read_track & (1 << DRS->probed_format)))))) {
			max_size = blk_rq_sectors(current_req);
		} else {
			raw_cmd->kernel_data = bio_data(current_req->bio);
			raw_cmd->length = current_count_sectors << 9;
			if (raw_cmd->length == 0) {
				DPRINT("%s: zero dma transfer attempted\n", __func__);
				DPRINT("indirect=%d direct=%d fsector_t=%d\n",
				       indirect, direct, fsector_t);
				return 0;
			}
			virtualdmabug_workaround();
			return 2;
		}
	}

	if (CT(COMMAND) == FD_READ)
		max_size = max_sector;	/* unbounded */

	/* claim buffer track if needed */
	if (buffer_track != raw_cmd->track ||	/* bad track */
	    buffer_drive != current_drive ||	/* bad drive */
	    fsector_t > buffer_max ||
	    fsector_t < buffer_min ||
	    ((CT(COMMAND) == FD_READ ||
	      (!in_sector_offset && blk_rq_sectors(current_req) >= ssize)) &&
	     max_sector > 2 * max_buffer_sectors + buffer_min &&
	     max_size + fsector_t > 2 * max_buffer_sectors + buffer_min)) {
		/* not enough space */
		buffer_track = -1;
		buffer_drive = current_drive;
		buffer_max = buffer_min = aligned_sector_t;
	}
	raw_cmd->kernel_data = floppy_track_buffer +
		((aligned_sector_t - buffer_min) << 9);

	if (CT(COMMAND) == FD_WRITE) {
		/* copy write buffer to track buffer.
		 * if we get here, we know that the write
		 * is either aligned or the data already in the buffer
		 * (buffer will be overwritten) */
		if (in_sector_offset && buffer_track == -1)
			DPRINT("internal error offset !=0 on write\n");
		buffer_track = raw_cmd->track;
		buffer_drive = current_drive;
		copy_buffer(ssize, max_sector,
			    2 * max_buffer_sectors + buffer_min);
	} else
		transfer_size(ssize, max_sector,
			      2 * max_buffer_sectors + buffer_min -
			      aligned_sector_t);

	/* round up current_count_sectors to get dma xfer size */
	raw_cmd->length = in_sector_offset + current_count_sectors;
	raw_cmd->length = ((raw_cmd->length - 1) | (ssize - 1)) + 1;
	raw_cmd->length <<= 9;
	if ((raw_cmd->length < current_count_sectors << 9) ||
	    (raw_cmd->kernel_data != bio_data(current_req->bio) &&
	     CT(COMMAND) == FD_WRITE &&
	     (aligned_sector_t + (raw_cmd->length >> 9) > buffer_max ||
	      aligned_sector_t < buffer_min)) ||
	    raw_cmd->length % (128 << SIZECODE) ||
	    raw_cmd->length <= 0 || current_count_sectors <= 0) {
		DPRINT("fractionary current count b=%lx s=%lx\n",
		       raw_cmd->length, current_count_sectors);
		if (raw_cmd->kernel_data != bio_data(current_req->bio))
			pr_info("addr=%d, length=%ld\n",
				(int)((raw_cmd->kernel_data -
				       floppy_track_buffer) >> 9),
				current_count_sectors);
		pr_info("st=%d ast=%d mse=%d msi=%d\n",
			fsector_t, aligned_sector_t, max_sector, max_size);
		pr_info("ssize=%x SIZECODE=%d\n", ssize, SIZECODE);
		pr_info("command=%x SECTOR=%d HEAD=%d, TRACK=%d\n",
			COMMAND, SECTOR, HEAD, TRACK);
		pr_info("buffer drive=%d\n", buffer_drive);
		pr_info("buffer track=%d\n", buffer_track);
		pr_info("buffer_min=%d\n", buffer_min);
		pr_info("buffer_max=%d\n", buffer_max);
		return 0;
	}

	if (raw_cmd->kernel_data != bio_data(current_req->bio)) {
		if (raw_cmd->kernel_data < floppy_track_buffer ||
		    current_count_sectors < 0 ||
		    raw_cmd->length < 0 ||
		    raw_cmd->kernel_data + raw_cmd->length >
		    floppy_track_buffer + (max_buffer_sectors << 10)) {
			DPRINT("buffer overrun in schedule dma\n");
			pr_info("fsector_t=%d buffer_min=%d current_count=%ld\n",
				fsector_t, buffer_min, raw_cmd->length >> 9);
			pr_info("current_count_sectors=%ld\n",
				current_count_sectors);
			if (CT(COMMAND) == FD_READ)
				pr_info("read\n");
			if (CT(COMMAND) == FD_WRITE)
				pr_info("write\n");
			return 0;
		}
	} else if (raw_cmd->length > blk_rq_bytes(current_req) ||
		   current_count_sectors > blk_rq_sectors(current_req)) {
		DPRINT("buffer overrun in direct transfer\n");
		return 0;
	} else if (raw_cmd->length < current_count_sectors << 9) {
		DPRINT("more sectors than bytes\n");
		pr_info("bytes=%ld\n", raw_cmd->length >> 9);
		pr_info("sectors=%ld\n", current_count_sectors);
	}
	if (raw_cmd->length == 0) {
		DPRINT("zero dma transfer attempted from make_raw_request\n");
		return 0;
	}

	virtualdmabug_workaround();
	return 2;
}

/*
 * Round-robin between our available drives, doing one request from each
 */
static int set_next_request(void)
{
	struct request_queue *q;
	int old_pos = fdc_queue;

	do {
		q = disks[fdc_queue]->queue;
		if (++fdc_queue == N_DRIVE)
			fdc_queue = 0;
		if (q) {
			current_req = blk_fetch_request(q);
			if (current_req)
				break;
		}
	} while (fdc_queue != old_pos);

	return current_req != NULL;
}

static void redo_fd_request(void)
{
	int drive;
	int tmp;

	lastredo = jiffies;
	if (current_drive < N_DRIVE)
		floppy_off(current_drive);

do_request:
	if (!current_req) {
		int pending;

		spin_lock_irq(&floppy_lock);
		pending = set_next_request();
		spin_unlock_irq(&floppy_lock);
		if (!pending) {
			do_floppy = NULL;
			unlock_fdc();
			return;
		}
	}
	drive = (long)current_req->rq_disk->private_data;
	set_fdc(drive);
	reschedule_timeout(current_reqD, "redo fd request");

	set_floppy(drive);
	raw_cmd = &default_raw_cmd;
	raw_cmd->flags = 0;
	if (start_motor(redo_fd_request))
		return;

	disk_change(current_drive);
	if (test_bit(current_drive, &fake_change) ||
	    test_bit(FD_DISK_CHANGED_BIT, &DRS->flags)) {
		DPRINT("disk absent or changed during operation\n");
		request_done(0);
		goto do_request;
	}
	if (!_floppy) {	/* Autodetection */
		if (!probing) {
			DRS->probed_format = 0;
			if (next_valid_format()) {
				DPRINT("no autodetectable formats\n");
				_floppy = NULL;
				request_done(0);
				goto do_request;
			}
		}
		probing = 1;
		_floppy = floppy_type + DP->autodetect[DRS->probed_format];
	} else
		probing = 0;
	errors = &(current_req->errors);
	tmp = make_raw_rw_request();
	if (tmp < 2) {
		request_done(tmp);
		goto do_request;
	}

	if (test_bit(FD_NEED_TWADDLE_BIT, &DRS->flags))
		twaddle();
	schedule_bh(floppy_start);
	debugt(__func__, "queue fd request");
	return;
}

static const struct cont_t rw_cont = {
	.interrupt	= rw_interrupt,
	.redo		= redo_fd_request,
	.error		= bad_flp_intr,
	.done		= request_done
};

static void process_fd_request(void)
{
	cont = &rw_cont;
	schedule_bh(redo_fd_request);
}

static void do_fd_request(struct request_queue *q)
{
	if (WARN(max_buffer_sectors == 0,
		 "VFS: %s called on non-open device\n", __func__))
		return;

	if (WARN(atomic_read(&usage_count) == 0,
		 "warning: usage count=0, current_req=%p sect=%ld type=%x flags=%llx\n",
		 current_req, (long)blk_rq_pos(current_req), current_req->cmd_type,
		 (unsigned long long) current_req->cmd_flags))
		return;

	if (test_and_set_bit(0, &fdc_busy)) {
		/* fdc busy, this new request will be treated when the
		   current one is done */
		is_alive(__func__, "old request running");
		return;
	}
	command_status = FD_COMMAND_NONE;
	__reschedule_timeout(MAXTIMEOUT, "fd_request");
	set_fdc(0);
	process_fd_request();
	is_alive(__func__, "");
}

static const struct cont_t poll_cont = {
	.interrupt	= success_and_wakeup,
	.redo		= floppy_ready,
	.error		= generic_failure,
	.done		= generic_done
};

static int poll_drive(bool interruptible, int flag)
{
	/* no auto-sense, just clear dcl */
	raw_cmd = &default_raw_cmd;
	raw_cmd->flags = flag;
	raw_cmd->track = 0;
	raw_cmd->cmd_count = 0;
	cont = &poll_cont;
	debug_dcl(DP->flags, "setting NEWCHANGE in poll_drive\n");
	set_bit(FD_DISK_NEWCHANGE_BIT, &DRS->flags);

	return wait_til_done(floppy_ready, interruptible);
}

/*
 * User triggered reset
 * ====================
 */

static void reset_intr(void)
{
	pr_info("weird, reset interrupt called\n");
}

static const struct cont_t reset_cont = {
	.interrupt	= reset_intr,
	.redo		= success_and_wakeup,
	.error		= generic_failure,
	.done		= generic_done
};

static int user_reset_fdc(int drive, int arg, bool interruptible)
{
	int ret;

	if (lock_fdc(drive, interruptible))
		return -EINTR;

	if (arg == FD_RESET_ALWAYS)
		FDCS->reset = 1;
	if (FDCS->reset) {
		cont = &reset_cont;
		ret = wait_til_done(reset_fdc, interruptible);
		if (ret == -EINTR)
			return -EINTR;
	}
	process_fd_request();
	return 0;
}

/*
 * Misc Ioctl's and support
 * ========================
 */
static inline int fd_copyout(void __user *param, const void *address,
			     unsigned long size)
{
	return copy_to_user(param, address, size) ? -EFAULT : 0;
}

static inline int fd_copyin(void __user *param, void *address,
			    unsigned long size)
{
	return copy_from_user(address, param, size) ? -EFAULT : 0;
}

static const char *drive_name(int type, int drive)
{
	struct floppy_struct *floppy;

	if (type)
		floppy = floppy_type + type;
	else {
		if (UDP->native_format)
			floppy = floppy_type + UDP->native_format;
		else
			return "(null)";
	}
	if (floppy->name)
		return floppy->name;
	else
		return "(null)";
}

/* raw commands */
static void raw_cmd_done(int flag)
{
	int i;

	if (!flag) {
		raw_cmd->flags |= FD_RAW_FAILURE;
		raw_cmd->flags |= FD_RAW_HARDFAILURE;
	} else {
		raw_cmd->reply_count = inr;
		if (raw_cmd->reply_count > MAX_REPLIES)
			raw_cmd->reply_count = 0;
		for (i = 0; i < raw_cmd->reply_count; i++)
			raw_cmd->reply[i] = reply_buffer[i];

		if (raw_cmd->flags & (FD_RAW_READ | FD_RAW_WRITE)) {
			unsigned long flags;
			flags = claim_dma_lock();
			raw_cmd->length = fd_get_dma_residue();
			release_dma_lock(flags);
		}

		if ((raw_cmd->flags & FD_RAW_SOFTFAILURE) &&
		    (!raw_cmd->reply_count || (raw_cmd->reply[0] & 0xc0)))
			raw_cmd->flags |= FD_RAW_FAILURE;

		if (disk_change(current_drive))
			raw_cmd->flags |= FD_RAW_DISK_CHANGE;
		else
			raw_cmd->flags &= ~FD_RAW_DISK_CHANGE;
		if (raw_cmd->flags & FD_RAW_NO_MOTOR_AFTER)
			motor_off_callback(current_drive);

		if (raw_cmd->next &&
		    (!(raw_cmd->flags & FD_RAW_FAILURE) ||
		     !(raw_cmd->flags & FD_RAW_STOP_IF_FAILURE)) &&
		    ((raw_cmd->flags & FD_RAW_FAILURE) ||
		     !(raw_cmd->flags & FD_RAW_STOP_IF_SUCCESS))) {
			raw_cmd = raw_cmd->next;
			return;
		}
	}
	generic_done(flag);
}

static const struct cont_t raw_cmd_cont = {
	.interrupt	= success_and_wakeup,
	.redo		= floppy_start,
	.error		= generic_failure,
	.done		= raw_cmd_done
};

static int raw_cmd_copyout(int cmd, void __user *param,
				  struct floppy_raw_cmd *ptr)
{
	int ret;

	while (ptr) {
		struct floppy_raw_cmd cmd = *ptr;
		cmd.next = NULL;
		cmd.kernel_data = NULL;
		ret = copy_to_user(param, &cmd, sizeof(cmd));
		if (ret)
			return -EFAULT;
		param += sizeof(struct floppy_raw_cmd);
		if ((ptr->flags & FD_RAW_READ) && ptr->buffer_length) {
			if (ptr->length >= 0 &&
			    ptr->length <= ptr->buffer_length) {
				long length = ptr->buffer_length - ptr->length;
				ret = fd_copyout(ptr->data, ptr->kernel_data,
						 length);
				if (ret)
					return ret;
			}
		}
		ptr = ptr->next;
	}

	return 0;
}

static void raw_cmd_free(struct floppy_raw_cmd **ptr)
{
	struct floppy_raw_cmd *next;
	struct floppy_raw_cmd *this;

	this = *ptr;
	*ptr = NULL;
	while (this) {
		if (this->buffer_length) {
			fd_dma_mem_free((unsigned long)this->kernel_data,
					this->buffer_length);
			this->buffer_length = 0;
		}
		next = this->next;
		kfree(this);
		this = next;
	}
}

static int raw_cmd_copyin(int cmd, void __user *param,
				 struct floppy_raw_cmd **rcmd)
{
	struct floppy_raw_cmd *ptr;
	int ret;
	int i;

	*rcmd = NULL;

loop:
	ptr = kmalloc(sizeof(struct floppy_raw_cmd), GFP_USER);
	if (!ptr)
		return -ENOMEM;
	*rcmd = ptr;
	ret = copy_from_user(ptr, param, sizeof(*ptr));
	ptr->next = NULL;
	ptr->buffer_length = 0;
	ptr->kernel_data = NULL;
	if (ret)
		return -EFAULT;
	param += sizeof(struct floppy_raw_cmd);
	if (ptr->cmd_count > 33)
			/* the command may now also take up the space
			 * initially intended for the reply & the
			 * reply count. Needed for long 82078 commands
			 * such as RESTORE, which takes ... 17 command
			 * bytes. Murphy's law #137: When you reserve
			 * 16 bytes for a structure, you'll one day
			 * discover that you really need 17...
			 */
		return -EINVAL;

	for (i = 0; i < 16; i++)
		ptr->reply[i] = 0;
	ptr->resultcode = 0;

	if (ptr->flags & (FD_RAW_READ | FD_RAW_WRITE)) {
		if (ptr->length <= 0)
			return -EINVAL;
		ptr->kernel_data = (char *)fd_dma_mem_alloc(ptr->length);
		fallback_on_nodma_alloc(&ptr->kernel_data, ptr->length);
		if (!ptr->kernel_data)
			return -ENOMEM;
		ptr->buffer_length = ptr->length;
	}
	if (ptr->flags & FD_RAW_WRITE) {
		ret = fd_copyin(ptr->data, ptr->kernel_data, ptr->length);
		if (ret)
			return ret;
	}

	if (ptr->flags & FD_RAW_MORE) {
		rcmd = &(ptr->next);
		ptr->rate &= 0x43;
		goto loop;
	}

	return 0;
}

static int raw_cmd_ioctl(int cmd, void __user *param)
{
	struct floppy_raw_cmd *my_raw_cmd;
	int drive;
	int ret2;
	int ret;

	if (FDCS->rawcmd <= 1)
		FDCS->rawcmd = 1;
	for (drive = 0; drive < N_DRIVE; drive++) {
		if (FDC(drive) != fdc)
			continue;
		if (drive == current_drive) {
			if (UDRS->fd_ref > 1) {
				FDCS->rawcmd = 2;
				break;
			}
		} else if (UDRS->fd_ref) {
			FDCS->rawcmd = 2;
			break;
		}
	}

	if (FDCS->reset)
		return -EIO;

	ret = raw_cmd_copyin(cmd, param, &my_raw_cmd);
	if (ret) {
		raw_cmd_free(&my_raw_cmd);
		return ret;
	}

	raw_cmd = my_raw_cmd;
	cont = &raw_cmd_cont;
	ret = wait_til_done(floppy_start, true);
	debug_dcl(DP->flags, "calling disk change from raw_cmd ioctl\n");

	if (ret != -EINTR && FDCS->reset)
		ret = -EIO;

	DRS->track = NO_TRACK;

	ret2 = raw_cmd_copyout(cmd, param, my_raw_cmd);
	if (!ret)
		ret = ret2;
	raw_cmd_free(&my_raw_cmd);
	return ret;
}

static int invalidate_drive(struct block_device *bdev)
{
	/* invalidate the buffer track to force a reread */
	set_bit((long)bdev->bd_disk->private_data, &fake_change);
	process_fd_request();
	check_disk_change(bdev);
	return 0;
}

static int set_geometry(unsigned int cmd, struct floppy_struct *g,
			       int drive, int type, struct block_device *bdev)
{
	int cnt;

	/* sanity checking for parameters. */
	if ((int)g->sect <= 0 ||
	    (int)g->head <= 0 ||
	    /* check for overflow in max_sector */
	    (int)(g->sect * g->head) <= 0 ||
	    /* check for zero in F_SECT_PER_TRACK */
	    (unsigned char)((g->sect << 2) >> FD_SIZECODE(g)) == 0 ||
	    g->track <= 0 || g->track > UDP->tracks >> STRETCH(g) ||
	    /* check if reserved bits are set */
	    (g->stretch & ~(FD_STRETCH | FD_SWAPSIDES | FD_SECTBASEMASK)) != 0)
		return -EINVAL;
	if (type) {
		if (!capable(CAP_SYS_ADMIN))
			return -EPERM;
		mutex_lock(&open_lock);
		if (lock_fdc(drive, true)) {
			mutex_unlock(&open_lock);
			return -EINTR;
		}
		floppy_type[type] = *g;
		floppy_type[type].name = "user format";
		for (cnt = type << 2; cnt < (type << 2) + 4; cnt++)
			floppy_sizes[cnt] = floppy_sizes[cnt + 0x80] =
			    floppy_type[type].size + 1;
		process_fd_request();
		for (cnt = 0; cnt < N_DRIVE; cnt++) {
			struct block_device *bdev = opened_bdev[cnt];
			if (!bdev || ITYPE(drive_state[cnt].fd_device) != type)
				continue;
			__invalidate_device(bdev, true);
		}
		mutex_unlock(&open_lock);
	} else {
		int oldStretch;

		if (lock_fdc(drive, true))
			return -EINTR;
		if (cmd != FDDEFPRM) {
			/* notice a disk change immediately, else
			 * we lose our settings immediately*/
			if (poll_drive(true, FD_RAW_NEED_DISK) == -EINTR)
				return -EINTR;
		}
		oldStretch = g->stretch;
		user_params[drive] = *g;
		if (buffer_drive == drive)
			SUPBOUND(buffer_max, user_params[drive].sect);
		current_type[drive] = &user_params[drive];
		floppy_sizes[drive] = user_params[drive].size;
		if (cmd == FDDEFPRM)
			DRS->keep_data = -1;
		else
			DRS->keep_data = 1;
		/* invalidation. Invalidate only when needed, i.e.
		 * when there are already sectors in the buffer cache
		 * whose number will change. This is useful, because
		 * mtools often changes the geometry of the disk after
		 * looking at the boot block */
		if (DRS->maxblock > user_params[drive].sect ||
		    DRS->maxtrack ||
		    ((user_params[drive].sect ^ oldStretch) &
		     (FD_SWAPSIDES | FD_SECTBASEMASK)))
			invalidate_drive(bdev);
		else
			process_fd_request();
	}
	return 0;
}

/* handle obsolete ioctl's */
static unsigned int ioctl_table[] = {
	FDCLRPRM,
	FDSETPRM,
	FDDEFPRM,
	FDGETPRM,
	FDMSGON,
	FDMSGOFF,
	FDFMTBEG,
	FDFMTTRK,
	FDFMTEND,
	FDSETEMSGTRESH,
	FDFLUSH,
	FDSETMAXERRS,
	FDGETMAXERRS,
	FDGETDRVTYP,
	FDSETDRVPRM,
	FDGETDRVPRM,
	FDGETDRVSTAT,
	FDPOLLDRVSTAT,
	FDRESET,
	FDGETFDCSTAT,
	FDWERRORCLR,
	FDWERRORGET,
	FDRAWCMD,
	FDEJECT,
	FDTWADDLE
};

static int normalize_ioctl(unsigned int *cmd, int *size)
{
	int i;

	for (i = 0; i < ARRAY_SIZE(ioctl_table); i++) {
		if ((*cmd & 0xffff) == (ioctl_table[i] & 0xffff)) {
			*size = _IOC_SIZE(*cmd);
			*cmd = ioctl_table[i];
			if (*size > _IOC_SIZE(*cmd)) {
				pr_info("ioctl not yet supported\n");
				return -EFAULT;
			}
			return 0;
		}
	}
	return -EINVAL;
}

static int get_floppy_geometry(int drive, int type, struct floppy_struct **g)
{
	if (type)
		*g = &floppy_type[type];
	else {
		if (lock_fdc(drive, false))
			return -EINTR;
		if (poll_drive(false, 0) == -EINTR)
			return -EINTR;
		process_fd_request();
		*g = current_type[drive];
	}
	if (!*g)
		return -ENODEV;
	return 0;
}

static int fd_getgeo(struct block_device *bdev, struct hd_geometry *geo)
{
	int drive = (long)bdev->bd_disk->private_data;
	int type = ITYPE(drive_state[drive].fd_device);
	struct floppy_struct *g;
	int ret;

	ret = get_floppy_geometry(drive, type, &g);
	if (ret)
		return ret;

	geo->heads = g->head;
	geo->sectors = g->sect;
	geo->cylinders = g->track;
	return 0;
}

static bool valid_floppy_drive_params(const short autodetect[8],
		int native_format)
{
	size_t floppy_type_size = ARRAY_SIZE(floppy_type);
	size_t i = 0;

	for (i = 0; i < 8; ++i) {
		if (autodetect[i] < 0 ||
		    autodetect[i] >= floppy_type_size)
			return false;
	}

	if (native_format < 0 || native_format >= floppy_type_size)
		return false;

	return true;
}

static int fd_locked_ioctl(struct block_device *bdev, fmode_t mode, unsigned int cmd,
		    unsigned long param)
{
	int drive = (long)bdev->bd_disk->private_data;
	int type = ITYPE(UDRS->fd_device);
	int i;
	int ret;
	int size;
	union inparam {
		struct floppy_struct g;	/* geometry */
		struct format_descr f;
		struct floppy_max_errors max_errors;
		struct floppy_drive_params dp;
	} inparam;		/* parameters coming from user space */
	const void *outparam;	/* parameters passed back to user space */

	/* convert compatibility eject ioctls into floppy eject ioctl.
	 * We do this in order to provide a means to eject floppy disks before
	 * installing the new fdutils package */
	if (cmd == CDROMEJECT ||	/* CD-ROM eject */
	    cmd == 0x6470) {		/* SunOS floppy eject */
		DPRINT("obsolete eject ioctl\n");
		DPRINT("please use floppycontrol --eject\n");
		cmd = FDEJECT;
	}

	if (!((cmd & 0xff00) == 0x0200))
		return -EINVAL;

	/* convert the old style command into a new style command */
	ret = normalize_ioctl(&cmd, &size);
	if (ret)
		return ret;

	/* permission checks */
	if (((cmd & 0x40) && !(mode & (FMODE_WRITE | FMODE_WRITE_IOCTL))) ||
	    ((cmd & 0x80) && !capable(CAP_SYS_ADMIN)))
		return -EPERM;

	if (WARN_ON(size < 0 || size > sizeof(inparam)))
		return -EINVAL;

	/* copyin */
	memset(&inparam, 0, sizeof(inparam));
	if (_IOC_DIR(cmd) & _IOC_WRITE) {
		ret = fd_copyin((void __user *)param, &inparam, size);
		if (ret)
			return ret;
	}

	switch (cmd) {
	case FDEJECT:
		if (UDRS->fd_ref != 1)
			/* somebody else has this drive open */
			return -EBUSY;
		if (lock_fdc(drive, true))
			return -EINTR;

		/* do the actual eject. Fails on
		 * non-Sparc architectures */
		ret = fd_eject(UNIT(drive));

		set_bit(FD_DISK_CHANGED_BIT, &UDRS->flags);
		set_bit(FD_VERIFY_BIT, &UDRS->flags);
		process_fd_request();
		return ret;
	case FDCLRPRM:
		if (lock_fdc(drive, true))
			return -EINTR;
		current_type[drive] = NULL;
		floppy_sizes[drive] = MAX_DISK_SIZE << 1;
		UDRS->keep_data = 0;
		return invalidate_drive(bdev);
	case FDSETPRM:
	case FDDEFPRM:
		return set_geometry(cmd, &inparam.g, drive, type, bdev);
	case FDGETPRM:
		ret = get_floppy_geometry(drive, type,
					  (struct floppy_struct **)&outparam);
		if (ret)
			return ret;
		memcpy(&inparam.g, outparam,
				offsetof(struct floppy_struct, name));
		outparam = &inparam.g;
		break;
	case FDMSGON:
		UDP->flags |= FTD_MSG;
		return 0;
	case FDMSGOFF:
		UDP->flags &= ~FTD_MSG;
		return 0;
	case FDFMTBEG:
		if (lock_fdc(drive, true))
			return -EINTR;
		if (poll_drive(true, FD_RAW_NEED_DISK) == -EINTR)
			return -EINTR;
		ret = UDRS->flags;
		process_fd_request();
		if (ret & FD_VERIFY)
			return -ENODEV;
		if (!(ret & FD_DISK_WRITABLE))
			return -EROFS;
		return 0;
	case FDFMTTRK:
		if (UDRS->fd_ref != 1)
			return -EBUSY;
		return do_format(drive, &inparam.f);
	case FDFMTEND:
	case FDFLUSH:
		if (lock_fdc(drive, true))
			return -EINTR;
		return invalidate_drive(bdev);
	case FDSETEMSGTRESH:
		UDP->max_errors.reporting = (unsigned short)(param & 0x0f);
		return 0;
	case FDGETMAXERRS:
		outparam = &UDP->max_errors;
		break;
	case FDSETMAXERRS:
		UDP->max_errors = inparam.max_errors;
		break;
	case FDGETDRVTYP:
		outparam = drive_name(type, drive);
		SUPBOUND(size, strlen((const char *)outparam) + 1);
		break;
	case FDSETDRVPRM:
		if (!valid_floppy_drive_params(inparam.dp.autodetect,
				inparam.dp.native_format))
			return -EINVAL;
		*UDP = inparam.dp;
		break;
	case FDGETDRVPRM:
		outparam = UDP;
		break;
	case FDPOLLDRVSTAT:
		if (lock_fdc(drive, true))
			return -EINTR;
		if (poll_drive(true, FD_RAW_NEED_DISK) == -EINTR)
			return -EINTR;
		process_fd_request();
		/* fall through */
	case FDGETDRVSTAT:
		outparam = UDRS;
		break;
	case FDRESET:
		return user_reset_fdc(drive, (int)param, true);
	case FDGETFDCSTAT:
		outparam = UFDCS;
		break;
	case FDWERRORCLR:
		memset(UDRWE, 0, sizeof(*UDRWE));
		return 0;
	case FDWERRORGET:
		outparam = UDRWE;
		break;
	case FDRAWCMD:
		if (type)
			return -EINVAL;
		if (lock_fdc(drive, true))
			return -EINTR;
		set_floppy(drive);
		i = raw_cmd_ioctl(cmd, (void __user *)param);
		if (i == -EINTR)
			return -EINTR;
		process_fd_request();
		return i;
	case FDTWADDLE:
		if (lock_fdc(drive, true))
			return -EINTR;
		twaddle();
		process_fd_request();
		return 0;
	default:
		return -EINVAL;
	}

	if (_IOC_DIR(cmd) & _IOC_READ)
		return fd_copyout((void __user *)param, outparam, size);

	return 0;
}

static int fd_ioctl(struct block_device *bdev, fmode_t mode,
			     unsigned int cmd, unsigned long param)
{
	int ret;

	mutex_lock(&floppy_mutex);
	ret = fd_locked_ioctl(bdev, mode, cmd, param);
	mutex_unlock(&floppy_mutex);

	return ret;
}

#ifdef CONFIG_COMPAT

struct compat_floppy_drive_params {
	char		cmos;
	compat_ulong_t	max_dtr;
	compat_ulong_t	hlt;
	compat_ulong_t	hut;
	compat_ulong_t	srt;
	compat_ulong_t	spinup;
	compat_ulong_t	spindown;
	unsigned char	spindown_offset;
	unsigned char	select_delay;
	unsigned char	rps;
	unsigned char	tracks;
	compat_ulong_t	timeout;
	unsigned char	interleave_sect;
	struct floppy_max_errors max_errors;
	char		flags;
	char		read_track;
	short		autodetect[8];
	compat_int_t	checkfreq;
	compat_int_t	native_format;
};

struct compat_floppy_drive_struct {
	signed char	flags;
	compat_ulong_t	spinup_date;
	compat_ulong_t	select_date;
	compat_ulong_t	first_read_date;
	short		probed_format;
	short		track;
	short		maxblock;
	short		maxtrack;
	compat_int_t	generation;
	compat_int_t	keep_data;
	compat_int_t	fd_ref;
	compat_int_t	fd_device;
	compat_int_t	last_checked;
	compat_caddr_t dmabuf;
	compat_int_t	bufblocks;
};

struct compat_floppy_fdc_state {
	compat_int_t	spec1;
	compat_int_t	spec2;
	compat_int_t	dtr;
	unsigned char	version;
	unsigned char	dor;
	compat_ulong_t	address;
	unsigned int	rawcmd:2;
	unsigned int	reset:1;
	unsigned int	need_configure:1;
	unsigned int	perp_mode:2;
	unsigned int	has_fifo:1;
	unsigned int	driver_version;
	unsigned char	track[4];
};

struct compat_floppy_write_errors {
	unsigned int	write_errors;
	compat_ulong_t	first_error_sector;
	compat_int_t	first_error_generation;
	compat_ulong_t	last_error_sector;
	compat_int_t	last_error_generation;
	compat_uint_t	badness;
};

#define FDSETPRM32 _IOW(2, 0x42, struct compat_floppy_struct)
#define FDDEFPRM32 _IOW(2, 0x43, struct compat_floppy_struct)
#define FDSETDRVPRM32 _IOW(2, 0x90, struct compat_floppy_drive_params)
#define FDGETDRVPRM32 _IOR(2, 0x11, struct compat_floppy_drive_params)
#define FDGETDRVSTAT32 _IOR(2, 0x12, struct compat_floppy_drive_struct)
#define FDPOLLDRVSTAT32 _IOR(2, 0x13, struct compat_floppy_drive_struct)
#define FDGETFDCSTAT32 _IOR(2, 0x15, struct compat_floppy_fdc_state)
#define FDWERRORGET32  _IOR(2, 0x17, struct compat_floppy_write_errors)

static int compat_set_geometry(struct block_device *bdev, fmode_t mode, unsigned int cmd,
		    struct compat_floppy_struct __user *arg)
{
	struct floppy_struct v;
	int drive, type;
	int err;

	BUILD_BUG_ON(offsetof(struct floppy_struct, name) !=
		     offsetof(struct compat_floppy_struct, name));

	if (!(mode & (FMODE_WRITE | FMODE_WRITE_IOCTL)))
		return -EPERM;

	memset(&v, 0, sizeof(struct floppy_struct));
	if (copy_from_user(&v, arg, offsetof(struct floppy_struct, name)))
		return -EFAULT;

	mutex_lock(&floppy_mutex);
	drive = (long)bdev->bd_disk->private_data;
	type = ITYPE(UDRS->fd_device);
	err = set_geometry(cmd == FDSETPRM32 ? FDSETPRM : FDDEFPRM,
			&v, drive, type, bdev);
	mutex_unlock(&floppy_mutex);
	return err;
}

static int compat_get_prm(int drive,
			  struct compat_floppy_struct __user *arg)
{
	struct compat_floppy_struct v;
	struct floppy_struct *p;
	int err;

	memset(&v, 0, sizeof(v));
	mutex_lock(&floppy_mutex);
	err = get_floppy_geometry(drive, ITYPE(UDRS->fd_device), &p);
	if (err) {
		mutex_unlock(&floppy_mutex);
		return err;
	}
	memcpy(&v, p, offsetof(struct floppy_struct, name));
	mutex_unlock(&floppy_mutex);
	if (copy_to_user(arg, &v, sizeof(struct compat_floppy_struct)))
		return -EFAULT;
	return 0;
}

static int compat_setdrvprm(int drive,
			    struct compat_floppy_drive_params __user *arg)
{
	struct compat_floppy_drive_params v;

	if (!capable(CAP_SYS_ADMIN))
		return -EPERM;
	if (copy_from_user(&v, arg, sizeof(struct compat_floppy_drive_params)))
		return -EFAULT;
	if (!valid_floppy_drive_params(v.autodetect, v.native_format))
		return -EINVAL;
	mutex_lock(&floppy_mutex);
	UDP->cmos = v.cmos;
	UDP->max_dtr = v.max_dtr;
	UDP->hlt = v.hlt;
	UDP->hut = v.hut;
	UDP->srt = v.srt;
	UDP->spinup = v.spinup;
	UDP->spindown = v.spindown;
	UDP->spindown_offset = v.spindown_offset;
	UDP->select_delay = v.select_delay;
	UDP->rps = v.rps;
	UDP->tracks = v.tracks;
	UDP->timeout = v.timeout;
	UDP->interleave_sect = v.interleave_sect;
	UDP->max_errors = v.max_errors;
	UDP->flags = v.flags;
	UDP->read_track = v.read_track;
	memcpy(UDP->autodetect, v.autodetect, sizeof(v.autodetect));
	UDP->checkfreq = v.checkfreq;
	UDP->native_format = v.native_format;
	mutex_unlock(&floppy_mutex);
	return 0;
}

static int compat_getdrvprm(int drive,
			    struct compat_floppy_drive_params __user *arg)
{
	struct compat_floppy_drive_params v;

	memset(&v, 0, sizeof(struct compat_floppy_drive_params));
	mutex_lock(&floppy_mutex);
	v.cmos = UDP->cmos;
	v.max_dtr = UDP->max_dtr;
	v.hlt = UDP->hlt;
	v.hut = UDP->hut;
	v.srt = UDP->srt;
	v.spinup = UDP->spinup;
	v.spindown = UDP->spindown;
	v.spindown_offset = UDP->spindown_offset;
	v.select_delay = UDP->select_delay;
	v.rps = UDP->rps;
	v.tracks = UDP->tracks;
	v.timeout = UDP->timeout;
	v.interleave_sect = UDP->interleave_sect;
	v.max_errors = UDP->max_errors;
	v.flags = UDP->flags;
	v.read_track = UDP->read_track;
	memcpy(v.autodetect, UDP->autodetect, sizeof(v.autodetect));
	v.checkfreq = UDP->checkfreq;
	v.native_format = UDP->native_format;
	mutex_unlock(&floppy_mutex);

<<<<<<< HEAD
	if (copy_to_user(arg, &v, sizeof(struct compat_floppy_drive_params)))
=======
	if (copy_from_user(arg, &v, sizeof(struct compat_floppy_drive_params)))
>>>>>>> 2a88c8a4
		return -EFAULT;
	return 0;
}

static int compat_getdrvstat(int drive, bool poll,
			    struct compat_floppy_drive_struct __user *arg)
{
	struct compat_floppy_drive_struct v;

	memset(&v, 0, sizeof(struct compat_floppy_drive_struct));
	mutex_lock(&floppy_mutex);

	if (poll) {
		if (lock_fdc(drive, true))
			goto Eintr;
		if (poll_drive(true, FD_RAW_NEED_DISK) == -EINTR)
			goto Eintr;
		process_fd_request();
	}
	v.spinup_date = UDRS->spinup_date;
	v.select_date = UDRS->select_date;
	v.first_read_date = UDRS->first_read_date;
	v.probed_format = UDRS->probed_format;
	v.track = UDRS->track;
	v.maxblock = UDRS->maxblock;
	v.maxtrack = UDRS->maxtrack;
	v.generation = UDRS->generation;
	v.keep_data = UDRS->keep_data;
	v.fd_ref = UDRS->fd_ref;
	v.fd_device = UDRS->fd_device;
	v.last_checked = UDRS->last_checked;
	v.dmabuf = (uintptr_t)UDRS->dmabuf;
	v.bufblocks = UDRS->bufblocks;
	mutex_unlock(&floppy_mutex);

<<<<<<< HEAD
	if (copy_to_user(arg, &v, sizeof(struct compat_floppy_drive_struct)))
=======
	if (copy_from_user(arg, &v, sizeof(struct compat_floppy_drive_struct)))
>>>>>>> 2a88c8a4
		return -EFAULT;
	return 0;
Eintr:
	mutex_unlock(&floppy_mutex);
	return -EINTR;
}

static int compat_getfdcstat(int drive,
			    struct compat_floppy_fdc_state __user *arg)
{
	struct compat_floppy_fdc_state v32;
	struct floppy_fdc_state v;

	mutex_lock(&floppy_mutex);
	v = *UFDCS;
	mutex_unlock(&floppy_mutex);

	memset(&v32, 0, sizeof(struct compat_floppy_fdc_state));
	v32.spec1 = v.spec1;
	v32.spec2 = v.spec2;
	v32.dtr = v.dtr;
	v32.version = v.version;
	v32.dor = v.dor;
	v32.address = v.address;
	v32.rawcmd = v.rawcmd;
	v32.reset = v.reset;
	v32.need_configure = v.need_configure;
	v32.perp_mode = v.perp_mode;
	v32.has_fifo = v.has_fifo;
	v32.driver_version = v.driver_version;
	memcpy(v32.track, v.track, 4);
	if (copy_to_user(arg, &v32, sizeof(struct compat_floppy_fdc_state)))
		return -EFAULT;
	return 0;
}

static int compat_werrorget(int drive,
			    struct compat_floppy_write_errors __user *arg)
{
	struct compat_floppy_write_errors v32;
	struct floppy_write_errors v;

	memset(&v32, 0, sizeof(struct compat_floppy_write_errors));
	mutex_lock(&floppy_mutex);
	v = *UDRWE;
	mutex_unlock(&floppy_mutex);
	v32.write_errors = v.write_errors;
	v32.first_error_sector = v.first_error_sector;
	v32.first_error_generation = v.first_error_generation;
	v32.last_error_sector = v.last_error_sector;
	v32.last_error_generation = v.last_error_generation;
	v32.badness = v.badness;
	if (copy_to_user(arg, &v32, sizeof(struct compat_floppy_write_errors)))
		return -EFAULT;
	return 0;
}

static int fd_compat_ioctl(struct block_device *bdev, fmode_t mode, unsigned int cmd,
		    unsigned long param)
{
	int drive = (long)bdev->bd_disk->private_data;
	switch (cmd) {
	case FDMSGON:
	case FDMSGOFF:
	case FDSETEMSGTRESH:
	case FDFLUSH:
	case FDWERRORCLR:
	case FDEJECT:
	case FDCLRPRM:
	case FDFMTBEG:
	case FDRESET:
	case FDTWADDLE:
		return fd_ioctl(bdev, mode, cmd, param);
	case FDSETMAXERRS:
	case FDGETMAXERRS:
	case FDGETDRVTYP:
	case FDFMTEND:
	case FDFMTTRK:
	case FDRAWCMD:
		return fd_ioctl(bdev, mode, cmd,
				(unsigned long)compat_ptr(param));
	case FDSETPRM32:
	case FDDEFPRM32:
		return compat_set_geometry(bdev, mode, cmd, compat_ptr(param));
	case FDGETPRM32:
		return compat_get_prm(drive, compat_ptr(param));
	case FDSETDRVPRM32:
		return compat_setdrvprm(drive, compat_ptr(param));
	case FDGETDRVPRM32:
		return compat_getdrvprm(drive, compat_ptr(param));
	case FDPOLLDRVSTAT32:
		return compat_getdrvstat(drive, true, compat_ptr(param));
	case FDGETDRVSTAT32:
		return compat_getdrvstat(drive, false, compat_ptr(param));
	case FDGETFDCSTAT32:
		return compat_getfdcstat(drive, compat_ptr(param));
	case FDWERRORGET32:
		return compat_werrorget(drive, compat_ptr(param));
	}
	return -EINVAL;
}
#endif

static void __init config_types(void)
{
	bool has_drive = false;
	int drive;

	/* read drive info out of physical CMOS */
	drive = 0;
	if (!UDP->cmos)
		UDP->cmos = FLOPPY0_TYPE;
	drive = 1;
	if (!UDP->cmos && FLOPPY1_TYPE)
		UDP->cmos = FLOPPY1_TYPE;

	/* FIXME: additional physical CMOS drive detection should go here */

	for (drive = 0; drive < N_DRIVE; drive++) {
		unsigned int type = UDP->cmos;
		struct floppy_drive_params *params;
		const char *name = NULL;
		static char temparea[32];

		if (type < ARRAY_SIZE(default_drive_params)) {
			params = &default_drive_params[type].params;
			if (type) {
				name = default_drive_params[type].name;
				allowed_drive_mask |= 1 << drive;
			} else
				allowed_drive_mask &= ~(1 << drive);
		} else {
			params = &default_drive_params[0].params;
			sprintf(temparea, "unknown type %d (usb?)", type);
			name = temparea;
		}
		if (name) {
			const char *prepend;
			if (!has_drive) {
				prepend = "";
				has_drive = true;
				pr_info("Floppy drive(s):");
			} else {
				prepend = ",";
			}

			pr_cont("%s fd%d is %s", prepend, drive, name);
		}
		*UDP = *params;
	}

	if (has_drive)
		pr_cont("\n");
}

static void floppy_release(struct gendisk *disk, fmode_t mode)
{
	int drive = (long)disk->private_data;

	mutex_lock(&floppy_mutex);
	mutex_lock(&open_lock);
	if (!UDRS->fd_ref--) {
		DPRINT("floppy_release with fd_ref == 0");
		UDRS->fd_ref = 0;
	}
	if (!UDRS->fd_ref)
		opened_bdev[drive] = NULL;
	mutex_unlock(&open_lock);
	mutex_unlock(&floppy_mutex);
}

/*
 * floppy_open check for aliasing (/dev/fd0 can be the same as
 * /dev/PS0 etc), and disallows simultaneous access to the same
 * drive with different device numbers.
 */
static int floppy_open(struct block_device *bdev, fmode_t mode)
{
	int drive = (long)bdev->bd_disk->private_data;
	int old_dev, new_dev;
	int try;
	int res = -EBUSY;
	char *tmp;

	mutex_lock(&floppy_mutex);
	mutex_lock(&open_lock);
	old_dev = UDRS->fd_device;
	if (opened_bdev[drive] && opened_bdev[drive] != bdev)
		goto out2;

	if (!UDRS->fd_ref && (UDP->flags & FD_BROKEN_DCL)) {
		set_bit(FD_DISK_CHANGED_BIT, &UDRS->flags);
		set_bit(FD_VERIFY_BIT, &UDRS->flags);
	}

	UDRS->fd_ref++;

	opened_bdev[drive] = bdev;

	res = -ENXIO;

	if (!floppy_track_buffer) {
		/* if opening an ED drive, reserve a big buffer,
		 * else reserve a small one */
		if ((UDP->cmos == 6) || (UDP->cmos == 5))
			try = 64;	/* Only 48 actually useful */
		else
			try = 32;	/* Only 24 actually useful */

		tmp = (char *)fd_dma_mem_alloc(1024 * try);
		if (!tmp && !floppy_track_buffer) {
			try >>= 1;	/* buffer only one side */
			INFBOUND(try, 16);
			tmp = (char *)fd_dma_mem_alloc(1024 * try);
		}
		if (!tmp && !floppy_track_buffer)
			fallback_on_nodma_alloc(&tmp, 2048 * try);
		if (!tmp && !floppy_track_buffer) {
			DPRINT("Unable to allocate DMA memory\n");
			goto out;
		}
		if (floppy_track_buffer) {
			if (tmp)
				fd_dma_mem_free((unsigned long)tmp, try * 1024);
		} else {
			buffer_min = buffer_max = -1;
			floppy_track_buffer = tmp;
			max_buffer_sectors = try;
		}
	}

	new_dev = MINOR(bdev->bd_dev);
	UDRS->fd_device = new_dev;
	set_capacity(disks[drive], floppy_sizes[new_dev]);
	if (old_dev != -1 && old_dev != new_dev) {
		if (buffer_drive == drive)
			buffer_track = -1;
	}

	if (UFDCS->rawcmd == 1)
		UFDCS->rawcmd = 2;

	if (!(mode & FMODE_NDELAY)) {
		if (mode & (FMODE_READ|FMODE_WRITE)) {
			UDRS->last_checked = 0;
			clear_bit(FD_OPEN_SHOULD_FAIL_BIT, &UDRS->flags);
			check_disk_change(bdev);
			if (test_bit(FD_DISK_CHANGED_BIT, &UDRS->flags))
				goto out;
			if (test_bit(FD_OPEN_SHOULD_FAIL_BIT, &UDRS->flags))
				goto out;
		}
		res = -EROFS;
		if ((mode & FMODE_WRITE) &&
		    !test_bit(FD_DISK_WRITABLE_BIT, &UDRS->flags))
			goto out;
	}
	mutex_unlock(&open_lock);
	mutex_unlock(&floppy_mutex);
	return 0;
out:
	UDRS->fd_ref--;

	if (!UDRS->fd_ref)
		opened_bdev[drive] = NULL;
out2:
	mutex_unlock(&open_lock);
	mutex_unlock(&floppy_mutex);
	return res;
}

/*
 * Check if the disk has been changed or if a change has been faked.
 */
static unsigned int floppy_check_events(struct gendisk *disk,
					unsigned int clearing)
{
	int drive = (long)disk->private_data;

	if (test_bit(FD_DISK_CHANGED_BIT, &UDRS->flags) ||
	    test_bit(FD_VERIFY_BIT, &UDRS->flags))
		return DISK_EVENT_MEDIA_CHANGE;

	if (time_after(jiffies, UDRS->last_checked + UDP->checkfreq)) {
		lock_fdc(drive, false);
		poll_drive(false, 0);
		process_fd_request();
	}

	if (test_bit(FD_DISK_CHANGED_BIT, &UDRS->flags) ||
	    test_bit(FD_VERIFY_BIT, &UDRS->flags) ||
	    test_bit(drive, &fake_change) ||
	    drive_no_geom(drive))
		return DISK_EVENT_MEDIA_CHANGE;
	return 0;
}

/*
 * This implements "read block 0" for floppy_revalidate().
 * Needed for format autodetection, checking whether there is
 * a disk in the drive, and whether that disk is writable.
 */

struct rb0_cbdata {
	int drive;
	struct completion complete;
};

static void floppy_rb0_cb(struct bio *bio)
{
	struct rb0_cbdata *cbdata = (struct rb0_cbdata *)bio->bi_private;
	int drive = cbdata->drive;

	if (bio->bi_error) {
		pr_info("floppy: error %d while reading block 0\n",
			bio->bi_error);
		set_bit(FD_OPEN_SHOULD_FAIL_BIT, &UDRS->flags);
	}
	complete(&cbdata->complete);
}

static int __floppy_read_block_0(struct block_device *bdev, int drive)
{
	struct bio bio;
	struct bio_vec bio_vec;
	struct page *page;
	struct rb0_cbdata cbdata;
	size_t size;

	page = alloc_page(GFP_NOIO);
	if (!page) {
		process_fd_request();
		return -ENOMEM;
	}

	size = bdev->bd_block_size;
	if (!size)
		size = 1024;

	cbdata.drive = drive;

	bio_init(&bio);
	bio.bi_io_vec = &bio_vec;
	bio_vec.bv_page = page;
	bio_vec.bv_len = size;
	bio_vec.bv_offset = 0;
	bio.bi_vcnt = 1;
	bio.bi_iter.bi_size = size;
	bio.bi_bdev = bdev;
	bio.bi_iter.bi_sector = 0;
	bio.bi_flags |= (1 << BIO_QUIET);
	bio.bi_private = &cbdata;
	bio.bi_end_io = floppy_rb0_cb;

	submit_bio(READ, &bio);
	process_fd_request();

	init_completion(&cbdata.complete);
	wait_for_completion(&cbdata.complete);

	__free_page(page);

	return 0;
}

/* revalidate the floppy disk, i.e. trigger format autodetection by reading
 * the bootblock (block 0). "Autodetection" is also needed to check whether
 * there is a disk in the drive at all... Thus we also do it for fixed
 * geometry formats */
static int floppy_revalidate(struct gendisk *disk)
{
	int drive = (long)disk->private_data;
	int cf;
	int res = 0;

	if (test_bit(FD_DISK_CHANGED_BIT, &UDRS->flags) ||
	    test_bit(FD_VERIFY_BIT, &UDRS->flags) ||
	    test_bit(drive, &fake_change) ||
	    drive_no_geom(drive)) {
		if (WARN(atomic_read(&usage_count) == 0,
			 "VFS: revalidate called on non-open device.\n"))
			return -EFAULT;

		lock_fdc(drive, false);
		cf = (test_bit(FD_DISK_CHANGED_BIT, &UDRS->flags) ||
		      test_bit(FD_VERIFY_BIT, &UDRS->flags));
		if (!(cf || test_bit(drive, &fake_change) || drive_no_geom(drive))) {
			process_fd_request();	/*already done by another thread */
			return 0;
		}
		UDRS->maxblock = 0;
		UDRS->maxtrack = 0;
		if (buffer_drive == drive)
			buffer_track = -1;
		clear_bit(drive, &fake_change);
		clear_bit(FD_DISK_CHANGED_BIT, &UDRS->flags);
		if (cf)
			UDRS->generation++;
		if (drive_no_geom(drive)) {
			/* auto-sensing */
			res = __floppy_read_block_0(opened_bdev[drive], drive);
		} else {
			if (cf)
				poll_drive(false, FD_RAW_NEED_DISK);
			process_fd_request();
		}
	}
	set_capacity(disk, floppy_sizes[UDRS->fd_device]);
	return res;
}

static const struct block_device_operations floppy_fops = {
	.owner			= THIS_MODULE,
	.open			= floppy_open,
	.release		= floppy_release,
	.ioctl			= fd_ioctl,
	.getgeo			= fd_getgeo,
	.check_events		= floppy_check_events,
	.revalidate_disk	= floppy_revalidate,
#ifdef CONFIG_COMPAT
	.compat_ioctl		= fd_compat_ioctl,
#endif
};

/*
 * Floppy Driver initialization
 * =============================
 */

/* Determine the floppy disk controller type */
/* This routine was written by David C. Niemi */
static char __init get_fdc_version(void)
{
	int r;

	output_byte(FD_DUMPREGS);	/* 82072 and better know DUMPREGS */
	if (FDCS->reset)
		return FDC_NONE;
	r = result();
	if (r <= 0x00)
		return FDC_NONE;	/* No FDC present ??? */
	if ((r == 1) && (reply_buffer[0] == 0x80)) {
		pr_info("FDC %d is an 8272A\n", fdc);
		return FDC_8272A;	/* 8272a/765 don't know DUMPREGS */
	}
	if (r != 10) {
		pr_info("FDC %d init: DUMPREGS: unexpected return of %d bytes.\n",
			fdc, r);
		return FDC_UNKNOWN;
	}

	if (!fdc_configure()) {
		pr_info("FDC %d is an 82072\n", fdc);
		return FDC_82072;	/* 82072 doesn't know CONFIGURE */
	}

	output_byte(FD_PERPENDICULAR);
	if (need_more_output() == MORE_OUTPUT) {
		output_byte(0);
	} else {
		pr_info("FDC %d is an 82072A\n", fdc);
		return FDC_82072A;	/* 82072A as found on Sparcs. */
	}

	output_byte(FD_UNLOCK);
	r = result();
	if ((r == 1) && (reply_buffer[0] == 0x80)) {
		pr_info("FDC %d is a pre-1991 82077\n", fdc);
		return FDC_82077_ORIG;	/* Pre-1991 82077, doesn't know
					 * LOCK/UNLOCK */
	}
	if ((r != 1) || (reply_buffer[0] != 0x00)) {
		pr_info("FDC %d init: UNLOCK: unexpected return of %d bytes.\n",
			fdc, r);
		return FDC_UNKNOWN;
	}
	output_byte(FD_PARTID);
	r = result();
	if (r != 1) {
		pr_info("FDC %d init: PARTID: unexpected return of %d bytes.\n",
			fdc, r);
		return FDC_UNKNOWN;
	}
	if (reply_buffer[0] == 0x80) {
		pr_info("FDC %d is a post-1991 82077\n", fdc);
		return FDC_82077;	/* Revised 82077AA passes all the tests */
	}
	switch (reply_buffer[0] >> 5) {
	case 0x0:
		/* Either a 82078-1 or a 82078SL running at 5Volt */
		pr_info("FDC %d is an 82078.\n", fdc);
		return FDC_82078;
	case 0x1:
		pr_info("FDC %d is a 44pin 82078\n", fdc);
		return FDC_82078;
	case 0x2:
		pr_info("FDC %d is a S82078B\n", fdc);
		return FDC_S82078B;
	case 0x3:
		pr_info("FDC %d is a National Semiconductor PC87306\n", fdc);
		return FDC_87306;
	default:
		pr_info("FDC %d init: 82078 variant with unknown PARTID=%d.\n",
			fdc, reply_buffer[0] >> 5);
		return FDC_82078_UNKN;
	}
}				/* get_fdc_version */

/* lilo configuration */

static void __init floppy_set_flags(int *ints, int param, int param2)
{
	int i;

	for (i = 0; i < ARRAY_SIZE(default_drive_params); i++) {
		if (param)
			default_drive_params[i].params.flags |= param2;
		else
			default_drive_params[i].params.flags &= ~param2;
	}
	DPRINT("%s flag 0x%x\n", param2 ? "Setting" : "Clearing", param);
}

static void __init daring(int *ints, int param, int param2)
{
	int i;

	for (i = 0; i < ARRAY_SIZE(default_drive_params); i++) {
		if (param) {
			default_drive_params[i].params.select_delay = 0;
			default_drive_params[i].params.flags |=
			    FD_SILENT_DCL_CLEAR;
		} else {
			default_drive_params[i].params.select_delay =
			    2 * HZ / 100;
			default_drive_params[i].params.flags &=
			    ~FD_SILENT_DCL_CLEAR;
		}
	}
	DPRINT("Assuming %s floppy hardware\n", param ? "standard" : "broken");
}

static void __init set_cmos(int *ints, int dummy, int dummy2)
{
	int current_drive = 0;

	if (ints[0] != 2) {
		DPRINT("wrong number of parameters for CMOS\n");
		return;
	}
	current_drive = ints[1];
	if (current_drive < 0 || current_drive >= 8) {
		DPRINT("bad drive for set_cmos\n");
		return;
	}
#if N_FDC > 1
	if (current_drive >= 4 && !FDC2)
		FDC2 = 0x370;
#endif
	DP->cmos = ints[2];
	DPRINT("setting CMOS code to %d\n", ints[2]);
}

static struct param_table {
	const char *name;
	void (*fn) (int *ints, int param, int param2);
	int *var;
	int def_param;
	int param2;
} config_params[] __initdata = {
	{"allowed_drive_mask", NULL, &allowed_drive_mask, 0xff, 0}, /* obsolete */
	{"all_drives", NULL, &allowed_drive_mask, 0xff, 0},	/* obsolete */
	{"asus_pci", NULL, &allowed_drive_mask, 0x33, 0},
	{"irq", NULL, &FLOPPY_IRQ, 6, 0},
	{"dma", NULL, &FLOPPY_DMA, 2, 0},
	{"daring", daring, NULL, 1, 0},
#if N_FDC > 1
	{"two_fdc", NULL, &FDC2, 0x370, 0},
	{"one_fdc", NULL, &FDC2, 0, 0},
#endif
	{"thinkpad", floppy_set_flags, NULL, 1, FD_INVERTED_DCL},
	{"broken_dcl", floppy_set_flags, NULL, 1, FD_BROKEN_DCL},
	{"messages", floppy_set_flags, NULL, 1, FTD_MSG},
	{"silent_dcl_clear", floppy_set_flags, NULL, 1, FD_SILENT_DCL_CLEAR},
	{"debug", floppy_set_flags, NULL, 1, FD_DEBUG},
	{"nodma", NULL, &can_use_virtual_dma, 1, 0},
	{"omnibook", NULL, &can_use_virtual_dma, 1, 0},
	{"yesdma", NULL, &can_use_virtual_dma, 0, 0},
	{"fifo_depth", NULL, &fifo_depth, 0xa, 0},
	{"nofifo", NULL, &no_fifo, 0x20, 0},
	{"usefifo", NULL, &no_fifo, 0, 0},
	{"cmos", set_cmos, NULL, 0, 0},
	{"slow", NULL, &slow_floppy, 1, 0},
	{"unexpected_interrupts", NULL, &print_unex, 1, 0},
	{"no_unexpected_interrupts", NULL, &print_unex, 0, 0},
	{"L40SX", NULL, &print_unex, 0, 0}

	EXTRA_FLOPPY_PARAMS
};

static int __init floppy_setup(char *str)
{
	int i;
	int param;
	int ints[11];

	str = get_options(str, ARRAY_SIZE(ints), ints);
	if (str) {
		for (i = 0; i < ARRAY_SIZE(config_params); i++) {
			if (strcmp(str, config_params[i].name) == 0) {
				if (ints[0])
					param = ints[1];
				else
					param = config_params[i].def_param;
				if (config_params[i].fn)
					config_params[i].fn(ints, param,
							    config_params[i].
							    param2);
				if (config_params[i].var) {
					DPRINT("%s=%d\n", str, param);
					*config_params[i].var = param;
				}
				return 1;
			}
		}
	}
	if (str) {
		DPRINT("unknown floppy option [%s]\n", str);

		DPRINT("allowed options are:");
		for (i = 0; i < ARRAY_SIZE(config_params); i++)
			pr_cont(" %s", config_params[i].name);
		pr_cont("\n");
	} else
		DPRINT("botched floppy option\n");
	DPRINT("Read Documentation/blockdev/floppy.txt\n");
	return 0;
}

static int have_no_fdc = -ENODEV;

static ssize_t floppy_cmos_show(struct device *dev,
				struct device_attribute *attr, char *buf)
{
	struct platform_device *p = to_platform_device(dev);
	int drive;

	drive = p->id;
	return sprintf(buf, "%X\n", UDP->cmos);
}

static DEVICE_ATTR(cmos, S_IRUGO, floppy_cmos_show, NULL);

static struct attribute *floppy_dev_attrs[] = {
	&dev_attr_cmos.attr,
	NULL
};

ATTRIBUTE_GROUPS(floppy_dev);

static void floppy_device_release(struct device *dev)
{
}

static int floppy_resume(struct device *dev)
{
	int fdc;

	for (fdc = 0; fdc < N_FDC; fdc++)
		if (FDCS->address != -1)
			user_reset_fdc(-1, FD_RESET_ALWAYS, false);

	return 0;
}

static const struct dev_pm_ops floppy_pm_ops = {
	.resume = floppy_resume,
	.restore = floppy_resume,
};

static struct platform_driver floppy_driver = {
	.driver = {
		   .name = "floppy",
		   .pm = &floppy_pm_ops,
	},
};

static struct platform_device floppy_device[N_DRIVE];

static bool floppy_available(int drive)
{
	if (!(allowed_drive_mask & (1 << drive)))
		return false;
	if (fdc_state[FDC(drive)].version == FDC_NONE)
		return false;
	return true;
}

static struct kobject *floppy_find(dev_t dev, int *part, void *data)
{
	int drive = (*part & 3) | ((*part & 0x80) >> 5);
	if (drive >= N_DRIVE || !floppy_available(drive))
		return NULL;
	if (((*part >> 2) & 0x1f) >= ARRAY_SIZE(floppy_type))
		return NULL;
	*part = 0;
	return get_disk(disks[drive]);
}

static int __init do_floppy_init(void)
{
	int i, unit, drive, err;

	set_debugt();
	interruptjiffies = resultjiffies = jiffies;

#if defined(CONFIG_PPC)
	if (check_legacy_ioport(FDC1))
		return -ENODEV;
#endif

	raw_cmd = NULL;

	floppy_wq = alloc_ordered_workqueue("floppy", 0);
	if (!floppy_wq)
		return -ENOMEM;

	for (drive = 0; drive < N_DRIVE; drive++) {
		disks[drive] = alloc_disk(1);
		if (!disks[drive]) {
			err = -ENOMEM;
			goto out_put_disk;
		}

		disks[drive]->queue = blk_init_queue(do_fd_request, &floppy_lock);
		if (!disks[drive]->queue) {
			err = -ENOMEM;
			goto out_put_disk;
		}

		blk_queue_max_hw_sectors(disks[drive]->queue, 64);
		disks[drive]->major = FLOPPY_MAJOR;
		disks[drive]->first_minor = TOMINOR(drive);
		disks[drive]->fops = &floppy_fops;
		sprintf(disks[drive]->disk_name, "fd%d", drive);

		init_timer(&motor_off_timer[drive]);
		motor_off_timer[drive].data = drive;
		motor_off_timer[drive].function = motor_off_callback;
	}

	err = register_blkdev(FLOPPY_MAJOR, "fd");
	if (err)
		goto out_put_disk;

	err = platform_driver_register(&floppy_driver);
	if (err)
		goto out_unreg_blkdev;

	blk_register_region(MKDEV(FLOPPY_MAJOR, 0), 256, THIS_MODULE,
			    floppy_find, NULL, NULL);

	for (i = 0; i < 256; i++)
		if (ITYPE(i))
			floppy_sizes[i] = floppy_type[ITYPE(i)].size;
		else
			floppy_sizes[i] = MAX_DISK_SIZE << 1;

	reschedule_timeout(MAXTIMEOUT, "floppy init");
	config_types();

	for (i = 0; i < N_FDC; i++) {
		fdc = i;
		memset(FDCS, 0, sizeof(*FDCS));
		FDCS->dtr = -1;
		FDCS->dor = 0x4;
#if defined(__sparc__) || defined(__mc68000__)
	/*sparcs/sun3x don't have a DOR reset which we can fall back on to */
#ifdef __mc68000__
		if (MACH_IS_SUN3X)
#endif
			FDCS->version = FDC_82072A;
#endif
	}

	use_virtual_dma = can_use_virtual_dma & 1;
	fdc_state[0].address = FDC1;
	if (fdc_state[0].address == -1) {
		cancel_delayed_work(&fd_timeout);
		err = -ENODEV;
		goto out_unreg_region;
	}
#if N_FDC > 1
	fdc_state[1].address = FDC2;
#endif

	fdc = 0;		/* reset fdc in case of unexpected interrupt */
	err = floppy_grab_irq_and_dma();
	if (err) {
		cancel_delayed_work(&fd_timeout);
		err = -EBUSY;
		goto out_unreg_region;
	}

	/* initialise drive state */
	for (drive = 0; drive < N_DRIVE; drive++) {
		memset(UDRS, 0, sizeof(*UDRS));
		memset(UDRWE, 0, sizeof(*UDRWE));
		set_bit(FD_DISK_NEWCHANGE_BIT, &UDRS->flags);
		set_bit(FD_DISK_CHANGED_BIT, &UDRS->flags);
		set_bit(FD_VERIFY_BIT, &UDRS->flags);
		UDRS->fd_device = -1;
		floppy_track_buffer = NULL;
		max_buffer_sectors = 0;
	}
	/*
	 * Small 10 msec delay to let through any interrupt that
	 * initialization might have triggered, to not
	 * confuse detection:
	 */
	msleep(10);

	for (i = 0; i < N_FDC; i++) {
		fdc = i;
		FDCS->driver_version = FD_DRIVER_VERSION;
		for (unit = 0; unit < 4; unit++)
			FDCS->track[unit] = 0;
		if (FDCS->address == -1)
			continue;
		FDCS->rawcmd = 2;
		if (user_reset_fdc(-1, FD_RESET_ALWAYS, false)) {
			/* free ioports reserved by floppy_grab_irq_and_dma() */
			floppy_release_regions(fdc);
			FDCS->address = -1;
			FDCS->version = FDC_NONE;
			continue;
		}
		/* Try to determine the floppy controller type */
		FDCS->version = get_fdc_version();
		if (FDCS->version == FDC_NONE) {
			/* free ioports reserved by floppy_grab_irq_and_dma() */
			floppy_release_regions(fdc);
			FDCS->address = -1;
			continue;
		}
		if (can_use_virtual_dma == 2 && FDCS->version < FDC_82072A)
			can_use_virtual_dma = 0;

		have_no_fdc = 0;
		/* Not all FDCs seem to be able to handle the version command
		 * properly, so force a reset for the standard FDC clones,
		 * to avoid interrupt garbage.
		 */
		user_reset_fdc(-1, FD_RESET_ALWAYS, false);
	}
	fdc = 0;
	cancel_delayed_work(&fd_timeout);
	current_drive = 0;
	initialized = true;
	if (have_no_fdc) {
		DPRINT("no floppy controllers found\n");
		err = have_no_fdc;
		goto out_release_dma;
	}

	for (drive = 0; drive < N_DRIVE; drive++) {
		if (!floppy_available(drive))
			continue;

		floppy_device[drive].name = floppy_device_name;
		floppy_device[drive].id = drive;
		floppy_device[drive].dev.release = floppy_device_release;
		floppy_device[drive].dev.groups = floppy_dev_groups;

		err = platform_device_register(&floppy_device[drive]);
		if (err)
			goto out_remove_drives;

		/* to be cleaned up... */
		disks[drive]->private_data = (void *)(long)drive;
		disks[drive]->flags |= GENHD_FL_REMOVABLE;
		disks[drive]->driverfs_dev = &floppy_device[drive].dev;
		add_disk(disks[drive]);
	}

	return 0;

out_remove_drives:
	while (drive--) {
		if (floppy_available(drive)) {
			del_gendisk(disks[drive]);
			platform_device_unregister(&floppy_device[drive]);
		}
	}
out_release_dma:
	if (atomic_read(&usage_count))
		floppy_release_irq_and_dma();
out_unreg_region:
	blk_unregister_region(MKDEV(FLOPPY_MAJOR, 0), 256);
	platform_driver_unregister(&floppy_driver);
out_unreg_blkdev:
	unregister_blkdev(FLOPPY_MAJOR, "fd");
out_put_disk:
	destroy_workqueue(floppy_wq);
	for (drive = 0; drive < N_DRIVE; drive++) {
		if (!disks[drive])
			break;
		if (disks[drive]->queue) {
			del_timer_sync(&motor_off_timer[drive]);
			blk_cleanup_queue(disks[drive]->queue);
			disks[drive]->queue = NULL;
		}
		put_disk(disks[drive]);
	}
	return err;
}

#ifndef MODULE
static __init void floppy_async_init(void *data, async_cookie_t cookie)
{
	do_floppy_init();
}
#endif

static int __init floppy_init(void)
{
#ifdef MODULE
	return do_floppy_init();
#else
	/* Don't hold up the bootup by the floppy initialization */
	async_schedule(floppy_async_init, NULL);
	return 0;
#endif
}

static const struct io_region {
	int offset;
	int size;
} io_regions[] = {
	{ 2, 1 },
	/* address + 3 is sometimes reserved by pnp bios for motherboard */
	{ 4, 2 },
	/* address + 6 is reserved, and may be taken by IDE.
	 * Unfortunately, Adaptec doesn't know this :-(, */
	{ 7, 1 },
};

static void floppy_release_allocated_regions(int fdc, const struct io_region *p)
{
	while (p != io_regions) {
		p--;
		release_region(FDCS->address + p->offset, p->size);
	}
}

#define ARRAY_END(X) (&((X)[ARRAY_SIZE(X)]))

static int floppy_request_regions(int fdc)
{
	const struct io_region *p;

	for (p = io_regions; p < ARRAY_END(io_regions); p++) {
		if (!request_region(FDCS->address + p->offset,
				    p->size, "floppy")) {
			DPRINT("Floppy io-port 0x%04lx in use\n",
			       FDCS->address + p->offset);
			floppy_release_allocated_regions(fdc, p);
			return -EBUSY;
		}
	}
	return 0;
}

static void floppy_release_regions(int fdc)
{
	floppy_release_allocated_regions(fdc, ARRAY_END(io_regions));
}

static int floppy_grab_irq_and_dma(void)
{
	if (atomic_inc_return(&usage_count) > 1)
		return 0;

	/*
	 * We might have scheduled a free_irq(), wait it to
	 * drain first:
	 */
	flush_workqueue(floppy_wq);

	if (fd_request_irq()) {
		DPRINT("Unable to grab IRQ%d for the floppy driver\n",
		       FLOPPY_IRQ);
		atomic_dec(&usage_count);
		return -1;
	}
	if (fd_request_dma()) {
		DPRINT("Unable to grab DMA%d for the floppy driver\n",
		       FLOPPY_DMA);
		if (can_use_virtual_dma & 2)
			use_virtual_dma = can_use_virtual_dma = 1;
		if (!(can_use_virtual_dma & 1)) {
			fd_free_irq();
			atomic_dec(&usage_count);
			return -1;
		}
	}

	for (fdc = 0; fdc < N_FDC; fdc++) {
		if (FDCS->address != -1) {
			if (floppy_request_regions(fdc))
				goto cleanup;
		}
	}
	for (fdc = 0; fdc < N_FDC; fdc++) {
		if (FDCS->address != -1) {
			reset_fdc_info(1);
			fd_outb(FDCS->dor, FD_DOR);
		}
	}
	fdc = 0;
	set_dor(0, ~0, 8);	/* avoid immediate interrupt */

	for (fdc = 0; fdc < N_FDC; fdc++)
		if (FDCS->address != -1)
			fd_outb(FDCS->dor, FD_DOR);
	/*
	 * The driver will try and free resources and relies on us
	 * to know if they were allocated or not.
	 */
	fdc = 0;
	irqdma_allocated = 1;
	return 0;
cleanup:
	fd_free_irq();
	fd_free_dma();
	while (--fdc >= 0)
		floppy_release_regions(fdc);
	atomic_dec(&usage_count);
	return -1;
}

static void floppy_release_irq_and_dma(void)
{
	int old_fdc;
#ifndef __sparc__
	int drive;
#endif
	long tmpsize;
	unsigned long tmpaddr;

	if (!atomic_dec_and_test(&usage_count))
		return;

	if (irqdma_allocated) {
		fd_disable_dma();
		fd_free_dma();
		fd_free_irq();
		irqdma_allocated = 0;
	}
	set_dor(0, ~0, 8);
#if N_FDC > 1
	set_dor(1, ~8, 0);
#endif

	if (floppy_track_buffer && max_buffer_sectors) {
		tmpsize = max_buffer_sectors * 1024;
		tmpaddr = (unsigned long)floppy_track_buffer;
		floppy_track_buffer = NULL;
		max_buffer_sectors = 0;
		buffer_min = buffer_max = -1;
		fd_dma_mem_free(tmpaddr, tmpsize);
	}
#ifndef __sparc__
	for (drive = 0; drive < N_FDC * 4; drive++)
		if (timer_pending(motor_off_timer + drive))
			pr_info("motor off timer %d still active\n", drive);
#endif

	if (delayed_work_pending(&fd_timeout))
		pr_info("floppy timer still active:%s\n", timeout_message);
	if (delayed_work_pending(&fd_timer))
		pr_info("auxiliary floppy timer still active\n");
	if (work_pending(&floppy_work))
		pr_info("work still pending\n");
	old_fdc = fdc;
	for (fdc = 0; fdc < N_FDC; fdc++)
		if (FDCS->address != -1)
			floppy_release_regions(fdc);
	fdc = old_fdc;
}

#ifdef MODULE

static char *floppy;

static void __init parse_floppy_cfg_string(char *cfg)
{
	char *ptr;

	while (*cfg) {
		ptr = cfg;
		while (*cfg && *cfg != ' ' && *cfg != '\t')
			cfg++;
		if (*cfg) {
			*cfg = '\0';
			cfg++;
		}
		if (*ptr)
			floppy_setup(ptr);
	}
}

static int __init floppy_module_init(void)
{
	if (floppy)
		parse_floppy_cfg_string(floppy);
	return floppy_init();
}
module_init(floppy_module_init);

static void __exit floppy_module_exit(void)
{
	int drive;

	blk_unregister_region(MKDEV(FLOPPY_MAJOR, 0), 256);
	unregister_blkdev(FLOPPY_MAJOR, "fd");
	platform_driver_unregister(&floppy_driver);

	destroy_workqueue(floppy_wq);

	for (drive = 0; drive < N_DRIVE; drive++) {
		del_timer_sync(&motor_off_timer[drive]);

		if (floppy_available(drive)) {
			del_gendisk(disks[drive]);
			platform_device_unregister(&floppy_device[drive]);
		}
		blk_cleanup_queue(disks[drive]->queue);

		/*
		 * These disks have not called add_disk().  Don't put down
		 * queue reference in put_disk().
		 */
		if (!(allowed_drive_mask & (1 << drive)) ||
		    fdc_state[FDC(drive)].version == FDC_NONE)
			disks[drive]->queue = NULL;

		put_disk(disks[drive]);
	}

	cancel_delayed_work_sync(&fd_timeout);
	cancel_delayed_work_sync(&fd_timer);

	if (atomic_read(&usage_count))
		floppy_release_irq_and_dma();

	/* eject disk, if any */
	fd_eject(0);
}

module_exit(floppy_module_exit);

module_param(floppy, charp, 0);
module_param(FLOPPY_IRQ, int, 0);
module_param(FLOPPY_DMA, int, 0);
MODULE_AUTHOR("Alain L. Knaff");
MODULE_SUPPORTED_DEVICE("fd");
MODULE_LICENSE("GPL");

/* This doesn't actually get used other than for module information */
static const struct pnp_device_id floppy_pnpids[] = {
	{"PNP0700", 0},
	{}
};

MODULE_DEVICE_TABLE(pnp, floppy_pnpids);

#else

__setup("floppy=", floppy_setup);
module_init(floppy_init)
#endif

MODULE_ALIAS_BLOCKDEV_MAJOR(FLOPPY_MAJOR);<|MERGE_RESOLUTION|>--- conflicted
+++ resolved
@@ -3784,11 +3784,8 @@
 	v.native_format = UDP->native_format;
 	mutex_unlock(&floppy_mutex);
 
-<<<<<<< HEAD
 	if (copy_to_user(arg, &v, sizeof(struct compat_floppy_drive_params)))
-=======
 	if (copy_from_user(arg, &v, sizeof(struct compat_floppy_drive_params)))
->>>>>>> 2a88c8a4
 		return -EFAULT;
 	return 0;
 }
@@ -3824,11 +3821,8 @@
 	v.bufblocks = UDRS->bufblocks;
 	mutex_unlock(&floppy_mutex);
 
-<<<<<<< HEAD
 	if (copy_to_user(arg, &v, sizeof(struct compat_floppy_drive_struct)))
-=======
 	if (copy_from_user(arg, &v, sizeof(struct compat_floppy_drive_struct)))
->>>>>>> 2a88c8a4
 		return -EFAULT;
 	return 0;
 Eintr:
