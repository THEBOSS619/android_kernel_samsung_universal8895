--- conflicted
+++ resolved
@@ -19,8 +19,6 @@
 	  This module adds support for wireless adapters based on
 	  Broadcom 4343 chipset.
 
-<<<<<<< HEAD
-=======
 config BCM43436
         tristate "Broadcom 43436 wireless cards support"
         depends on BROADCOM_WIFI
@@ -28,7 +26,6 @@
           This module adds support for wireless adapters based on
           Broadcom 43436 chipset.
 
->>>>>>> 2537aef4
 config BCM4334
 	tristate "Broadcom 4334 wireless cards support"
 	depends on BROADCOM_WIFI
@@ -105,11 +102,7 @@
         ---help---
           This module adds support for wireless adapters based on
           Broadcom 43455 chipset.
-<<<<<<< HEAD
-
-=======
 	  
->>>>>>> 2537aef4
 config BCM4334W
 	tristate "Broadcom 4334W wireless cards support"
 	depends on BROADCOM_WIFI
@@ -211,28 +204,22 @@
 	---help---
 	  Preallocated memory support for dongle memory dump
 
-<<<<<<< HEAD
+config WLAN_HERO
+	bool "model code for hero"
+	depends on BROADCOM_WIFI
+	---help---
+	  This is configuration for USA regrev
+
+config WLAN_HERO2
+	bool "model code for hero2"
+	depends on BROADCOM_WIFI
+	---help---
+	  This is configuration for USA regrev
+
 config BCMDHD_OOB_HOST_WAKE
 	bool "Use the external WLAN_HOST_WAKE pin"
 	depends on BROADCOM_WIFI
-=======
-config WLAN_HERO
-	bool "model code for hero"
-	depends on BROADCOM_WIFI
-	---help---
-	  This is configuration for USA regrev
-
-config WLAN_HERO2
-	bool "model code for hero2"
-	depends on BROADCOM_WIFI
-	---help---
-	  This is configuration for USA regrev
-
-config BCMDHD_OOB_HOST_WAKE
-	bool "Use the external WLAN_HOST_WAKE pin"
-	depends on BROADCOM_WIFI
-	default y
->>>>>>> 2537aef4
+	default y
 	---help---
 	  Use the external GPIO pin to wake up host
 
@@ -242,15 +229,12 @@
 	---help---
 	To support SPLIT_ARGOS_SET
 
-<<<<<<< HEAD
-=======
 config WLAN_GRACE
        bool "Model code for GRACE"
        depends on BROADCOM_WIFI
        ---help---
        This is configuration for Grace feature
 
->>>>>>> 2537aef4
 config WLAN_GREAT
 	bool "model code for GREAT"
 	depends on BROADCOM_WIFI
@@ -262,9 +246,6 @@
 	depends on BROADCOM_WIFI
 	default n
 	---help---
-<<<<<<< HEAD
-	Detecting defect module from consecutive hang event
-=======
 	Detecting defect module from consecutive hang event
 
 config WLAN_VHTDISABLE
@@ -279,5 +260,4 @@
 	depends on BROADCOM_WIFI
 	default n
 	---help---
-	This is configuration for block band A
->>>>>>> 2537aef4
+	This is configuration for block band A