--- conflicted
+++ resolved
@@ -917,11 +917,8 @@
 
 	/* prevent device read, write and ioctl */
 
-<<<<<<< HEAD
-=======
 	mutex_unlock(&dev->mutex);
 
->>>>>>> 2a88c8a4
 	if (dev->opened) {
 		/* There is a process that holds a filedescriptor to the device ,
 		   so we only shutdown read-/write-ops going on.
