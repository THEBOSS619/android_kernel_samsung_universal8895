/*
 *
 * drivers/staging/android/ion/ion.c
 *
 * Copyright (C) 2011 Google, Inc.
 *
 * This software is licensed under the terms of the GNU General Public
 * License version 2, as published by the Free Software Foundation, and
 * may be copied, distributed, and modified under those terms.
 *
 * This program is distributed in the hope that it will be useful,
 * but WITHOUT ANY WARRANTY; without even the implied warranty of
 * MERCHANTABILITY or FITNESS FOR A PARTICULAR PURPOSE.  See the
 * GNU General Public License for more details.
 *
 */

#include <linux/atomic.h>
#include <linux/device.h>
#include <linux/atomic.h>
#include <linux/err.h>
#include <linux/file.h>
#include <linux/freezer.h>
#include <linux/fs.h>
#include <linux/anon_inodes.h>
#include <linux/kthread.h>
#include <linux/list.h>
#include <linux/memblock.h>
#include <linux/miscdevice.h>
#include <linux/export.h>
#include <linux/mm.h>
#include <linux/mm_types.h>
#include <linux/rbtree.h>
#include <linux/slab.h>
#include <linux/seq_file.h>
#include <linux/uaccess.h>
#include <linux/vmalloc.h>
#include <linux/debugfs.h>
#include <linux/dma-buf.h>
#include <linux/idr.h>
#include <linux/exynos_iovmm.h>
#include <linux/exynos_ion.h>
#include <linux/highmem.h>

#include "ion.h"
#include <asm/cacheflush.h>
#include <asm/tlbflush.h>

#define CREATE_TRACE_POINTS
#include "ion_priv.h"
#include "compat_ion.h"

/**
 * struct ion_device - the metadata of the ion device node
 * @dev:		the actual misc device
 * @buffers:		an rb tree of all the existing buffers
 * @buffer_lock:	lock protecting the tree of buffers
 * @lock:		rwsem protecting the tree of heaps and clients
 * @heaps:		list of all the heaps in the system
 * @user_clients:	list of all the clients created from userspace
 */
struct ion_device {
	struct miscdevice dev;
	struct rb_root buffers;
	struct mutex buffer_lock;
	struct rw_semaphore lock;
	struct plist_head heaps;
	long (*custom_ioctl)(struct ion_client *client, unsigned int cmd,
			     unsigned long arg);
	struct rb_root clients;
	struct dentry *debug_root;
	struct dentry *heaps_debug_root;
	struct dentry *clients_debug_root;

#ifdef CONFIG_ION_EXYNOS_STAT_LOG
	/* event log */
	struct dentry *buffer_debug_file;
	struct dentry *event_debug_file;
	struct ion_eventlog eventlog[ION_EVENT_LOG_MAX];
	atomic_t event_idx;
#endif
};

/**
 * struct ion_client - a process/hw block local address space
 * @node:		node in the tree of all clients
 * @dev:		backpointer to ion device
 * @handles:		an rb tree of all the handles in this client
 * @idr:		an idr space for allocating handle ids
 * @lock:		lock protecting the tree of handles
 * @name:		used for debugging
 * @display_name:	used for debugging (unique version of @name)
 * @display_serial:	used for debugging (to make display_name unique)
 * @task:		used for debugging
 *
 * A client represents a list of buffers this client may access.
 * The mutex stored here is used to protect both handles tree
 * as well as the handles themselves, and should be held while modifying either.
 */
struct ion_client {
	struct rb_node node;
	struct ion_device *dev;
	struct rb_root handles;
	struct idr idr;
	struct mutex lock;
	const char *name;
	char *display_name;
	int display_serial;
	struct task_struct *task;
	pid_t pid;
	struct dentry *debug_root;
};

/**
 * ion_handle - a client local reference to a buffer
 * @ref:		reference count
 * @client:		back pointer to the client the buffer resides in
 * @buffer:		pointer to the buffer
 * @node:		node in the client's handle rbtree
 * @kmap_cnt:		count of times this client has mapped to kernel
 * @id:			client-unique id allocated by client->idr
 *
 * Modifications to node, map_cnt or mapping should be protected by the
 * lock in the client.  Other fields are never changed after initialization.
 */
struct ion_handle {
	struct kref ref;
	unsigned int user_ref_count;
	struct ion_client *client;
	struct ion_buffer *buffer;
	struct rb_node node;
	unsigned int kmap_cnt;
	int id;
};

struct ion_device *g_idev;

static inline struct page *ion_buffer_page(struct page *page)
{
	return (struct page *)((unsigned long)page & ~(1UL));
}

static inline bool ion_buffer_page_is_dirty(struct page *page)
{
	return !!((unsigned long)page & 1UL);
}

static inline void ion_buffer_page_dirty(struct page **page)
{
	*page = (struct page *)((unsigned long)(*page) | 1UL);
}

static inline void ion_buffer_page_clean(struct page **page)
{
	*page = (struct page *)((unsigned long)(*page) & ~(1UL));
}

void ion_debug_heap_usage_show(struct ion_heap *heap)
{
	struct scatterlist *sg;
	struct sg_table *table;
	struct rb_node *n;
	struct page *page;
	struct ion_device *dev = heap->dev;
	int i;
	ion_phys_addr_t paddr;

	/* show the usage for only contiguous buffer */
	if ((heap->type != ION_HEAP_TYPE_CARVEOUT)
			&& (heap->type != ION_HEAP_TYPE_DMA))
		return;

	pr_err("[HEAP %16s (id %4d) DETAIL USAGE]\n", heap->name, heap->id);

	mutex_lock(&dev->buffer_lock);
	for (n = rb_first(&dev->buffers); n; n = rb_next(n)) {
		struct ion_buffer *buffer = rb_entry(n, struct ion_buffer,
						     node);
		if (buffer->heap->id != heap->id)
			continue;
		table = buffer->sg_table;
		for_each_sg(table->sgl, sg, table->nents, i) {
			page = sg_page(sg);
			paddr = PFN_PHYS(page_to_pfn(page));
			pr_err("[%16lx--%16lx] %16zu\n",
				paddr, paddr + sg->length, buffer->size);
		}
	}
	mutex_unlock(&dev->buffer_lock);
}

#ifdef CONFIG_ION_EXYNOS_STAT_LOG
static inline void ION_EVENT_ALLOC(struct ion_buffer *buffer, ktime_t begin)
{
	struct ion_device *dev = buffer->dev;
	int idx = atomic_inc_return(&dev->event_idx);
	struct ion_eventlog *log = &dev->eventlog[idx % ION_EVENT_LOG_MAX];
	struct ion_event_alloc *data = &log->data.alloc;

	log->type = ION_EVENT_TYPE_ALLOC;
	log->begin = begin;
	log->done = ktime_get();
	data->id = buffer;
	data->heap = buffer->heap;
	data->size = buffer->size;
	data->flags = buffer->flags;
}

static inline void ION_EVENT_FREE(struct ion_buffer *buffer, ktime_t begin)
{
	struct ion_device *dev = buffer->dev;
	int idx = atomic_inc_return(&dev->event_idx) % ION_EVENT_LOG_MAX;
	struct ion_eventlog *log = &dev->eventlog[idx];
	struct ion_event_free *data = &log->data.free;

	log->type = ION_EVENT_TYPE_FREE;
	log->begin = begin;
	log->done = ktime_get();
	data->id = buffer;
	data->heap = buffer->heap;
	data->size = buffer->size;
	data->shrinker = (buffer->private_flags & ION_PRIV_FLAG_SHRINKER_FREE);
}

static inline void ION_EVENT_MMAP(struct ion_buffer *buffer, ktime_t begin)
{
	struct ion_device *dev = buffer->dev;
	int idx = atomic_inc_return(&dev->event_idx) % ION_EVENT_LOG_MAX;
	struct ion_eventlog *log = &dev->eventlog[idx];
	struct ion_event_mmap *data = &log->data.mmap;

	log->type = ION_EVENT_TYPE_MMAP;
	log->begin = begin;
	log->done = ktime_get();
	data->id = buffer;
	data->heap = buffer->heap;
	data->size = buffer->size;
}

void ION_EVENT_SHRINK(struct ion_device *dev, size_t size)
{
	int idx = atomic_inc_return(&dev->event_idx) % ION_EVENT_LOG_MAX;
	struct ion_eventlog *log = &dev->eventlog[idx];

	log->type = ION_EVENT_TYPE_SHRINK;
	log->begin = ktime_get();
	log->done = ktime_set(0, 0);
	log->data.shrink.size = size;
}

void ION_EVENT_CLEAR(struct ion_buffer *buffer, ktime_t begin)
{
	struct ion_device *dev = buffer->dev;
	int idx = atomic_inc_return(&dev->event_idx) % ION_EVENT_LOG_MAX;
	struct ion_eventlog *log = &dev->eventlog[idx];
	struct ion_event_clear *data = &log->data.clear;

	log->type = ION_EVENT_TYPE_CLEAR;
	log->begin = begin;
	log->done = ktime_get();
	data->id = buffer;
	data->heap = buffer->heap;
	data->size = buffer->size;
	data->flags = buffer->flags;
}

static struct ion_task *ion_buffer_task_lookup(struct ion_buffer *buffer,
							struct device *master)
{
	bool found = false;
	struct ion_task *task;

	list_for_each_entry(task, &buffer->master_list, list) {
		if (task->master == master) {
			found = true;
			break;
		}
	}

	return found ? task : NULL;
}

static void ion_buffer_set_task_info(struct ion_buffer *buffer)
{
	INIT_LIST_HEAD(&buffer->master_list);
	get_task_comm(buffer->task_comm, current->group_leader);
	get_task_comm(buffer->thread_comm, current);
	buffer->pid = task_pid_nr(current->group_leader);
	buffer->tid = task_pid_nr(current);
}

static void ion_buffer_task_add(struct ion_buffer *buffer,
					struct device *master)
{
	struct ion_task *task;

	task = ion_buffer_task_lookup(buffer, master);
	if (!task) {
		task = kzalloc(sizeof(*task), GFP_KERNEL);
		if (task) {
			task->master = master;
			kref_init(&task->ref);
			list_add_tail(&task->list, &buffer->master_list);
		}
	} else {
		kref_get(&task->ref);
	}
}

static void ion_buffer_task_add_lock(struct ion_buffer *buffer,
					struct device *master)
{
	mutex_lock(&buffer->lock);
	ion_buffer_task_add(buffer, master);
	mutex_unlock(&buffer->lock);
}

static void __ion_buffer_task_remove(struct kref *kref)
{
	struct ion_task *task = container_of(kref, struct ion_task, ref);

	list_del(&task->list);
	kfree(task);
}

static void ion_buffer_task_remove(struct ion_buffer *buffer,
					struct device *master)
{
	struct ion_task *task, *tmp;

	list_for_each_entry_safe(task, tmp, &buffer->master_list, list) {
		if (task->master == master) {
			kref_put(&task->ref, __ion_buffer_task_remove);
			break;
		}
	}
}

static void ion_buffer_task_remove_lock(struct ion_buffer *buffer,
					struct device *master)
{
	mutex_lock(&buffer->lock);
	ion_buffer_task_remove(buffer, master);
	mutex_unlock(&buffer->lock);
}

static void ion_buffer_task_remove_all(struct ion_buffer *buffer)
{
	struct ion_task *task, *tmp;

	mutex_lock(&buffer->lock);
	list_for_each_entry_safe(task, tmp, &buffer->master_list, list) {
		list_del(&task->list);
		kfree(task);
	}
	mutex_unlock(&buffer->lock);
}
#else
#define ION_EVENT_ALLOC(buffer, begin)			do { } while (0)
#define ION_EVENT_FREE(buffer, begin)			do { } while (0)
#define ION_EVENT_MMAP(buffer, begin)			do { } while (0)
#define ion_buffer_set_task_info(buffer)		do { } while (0)
#define ion_buffer_task_add(buffer, master)		do { } while (0)
#define ion_buffer_task_add_lock(buffer, master)	do { } while (0)
#define ion_buffer_task_remove(buffer, master)		do { } while (0)
#define ion_buffer_task_remove_lock(buffer, master)	do { } while (0)
#define ion_buffer_task_remove_all(buffer)		do { } while (0)
#endif

/* this function should only be called while dev->lock is held */
static void ion_buffer_add(struct ion_device *dev,
			   struct ion_buffer *buffer)
{
	struct rb_node **p = &dev->buffers.rb_node;
	struct rb_node *parent = NULL;
	struct ion_buffer *entry;

	while (*p) {
		parent = *p;
		entry = rb_entry(parent, struct ion_buffer, node);

		if (buffer < entry) {
			p = &(*p)->rb_left;
		} else if (buffer > entry) {
			p = &(*p)->rb_right;
		} else {
			pr_err("%s: buffer already found.", __func__);
			BUG();
		}
	}

	rb_link_node(&buffer->node, parent, p);
	rb_insert_color(&buffer->node, &dev->buffers);

	ion_buffer_set_task_info(buffer);
	ion_buffer_task_add(buffer, dev->dev.this_device);
}

/* this function should only be called while dev->lock is held */
static struct ion_buffer *ion_buffer_create(struct ion_heap *heap,
				     struct ion_device *dev,
				     unsigned long len,
				     unsigned long align,
				     unsigned long flags)
{
	struct ion_buffer *buffer;
	struct sg_table *table;
	struct scatterlist *sg;
	int i, ret;

	buffer = kzalloc(sizeof(struct ion_buffer), GFP_KERNEL);
	if (!buffer)
		return ERR_PTR(-ENOMEM);

	buffer->heap = heap;
	buffer->flags = flags;
	buffer->size = len;
	kref_init(&buffer->ref);

	ret = heap->ops->allocate(heap, buffer, len, align, flags);

	if (ret) {
		if (!(heap->flags & ION_HEAP_FLAG_DEFER_FREE))
			goto err2;

		ion_heap_freelist_drain(heap, 0);
		ret = heap->ops->allocate(heap, buffer, len, align,
					  flags);
		if (ret)
			goto err2;
	}

	buffer->dev = dev;

	table = heap->ops->map_dma(heap, buffer);
	if (WARN_ONCE(table == NULL,
			"heap->ops->map_dma should return ERR_PTR on error"))
		table = ERR_PTR(-EINVAL);
	if (IS_ERR(table)) {
		ret = -EINVAL;
		goto err1;
	}

	buffer->sg_table = table;
	if (ion_buffer_fault_user_mappings(buffer)) {
		int num_pages = PAGE_ALIGN(buffer->size) / PAGE_SIZE;
		struct scatterlist *sg;
		int i, j, k = 0;

		buffer->pages = vmalloc(sizeof(struct page *) * num_pages);
		if (!buffer->pages) {
			ret = -ENOMEM;
			goto err;
		}

		for_each_sg(table->sgl, sg, table->nents, i) {
			struct page *page = sg_page(sg);

			for (j = 0; j < sg->length / PAGE_SIZE; j++)
				buffer->pages[k++] = page++;
		}
	}

	buffer->dev = dev;
	buffer->size = len;
	INIT_LIST_HEAD(&buffer->vmas);
	INIT_LIST_HEAD(&buffer->iovas);
	mutex_init(&buffer->lock);
	/*
	 * this will set up dma addresses for the sglist -- it is not
	 * technically correct as per the dma api -- a specific
	 * device isn't really taking ownership here.  However, in practice on
	 * our systems the only dma_address space is physical addresses.
	 * Additionally, we can't afford the overhead of invalidating every
	 * allocation via dma_map_sg. The implicit contract here is that
	 * memory coming from the heaps is ready for dma, ie if it has a
	 * cached mapping that mapping has been invalidated
	 */
	for_each_sg(buffer->sg_table->sgl, sg, buffer->sg_table->nents, i) {
		sg_dma_address(sg) = sg_phys(sg);
		sg_dma_len(sg) = sg->length;
	}
	mutex_lock(&dev->buffer_lock);
	ion_buffer_add(dev, buffer);
	mutex_unlock(&dev->buffer_lock);
	return buffer;

err:
	heap->ops->unmap_dma(heap, buffer);
err1:
	heap->ops->free(buffer);
err2:
	kfree(buffer);
	return ERR_PTR(ret);
}

void ion_buffer_destroy(struct ion_buffer *buffer)
{
	struct ion_iovm_map *iovm_map;
	struct ion_iovm_map *tmp;

	ION_EVENT_BEGIN();
	trace_ion_free_start((unsigned long) buffer, buffer->size,
				buffer->private_flags & ION_PRIV_FLAG_SHRINKER_FREE);

	if (WARN_ON(buffer->kmap_cnt > 0))
		buffer->heap->ops->unmap_kernel(buffer->heap, buffer);

	list_for_each_entry_safe(iovm_map, tmp, &buffer->iovas, list) {
		iovmm_unmap(iovm_map->dev, iovm_map->iova);
		list_del(&iovm_map->list);
		kfree(iovm_map);
	}

	buffer->heap->ops->unmap_dma(buffer->heap, buffer);
	buffer->heap->ops->free(buffer);
	vfree(buffer->pages);

	ion_buffer_task_remove_all(buffer);
	ION_EVENT_FREE(buffer, ION_EVENT_DONE());
	trace_ion_free_end((unsigned long) buffer, buffer->size,
				buffer->private_flags & ION_PRIV_FLAG_SHRINKER_FREE);
	kfree(buffer);
}

static void _ion_buffer_destroy(struct kref *kref)
{
	struct ion_buffer *buffer = container_of(kref, struct ion_buffer, ref);
	struct ion_heap *heap = buffer->heap;
	struct ion_device *dev = buffer->dev;

	mutex_lock(&dev->buffer_lock);
	rb_erase(&buffer->node, &dev->buffers);
	mutex_unlock(&dev->buffer_lock);

	if (heap->flags & ION_HEAP_FLAG_DEFER_FREE)
		ion_heap_freelist_add(heap, buffer);
	else
		ion_buffer_destroy(buffer);
}

static void ion_buffer_get(struct ion_buffer *buffer)
{
	kref_get(&buffer->ref);
}

static int ion_buffer_put(struct ion_buffer *buffer)
{
	return kref_put(&buffer->ref, _ion_buffer_destroy);
}

static void ion_buffer_add_to_handle(struct ion_buffer *buffer)
{
	mutex_lock(&buffer->lock);
	buffer->handle_count++;
	mutex_unlock(&buffer->lock);
}

static void ion_buffer_remove_from_handle(struct ion_buffer *buffer)
{
	/*
	 * when a buffer is removed from a handle, if it is not in
	 * any other handles, copy the taskcomm and the pid of the
	 * process it's being removed from into the buffer.  At this
	 * point there will be no way to track what processes this buffer is
	 * being used by, it only exists as a dma_buf file descriptor.
	 * The taskcomm and pid can provide a debug hint as to where this fd
	 * is in the system
	 */
	mutex_lock(&buffer->lock);
	buffer->handle_count--;
	BUG_ON(buffer->handle_count < 0);
	if (!buffer->handle_count) {
		struct task_struct *task;

		task = current->group_leader;
		get_task_comm(buffer->task_comm, task);
		buffer->pid = task_pid_nr(task);
	}
	mutex_unlock(&buffer->lock);
}

static bool ion_handle_validate(struct ion_client *client,
				struct ion_handle *handle)
{
	WARN_ON(!mutex_is_locked(&client->lock));
	return idr_find(&client->idr, handle->id) == handle;
}

static struct ion_handle *ion_handle_create(struct ion_client *client,
				     struct ion_buffer *buffer)
{
	struct ion_handle *handle;

	handle = kzalloc(sizeof(struct ion_handle), GFP_KERNEL);
	if (!handle)
		return ERR_PTR(-ENOMEM);
	kref_init(&handle->ref);
	RB_CLEAR_NODE(&handle->node);
	handle->client = client;
	ion_buffer_get(buffer);
	ion_buffer_add_to_handle(buffer);
	handle->buffer = buffer;

	return handle;
}

static void ion_handle_kmap_put(struct ion_handle *);

static void ion_handle_destroy(struct kref *kref)
{
	struct ion_handle *handle = container_of(kref, struct ion_handle, ref);
	struct ion_client *client = handle->client;
	struct ion_buffer *buffer = handle->buffer;

	mutex_lock(&buffer->lock);
	while (handle->kmap_cnt)
		ion_handle_kmap_put(handle);
	mutex_unlock(&buffer->lock);

	idr_remove(&client->idr, handle->id);
	if (!RB_EMPTY_NODE(&handle->node))
		rb_erase(&handle->node, &client->handles);

	ion_buffer_remove_from_handle(buffer);
	ion_buffer_put(buffer);

	kfree(handle);
}

struct ion_buffer *ion_handle_buffer(struct ion_handle *handle)
{
	return handle->buffer;
}

static void ion_handle_get(struct ion_handle *handle)
{
	kref_get(&handle->ref);
}

/* Must hold the client lock */
<<<<<<< HEAD
static struct ion_handle* ion_handle_get_check_overflow(struct ion_handle *handle)
=======
static struct ion_handle *ion_handle_get_check_overflow(
					struct ion_handle *handle)
>>>>>>> 2bce4864
{
	if (atomic_read(&handle->ref.refcount) + 1 == 0)
		return ERR_PTR(-EOVERFLOW);
	ion_handle_get(handle);
	return handle;
}

static int ion_handle_put_nolock(struct ion_handle *handle)
{
	return kref_put(&handle->ref, ion_handle_destroy);
}

int ion_handle_put(struct ion_handle *handle)
{
	int ret;

	mutex_lock(&handle->client->lock);
	if (!ion_handle_validate(handle->client, handle)) {
		WARN(1, "%s: invalid handle passed to free.\n", __func__);
		mutex_unlock(&handle->client->lock);
		return -EINVAL;
	}

	ret = ion_handle_put_nolock(handle);
	mutex_unlock(&handle->client->lock);

	return ret;
}

/* Must hold the client lock */
static void user_ion_handle_get(struct ion_handle *handle)
{
	if (handle->user_ref_count++ == 0) {
		kref_get(&handle->ref);
	}
}

/* Must hold the client lock */
static struct ion_handle* user_ion_handle_get_check_overflow(struct ion_handle *handle)
{
	if (handle->user_ref_count + 1 == 0)
		return ERR_PTR(-EOVERFLOW);
	user_ion_handle_get(handle);
	return handle;
}

/* passes a kref to the user ref count.
 * We know we're holding a kref to the object before and
 * after this call, so no need to reverify handle. */
static struct ion_handle* pass_to_user(struct ion_handle *handle)
{
	struct ion_client *client = handle->client;
	struct ion_handle *ret;

	mutex_lock(&client->lock);
	ret = user_ion_handle_get_check_overflow(handle);
	ion_handle_put_nolock(handle);
	mutex_unlock(&client->lock);
	return ret;
}

/* Must hold the client lock */
static int user_ion_handle_put_nolock(struct ion_handle *handle)
{
	int ret = 0;

	if (--handle->user_ref_count == 0) {
		ret = ion_handle_put_nolock(handle);
	}

	return ret;
}

static struct ion_handle *ion_handle_lookup(struct ion_client *client,
					    struct ion_buffer *buffer)
{
	struct rb_node *n = client->handles.rb_node;

	while (n) {
		struct ion_handle *entry = rb_entry(n, struct ion_handle, node);

		if (buffer < entry->buffer)
			n = n->rb_left;
		else if (buffer > entry->buffer)
			n = n->rb_right;
		else
			return entry;
	}
	return ERR_PTR(-EINVAL);
}

static struct ion_handle *ion_handle_get_by_id_nolock(struct ion_client *client,
						int id)
{
	struct ion_handle *handle;

	handle = idr_find(&client->idr, id);
	if (handle)
		return ion_handle_get_check_overflow(handle);

	return ERR_PTR(-EINVAL);
}

struct ion_handle *ion_handle_get_by_id(struct ion_client *client,
						int id)
{
	struct ion_handle *handle;

	mutex_lock(&client->lock);
	handle = ion_handle_get_by_id_nolock(client, id);
	mutex_unlock(&client->lock);

	return handle;
}

static int ion_handle_add(struct ion_client *client, struct ion_handle *handle)
{
	int id;
	struct rb_node **p = &client->handles.rb_node;
	struct rb_node *parent = NULL;
	struct ion_handle *entry;

	id = idr_alloc(&client->idr, handle, 1, 0, GFP_KERNEL);
	if (id < 0) {
		pr_err("%s: Fail to get bad id (ret %d)\n", __func__, id);
		return id;
	}

	handle->id = id;

	while (*p) {
		parent = *p;
		entry = rb_entry(parent, struct ion_handle, node);

		if (handle->buffer < entry->buffer)
			p = &(*p)->rb_left;
		else if (handle->buffer > entry->buffer)
			p = &(*p)->rb_right;
		else
			WARN(1, "%s: buffer already found.", __func__);
	}

	rb_link_node(&handle->node, parent, p);
	rb_insert_color(&handle->node, &client->handles);

	return 0;
}

unsigned int ion_parse_heap_id(unsigned int heap_id_mask, unsigned int flags);

static size_t ion_buffer_get_total_size_by_pid(struct ion_client *client)
{
	struct ion_device *dev = client->dev;
	pid_t pid = client->pid;
	size_t pid_total_size = 0;
	struct rb_node *n;

	mutex_lock(&dev->buffer_lock);
	for (n = rb_first(&dev->buffers); n; n = rb_next(n)) {
		struct ion_buffer *buffer = rb_entry(n, struct ion_buffer,
						     node);
		mutex_lock(&buffer->lock);
		if (pid == buffer->pid)
			pid_total_size += buffer->size;
		mutex_unlock(&buffer->lock);
	}
	mutex_unlock(&dev->buffer_lock);

	return pid_total_size;
}

static struct ion_handle *__ion_alloc(struct ion_client *client, size_t len,
			     size_t align, unsigned int heap_id_mask,
			     unsigned int flags, bool grab_handle)
{
	struct ion_handle *handle;
	struct ion_device *dev = client->dev;
	struct ion_buffer *buffer = NULL;
	struct ion_heap *heap;
	int ret;

	ION_EVENT_BEGIN();
	trace_ion_alloc_start(client->name, 0, len, align, heap_id_mask, flags);

	pr_debug("%s: len %zu align %zu heap_id_mask %u flags %x\n", __func__,
		 len, align, heap_id_mask, flags);
	/*
	 * traverse the list of heaps available in this system in priority
	 * order.  If the heap type is supported by the client, and matches the
	 * request of the caller allocate from it.  Repeat until allocate has
	 * succeeded or all heaps have been tried
	 */
	len = PAGE_ALIGN(len);
	if (WARN_ON(!len)) {
		trace_ion_alloc_fail(client->name, EINVAL, len,
				align, heap_id_mask, flags);
		return ERR_PTR(-EINVAL);
	}

	if (len / PAGE_SIZE > totalram_pages / 4) {
		size_t pid_total_size = ion_buffer_get_total_size_by_pid(client);

		if ((len + pid_total_size) / PAGE_SIZE > totalram_pages / 2) {
			pr_err("%s: len %zu total %zu heap_id_mask %u flags %x\n",
			       __func__, len, pid_total_size, heap_id_mask, flags);
			return ERR_PTR(-EINVAL);
		}
	}

	down_read(&dev->lock);
	heap_id_mask = ion_parse_heap_id(heap_id_mask, flags);
	if (heap_id_mask == 0)
		return ERR_PTR(-EINVAL);

	plist_for_each_entry(heap, &dev->heaps, node) {
		/* if the caller didn't specify this heap id */
		if (!((1 << heap->id) & heap_id_mask))
			continue;
		buffer = ion_buffer_create(heap, dev, len, align, flags);
		if (!IS_ERR(buffer))
			break;
	}
	up_read(&dev->lock);

	if (buffer == NULL) {
		trace_ion_alloc_fail(client->name, ENODEV, len,
				align, heap_id_mask, flags);
		return ERR_PTR(-ENODEV);
	}

	if (IS_ERR(buffer)) {
		trace_ion_alloc_fail(client->name, PTR_ERR(buffer),
					len, align, heap_id_mask, flags);
		return ERR_CAST(buffer);
	}

	handle = ion_handle_create(client, buffer);

	/*
	 * ion_buffer_create will create a buffer with a ref_cnt of 1,
	 * and ion_handle_create will take a second reference, drop one here
	 */
	ion_buffer_put(buffer);

	if (IS_ERR(handle)) {
		trace_ion_alloc_fail(client->name, (unsigned long) buffer,
					len, align, heap_id_mask, flags);
		return handle;
	}

	mutex_lock(&client->lock);
	if (grab_handle)
		ion_handle_get(handle);
	ret = ion_handle_add(client, handle);
	mutex_unlock(&client->lock);
	if (ret) {
		ion_handle_put(handle);
		handle = ERR_PTR(ret);
		trace_ion_alloc_fail(client->name, (unsigned long ) buffer,
					len, align, heap_id_mask, flags);
	}

	ION_EVENT_ALLOC(buffer, ION_EVENT_DONE());
	trace_ion_alloc_end(client->name, (unsigned long) buffer,
					len, align, heap_id_mask, flags);

	return handle;
}

struct ion_handle *ion_alloc(struct ion_client *client, size_t len,
			     size_t align, unsigned int heap_id_mask,
			     unsigned int flags)
{
	return __ion_alloc(client, len, align, heap_id_mask, flags, false);
}
EXPORT_SYMBOL(ion_alloc);

static void ion_free_nolock(struct ion_client *client, struct ion_handle *handle)
{
	bool valid_handle;

	BUG_ON(client != handle->client);

	valid_handle = ion_handle_validate(client, handle);

	if (!valid_handle) {
		WARN(1, "%s: invalid handle passed to free.\n", __func__);
		return;
	}
	ion_handle_put_nolock(handle);
}

static void user_ion_free_nolock(struct ion_client *client, struct ion_handle *handle)
{
	bool valid_handle;

	BUG_ON(client != handle->client);

	valid_handle = ion_handle_validate(client, handle);
	if (!valid_handle) {
		WARN(1, "%s: invalid handle passed to free.\n", __func__);
		return;
	}
	if (!handle->user_ref_count > 0) {
		WARN(1, "%s: User does not have access!\n", __func__);
		return;
	}
	user_ion_handle_put_nolock(handle);
}

void ion_free(struct ion_client *client, struct ion_handle *handle)
{
	BUG_ON(client != handle->client);

	mutex_lock(&client->lock);
	ion_free_nolock(client, handle);
	mutex_unlock(&client->lock);
}
EXPORT_SYMBOL(ion_free);

int ion_phys(struct ion_client *client, struct ion_handle *handle,
	     ion_phys_addr_t *addr, size_t *len)
{
	struct ion_buffer *buffer;
	int ret;

	mutex_lock(&client->lock);
	if (!ion_handle_validate(client, handle)) {
		mutex_unlock(&client->lock);
		return -EINVAL;
	}

	buffer = handle->buffer;

	if (!buffer->heap->ops->phys) {
		pr_err("%s: ion_phys is not implemented by this heap (name=%s, type=%d).\n",
			__func__, buffer->heap->name, buffer->heap->type);
		mutex_unlock(&client->lock);
		return -ENODEV;
	}
	mutex_unlock(&client->lock);
	ret = buffer->heap->ops->phys(buffer->heap, buffer, addr, len);
	return ret;
}
EXPORT_SYMBOL(ion_phys);

static void *ion_buffer_kmap_get(struct ion_buffer *buffer)
{
	void *vaddr;

	if (buffer->kmap_cnt) {
		buffer->kmap_cnt++;
		return buffer->vaddr;
	}
	vaddr = buffer->heap->ops->map_kernel(buffer->heap, buffer);
	if (WARN_ONCE(vaddr == NULL,
			"heap->ops->map_kernel should return ERR_PTR on error"))
		return ERR_PTR(-EINVAL);
	if (IS_ERR(vaddr))
		return vaddr;
	buffer->vaddr = vaddr;
	buffer->kmap_cnt++;

	return vaddr;
}

static void *ion_handle_kmap_get(struct ion_handle *handle)
{
	struct ion_buffer *buffer = handle->buffer;
	void *vaddr;

	if (handle->kmap_cnt) {
		handle->kmap_cnt++;
		return buffer->vaddr;
	}
	vaddr = ion_buffer_kmap_get(buffer);
	if (IS_ERR(vaddr))
		return vaddr;
	handle->kmap_cnt++;
	return vaddr;
}

static void ion_buffer_kmap_put(struct ion_buffer *buffer)
{
	buffer->kmap_cnt--;
	if (!buffer->kmap_cnt) {
		buffer->heap->ops->unmap_kernel(buffer->heap, buffer);
		buffer->vaddr = NULL;
	}
}

static void ion_handle_kmap_put(struct ion_handle *handle)
{
	struct ion_buffer *buffer = handle->buffer;

	if (!handle->kmap_cnt) {
		WARN(1, "%s: Double unmap detected! bailing...\n", __func__);
		return;
	}
	handle->kmap_cnt--;
	if (!handle->kmap_cnt)
		ion_buffer_kmap_put(buffer);
}

void *ion_map_kernel(struct ion_client *client, struct ion_handle *handle)
{
	struct ion_buffer *buffer;
	void *vaddr;

	mutex_lock(&client->lock);
	if (!ion_handle_validate(client, handle)) {
		pr_err("%s: invalid handle passed to map_kernel.\n",
		       __func__);
		mutex_unlock(&client->lock);
		return ERR_PTR(-EINVAL);
	}

	buffer = handle->buffer;

	if (!handle->buffer->heap->ops->map_kernel) {
		pr_err("%s: map_kernel is not implemented by this heap.\n",
		       __func__);
		mutex_unlock(&client->lock);
		return ERR_PTR(-ENODEV);
	}

	mutex_lock(&buffer->lock);
	vaddr = ion_handle_kmap_get(handle);
	mutex_unlock(&buffer->lock);
	mutex_unlock(&client->lock);
	return vaddr;
}
EXPORT_SYMBOL(ion_map_kernel);

void ion_unmap_kernel(struct ion_client *client, struct ion_handle *handle)
{
	struct ion_buffer *buffer;

	mutex_lock(&client->lock);
	buffer = handle->buffer;
	mutex_lock(&buffer->lock);
	ion_handle_kmap_put(handle);
	mutex_unlock(&buffer->lock);
	mutex_unlock(&client->lock);
}
EXPORT_SYMBOL(ion_unmap_kernel);

static int ion_debug_client_show(struct seq_file *s, void *unused)
{
	struct ion_client *client = s->private;
	struct rb_node *n;
	size_t sizes[ION_NUM_HEAP_IDS] = {0};
	size_t sizes_pss[ION_NUM_HEAP_IDS] = {0};
	const char *names[ION_NUM_HEAP_IDS] = {NULL};
	int i;

	down_read(&g_idev->lock);

	/* check validity of the client */
	for (n = rb_first(&g_idev->clients); n; n = rb_next(n)) {
		struct ion_client *c = rb_entry(n, struct ion_client, node);
		if (client == c)
			break;
	}

	if (IS_ERR_OR_NULL(n)) {
		pr_err("%s: invalid client %p\n", __func__, client);
		up_read(&g_idev->lock);
		return -EINVAL;
	}

	seq_printf(s, "%16.s %4.s %16.s %4.s %10.s %8.s %9.s\n",
		   "task", "pid", "thread", "tid", "size", "# procs", "flag");
	seq_printf(s, "----------------------------------------------"
			"--------------------------------------------\n");

	mutex_lock(&client->lock);
	for (n = rb_first(&client->handles); n; n = rb_next(n)) {
		struct ion_handle *handle = rb_entry(n, struct ion_handle,
						     node);
		struct ion_buffer *buffer = handle->buffer;
		unsigned int id = buffer->heap->id;

		if (!names[id])
			names[id] = buffer->heap->name;
		sizes[id] += buffer->size;
		sizes_pss[id] += (buffer->size / buffer->handle_count);
		seq_printf(s, "%16.s %4u %16.s %4u %10zu %8d %9lx\n",
			   buffer->task_comm, buffer->pid,
				buffer->thread_comm, buffer->tid, buffer->size,
				buffer->handle_count, buffer->flags);
	}
	mutex_unlock(&client->lock);
	up_read(&g_idev->lock);

	seq_printf(s, "----------------------------------------------"
			"--------------------------------------------\n");
	seq_printf(s, "%16.16s: %16.16s %18.18s\n", "heap_name",
				"size_in_bytes", "size_in_bytes(pss)");
	for (i = 0; i < ION_NUM_HEAP_IDS; i++) {
		if (!names[i])
			continue;
		seq_printf(s, "%16.16s: %16zu %18zu\n",
				names[i], sizes[i], sizes_pss[i]);
	}
	return 0;
}

static int ion_debug_client_open(struct inode *inode, struct file *file)
{
	return single_open(file, ion_debug_client_show, inode->i_private);
}

static const struct file_operations debug_client_fops = {
	.open = ion_debug_client_open,
	.read = seq_read,
	.llseek = seq_lseek,
	.release = single_release,
};

static int ion_get_client_serial(const struct rb_root *root,
					const unsigned char *name)
{
	int serial = -1;
	struct rb_node *node;

	for (node = rb_first(root); node; node = rb_next(node)) {
		struct ion_client *client = rb_entry(node, struct ion_client,
						node);

		if (strcmp(client->name, name))
			continue;
		serial = max(serial, client->display_serial);
	}
	return serial + 1;
}

struct ion_client *ion_client_create(struct ion_device *dev,
				     const char *name)
{
	struct ion_client *client;
	struct task_struct *task;
	struct rb_node **p;
	struct rb_node *parent = NULL;
	struct ion_client *entry;
	pid_t pid;

	if (!name) {
		pr_err("%s: Name cannot be null\n", __func__);
		return ERR_PTR(-EINVAL);
	}

	get_task_struct(current->group_leader);
	task_lock(current->group_leader);
	pid = task_pid_nr(current->group_leader);
	/*
	 * don't bother to store task struct for kernel threads,
	 * they can't be killed anyway
	 */
	if (current->group_leader->flags & PF_KTHREAD) {
		put_task_struct(current->group_leader);
		task = NULL;
	} else {
		task = current->group_leader;
	}
	task_unlock(current->group_leader);

	client = kzalloc(sizeof(struct ion_client), GFP_KERNEL);
	if (!client)
		goto err_put_task_struct;

	client->dev = dev;
	client->handles = RB_ROOT;
	idr_init(&client->idr);
	mutex_init(&client->lock);
	client->task = task;
	client->pid = pid;
	client->name = kstrdup(name, GFP_KERNEL);
	if (!client->name)
		goto err_free_client;

	down_write(&dev->lock);
	client->display_serial = ion_get_client_serial(&dev->clients, name);
	client->display_name = kasprintf(
		GFP_KERNEL, "%s-%d", name, client->display_serial);
	if (!client->display_name) {
		up_write(&dev->lock);
		goto err_free_client_name;
	}
	p = &dev->clients.rb_node;
	while (*p) {
		parent = *p;
		entry = rb_entry(parent, struct ion_client, node);

		if (client < entry)
			p = &(*p)->rb_left;
		else if (client > entry)
			p = &(*p)->rb_right;
	}
	rb_link_node(&client->node, parent, p);
	rb_insert_color(&client->node, &dev->clients);

	client->debug_root = debugfs_create_file(client->display_name, 0664,
						dev->clients_debug_root,
						client, &debug_client_fops);
	if (!client->debug_root) {
		char buf[256], *path;

		path = dentry_path(dev->clients_debug_root, buf, 256);
		pr_err("Failed to create client debugfs at %s/%s\n",
			path, client->display_name);
	}

	up_write(&dev->lock);

	return client;

err_free_client_name:
	kfree(client->name);
err_free_client:
	kfree(client);
err_put_task_struct:
	if (task)
		put_task_struct(current->group_leader);
	return ERR_PTR(-ENOMEM);
}
EXPORT_SYMBOL(ion_client_create);

void ion_client_destroy(struct ion_client *client)
{
	struct ion_device *dev = client->dev;
	struct rb_node *n;

	pr_debug("%s: %d\n", __func__, __LINE__);

	mutex_lock(&client->lock);
	while ((n = rb_first(&client->handles))) {
		struct ion_handle *handle = rb_entry(n, struct ion_handle,
						     node);
		ion_handle_destroy(&handle->ref);
	}

	mutex_unlock(&client->lock);
	idr_destroy(&client->idr);

	down_write(&dev->lock);
	if (client->task)
		put_task_struct(client->task);
	rb_erase(&client->node, &dev->clients);
	debugfs_remove_recursive(client->debug_root);
	up_write(&dev->lock);

	kfree(client->display_name);
	kfree(client->name);
	kfree(client);
}
EXPORT_SYMBOL(ion_client_destroy);

struct sg_table *ion_sg_table(struct ion_client *client,
			      struct ion_handle *handle)
{
	struct ion_buffer *buffer;
	struct sg_table *table;

	mutex_lock(&client->lock);
	if (!ion_handle_validate(client, handle)) {
		pr_err("%s: invalid handle passed to map_dma.\n",
		       __func__);
		mutex_unlock(&client->lock);
		return ERR_PTR(-EINVAL);
	}
	buffer = handle->buffer;
	table = buffer->sg_table;
	mutex_unlock(&client->lock);
	return table;
}
EXPORT_SYMBOL(ion_sg_table);

static void ion_buffer_sync_for_device(struct ion_buffer *buffer,
				       struct device *dev,
				       enum dma_data_direction direction);

static struct sg_table *ion_map_dma_buf(struct dma_buf_attachment *attachment,
					enum dma_data_direction direction)
{
	struct dma_buf *dmabuf = attachment->dmabuf;
	struct ion_buffer *buffer = dmabuf->priv;

	ion_buffer_sync_for_device(buffer, attachment->dev, direction);

	ion_buffer_task_add_lock(buffer, attachment->dev);

	return buffer->sg_table;
}

static void ion_unmap_dma_buf(struct dma_buf_attachment *attachment,
			      struct sg_table *table,
			      enum dma_data_direction direction)
{
	ion_buffer_task_remove_lock(attachment->dmabuf->priv, attachment->dev);
}

void ion_pages_sync_for_device(struct device *dev, struct page *page,
		size_t size, enum dma_data_direction dir)
{
	struct scatterlist sg;

	sg_init_table(&sg, 1);
	sg_set_page(&sg, page, size, 0);
	/*
	 * This is not correct - sg_dma_address needs a dma_addr_t that is valid
	 * for the targeted device, but this works on the currently targeted
	 * hardware.
	 */
	sg_dma_address(&sg) = page_to_phys(page);
	dma_sync_sg_for_device(dev, &sg, 1, dir);
}

struct ion_vma_list {
	struct list_head list;
	struct vm_area_struct *vma;
};

static void ion_buffer_sync_for_device(struct ion_buffer *buffer,
				       struct device *dev,
				       enum dma_data_direction dir)
{
	struct ion_vma_list *vma_list;
	int pages = PAGE_ALIGN(buffer->size) / PAGE_SIZE;
	int i;

	if (!ion_buffer_cached(buffer))
		return;

	pr_debug("%s: syncing for device %s\n", __func__,
		 dev ? dev_name(dev) : "null");

	if (!ion_buffer_fault_user_mappings(buffer))
		return;

	mutex_lock(&buffer->lock);
	for (i = 0; i < pages; i++) {
		struct page *page = buffer->pages[i];

		if (ion_buffer_page_is_dirty(page))
			ion_pages_sync_for_device(dev, ion_buffer_page(page),
							PAGE_SIZE, dir);

		ion_buffer_page_clean(buffer->pages + i);
	}
	list_for_each_entry(vma_list, &buffer->vmas, list) {
		struct vm_area_struct *vma = vma_list->vma;

		zap_page_range(vma, vma->vm_start, vma->vm_end - vma->vm_start,
			       NULL);
	}
	mutex_unlock(&buffer->lock);
}

static int ion_vm_fault(struct vm_area_struct *vma, struct vm_fault *vmf)
{
	struct ion_buffer *buffer = vma->vm_private_data;
	unsigned long pfn;
	int ret;

	mutex_lock(&buffer->lock);
	ion_buffer_page_dirty(buffer->pages + vmf->pgoff);
	BUG_ON(!buffer->pages || !buffer->pages[vmf->pgoff]);

	pfn = page_to_pfn(ion_buffer_page(buffer->pages[vmf->pgoff]));
	ret = vm_insert_pfn(vma, (unsigned long)vmf->virtual_address, pfn);
	mutex_unlock(&buffer->lock);
	if (ret)
		return VM_FAULT_ERROR;

	return VM_FAULT_NOPAGE;
}

static void ion_vm_open(struct vm_area_struct *vma)
{
	struct ion_buffer *buffer = vma->vm_private_data;
	struct ion_vma_list *vma_list;

	vma_list = kmalloc(sizeof(struct ion_vma_list), GFP_KERNEL);
	if (!vma_list)
		return;
	vma_list->vma = vma;
	mutex_lock(&buffer->lock);
	list_add(&vma_list->list, &buffer->vmas);
	mutex_unlock(&buffer->lock);
	pr_debug("%s: adding %pK\n", __func__, vma);
}

static void ion_vm_close(struct vm_area_struct *vma)
{
	struct ion_buffer *buffer = vma->vm_private_data;
	struct ion_vma_list *vma_list, *tmp;

	pr_debug("%s\n", __func__);
	mutex_lock(&buffer->lock);
	list_for_each_entry_safe(vma_list, tmp, &buffer->vmas, list) {
		if (vma_list->vma != vma)
			continue;
		list_del(&vma_list->list);
		kfree(vma_list);
		pr_debug("%s: deleting %pK\n", __func__, vma);
		break;
	}
	mutex_unlock(&buffer->lock);
}

static const struct vm_operations_struct ion_vma_ops = {
	.open = ion_vm_open,
	.close = ion_vm_close,
	.fault = ion_vm_fault,
};

static int ion_mmap(struct dma_buf *dmabuf, struct vm_area_struct *vma)
{
	struct ion_buffer *buffer = dmabuf->priv;
	int ret = 0;

	ION_EVENT_BEGIN();

	if (buffer->flags & ION_FLAG_NOZEROED) {
		pr_err("%s: mmap non-zeroed buffer to user is prohibited!\n",
			__func__);
		return -EINVAL;
	}

	if (buffer->flags & ION_FLAG_PROTECTED) {
		pr_err("%s: mmap protected buffer to user is prohibited!\n",
			__func__);
		return -EPERM;
	}

	if ((((vma->vm_pgoff << PAGE_SHIFT) >= buffer->size)) ||
		((vma->vm_end - vma->vm_start) >
			 (buffer->size - (vma->vm_pgoff << PAGE_SHIFT)))) {
		pr_err("%s: trying to map outside of buffer.\n", __func__);
		return -EINVAL;
	}

	if (!buffer->heap->ops->map_user) {
		pr_err("%s: this heap does not define a method for mapping to userspace\n",
			__func__);
		return -EINVAL;
	}

	trace_ion_mmap_start((unsigned long) buffer, buffer->size,
			!(buffer->flags & ION_FLAG_CACHED_NEEDS_SYNC));

	if (ion_buffer_fault_user_mappings(buffer)) {
		vma->vm_flags |= VM_IO | VM_PFNMAP | VM_DONTEXPAND |
							VM_DONTDUMP;
		vma->vm_private_data = buffer;
		vma->vm_ops = &ion_vma_ops;
		ion_vm_open(vma);
		ION_EVENT_MMAP(buffer, ION_EVENT_DONE());
		trace_ion_mmap_end((unsigned long) buffer, buffer->size,
				!(buffer->flags & ION_FLAG_CACHED_NEEDS_SYNC));
		return 0;
	}

	if (!(buffer->flags & ION_FLAG_CACHED))
		vma->vm_page_prot = pgprot_writecombine(vma->vm_page_prot);

	mutex_lock(&buffer->lock);
	/* now map it to userspace */
	ret = buffer->heap->ops->map_user(buffer->heap, buffer, vma);
	mutex_unlock(&buffer->lock);

	if (ret)
		pr_err("%s: failure mapping buffer to userspace\n",
		       __func__);

	ION_EVENT_MMAP(buffer, ION_EVENT_DONE());
	trace_ion_mmap_end((unsigned long) buffer, buffer->size,
			!(buffer->flags & ION_FLAG_CACHED_NEEDS_SYNC));

	return ret;
}

static void ion_dma_buf_release(struct dma_buf *dmabuf)
{
	struct ion_buffer *buffer = dmabuf->priv;

	ion_buffer_put(buffer);
}

static void *ion_dma_buf_vmap(struct dma_buf *dmabuf)
{
	struct ion_buffer *buffer = dmabuf->priv;
	void *vaddr;

	if (!buffer->heap->ops->map_kernel) {
		pr_err("%s: map kernel is not implemented by this heap.\n",
		       __func__);
		return ERR_PTR(-ENODEV);
	}

	mutex_lock(&buffer->lock);
	vaddr = ion_buffer_kmap_get(buffer);
	mutex_unlock(&buffer->lock);

	return vaddr;
}

static void ion_dma_buf_vunmap(struct dma_buf *dmabuf, void *ptr)
{
	struct ion_buffer *buffer = dmabuf->priv;

	mutex_lock(&buffer->lock);
	ion_buffer_kmap_put(buffer);
	mutex_unlock(&buffer->lock);
}

static void *ion_dma_buf_kmap(struct dma_buf *dmabuf, unsigned long offset)
{
	struct ion_buffer *buffer = dmabuf->priv;

	return buffer->vaddr + offset * PAGE_SIZE;
}

static void ion_dma_buf_kunmap(struct dma_buf *dmabuf, unsigned long offset,
			       void *ptr)
{
}

static int ion_dma_buf_begin_cpu_access(struct dma_buf *dmabuf, size_t start,
					size_t len,
					enum dma_data_direction direction)
{
	struct ion_buffer *buffer = dmabuf->priv;
	void *vaddr;

	if (!buffer->heap->ops->map_kernel) {
		pr_err("%s: map kernel is not implemented by this heap.\n",
		       __func__);
		return -ENODEV;
	}

	mutex_lock(&buffer->lock);
	vaddr = ion_buffer_kmap_get(buffer);
	mutex_unlock(&buffer->lock);
	return PTR_ERR_OR_ZERO(vaddr);
}

static void ion_dma_buf_end_cpu_access(struct dma_buf *dmabuf, size_t start,
				       size_t len,
				       enum dma_data_direction direction)
{
	struct ion_buffer *buffer = dmabuf->priv;

	mutex_lock(&buffer->lock);
	ion_buffer_kmap_put(buffer);
	mutex_unlock(&buffer->lock);
}

static void ion_dma_buf_set_privflag(struct dma_buf *dmabuf)
{
	struct ion_buffer *buffer = dmabuf->priv;

	mutex_lock(&buffer->lock);
	buffer->private_flags |= ION_PRIV_FLAG_NEED_TO_FLUSH;
	mutex_unlock(&buffer->lock);
}

static bool ion_dma_buf_get_privflag(struct dma_buf *dmabuf, bool clear)
{
	struct ion_buffer *buffer = dmabuf->priv;
	bool ret;

	mutex_lock(&buffer->lock);
	ret = !!(buffer->private_flags & ION_PRIV_FLAG_NEED_TO_FLUSH);
	if (clear)
		buffer->private_flags &= ~ION_PRIV_FLAG_NEED_TO_FLUSH;
	mutex_unlock(&buffer->lock);

	return ret;
}

static struct dma_buf_ops dma_buf_ops = {
	.map_dma_buf = ion_map_dma_buf,
	.unmap_dma_buf = ion_unmap_dma_buf,
	.mmap = ion_mmap,
	.release = ion_dma_buf_release,
	.begin_cpu_access = ion_dma_buf_begin_cpu_access,
	.end_cpu_access = ion_dma_buf_end_cpu_access,
	.kmap_atomic = ion_dma_buf_kmap,
	.kunmap_atomic = ion_dma_buf_kunmap,
	.kmap = ion_dma_buf_kmap,
	.kunmap = ion_dma_buf_kunmap,
	.vmap = ion_dma_buf_vmap,
	.vunmap = ion_dma_buf_vunmap,
	.set_privflag = ion_dma_buf_set_privflag,
	.get_privflag = ion_dma_buf_get_privflag,
};

struct dma_buf *ion_share_dma_buf(struct ion_client *client,
						struct ion_handle *handle)
{
	DEFINE_DMA_BUF_EXPORT_INFO(exp_info);
	struct ion_buffer *buffer;
	struct dma_buf *dmabuf;
	bool valid_handle;

	mutex_lock(&client->lock);
	valid_handle = ion_handle_validate(client, handle);
	if (!valid_handle) {
		WARN(1, "%s: invalid handle passed to share.\n", __func__);
		mutex_unlock(&client->lock);
		return ERR_PTR(-EINVAL);
	}
	buffer = handle->buffer;
	ion_buffer_get(buffer);
	mutex_unlock(&client->lock);

	exp_info.ops = &dma_buf_ops;
	exp_info.size = buffer->size;
	exp_info.flags = O_RDWR;
	exp_info.priv = buffer;

	dmabuf = dma_buf_export(&exp_info);
	if (IS_ERR(dmabuf)) {
		ion_buffer_put(buffer);
		return dmabuf;
	}

	return dmabuf;
}
EXPORT_SYMBOL(ion_share_dma_buf);

int ion_share_dma_buf_fd(struct ion_client *client, struct ion_handle *handle)
{
	struct dma_buf *dmabuf;
	int fd;

	dmabuf = ion_share_dma_buf(client, handle);
	if (IS_ERR(dmabuf))
		return PTR_ERR(dmabuf);

	fd = dma_buf_fd(dmabuf, O_CLOEXEC);
	if (fd < 0)
		dma_buf_put(dmabuf);

	return fd;
}
EXPORT_SYMBOL(ion_share_dma_buf_fd);

struct ion_handle *ion_import_dma_buf(struct ion_client *client, int fd)
{
	struct dma_buf *dmabuf;
	struct ion_buffer *buffer;
	struct ion_handle *handle;
	int ret;

	dmabuf = dma_buf_get(fd);
	if (IS_ERR(dmabuf))
		return ERR_CAST(dmabuf);
	/* if this memory came from ion */

	if (dmabuf->ops != &dma_buf_ops) {
		pr_err("%s: can not import dmabuf from another exporter\n",
		       __func__);
		dma_buf_put(dmabuf);
		return ERR_PTR(-EINVAL);
	}
	buffer = dmabuf->priv;

	mutex_lock(&client->lock);
	/* if a handle exists for this buffer just take a reference to it */
	handle = ion_handle_lookup(client, buffer);
	if (!IS_ERR(handle)) {
		handle = ion_handle_get_check_overflow(handle);
		mutex_unlock(&client->lock);
		goto end;
	}

	handle = ion_handle_create(client, buffer);
	if (IS_ERR(handle)) {
		mutex_unlock(&client->lock);
		goto end;
	}

	ret = ion_handle_add(client, handle);
	mutex_unlock(&client->lock);
	if (ret) {
		ion_handle_put(handle);
		handle = ERR_PTR(ret);
	}

end:
	dma_buf_put(dmabuf);
	return handle;
}
EXPORT_SYMBOL(ion_import_dma_buf);

int ion_cached_needsync_dmabuf(struct dma_buf *dmabuf)
{
	struct ion_buffer *buffer = dmabuf->priv;
	unsigned long cacheflag = ION_FLAG_CACHED | ION_FLAG_CACHED_NEEDS_SYNC;

	if (dmabuf->ops != &dma_buf_ops)
		return -EINVAL;

	return ((buffer->flags & cacheflag) == cacheflag) ? 1 : 0;
}
EXPORT_SYMBOL(ion_cached_needsync_dmabuf);

bool ion_may_hwrender_dmabuf(struct dma_buf *dmabuf)
{
	struct ion_buffer *buffer = dmabuf->priv;

	if (dmabuf->ops != &dma_buf_ops) {
		WARN(1, "%s: given dmabuf is not exported by ION\n", __func__);
		return false;
	}

	return !!(buffer->flags & ION_FLAG_MAY_HWRENDER);
}
EXPORT_SYMBOL(ion_may_hwrender_dmabuf);

bool ion_may_hwrender_handle(struct ion_client *client, struct ion_handle *handle)
{
	struct ion_buffer *buffer = handle->buffer;
	bool valid_handle;

	mutex_lock(&client->lock);
	valid_handle = ion_handle_validate(client, handle);

	if (!valid_handle) {
		WARN(1, "%s: invalid handle passed\n", __func__);
		mutex_unlock(&client->lock);
		return false;
	}
	mutex_unlock(&client->lock);

	return !!(buffer->flags & ION_FLAG_MAY_HWRENDER);
}
EXPORT_SYMBOL(ion_may_hwrender_handle);

static int ion_sync_for_device(struct ion_client *client, int fd)
{
	struct dma_buf *dmabuf;
	struct ion_buffer *buffer;
	struct scatterlist *sg, *sgl;
	int nelems;
	void *vaddr;
	int i = 0;

	dmabuf = dma_buf_get(fd);
	if (IS_ERR(dmabuf))
		return PTR_ERR(dmabuf);

	/* if this memory came from ion */
	if (dmabuf->ops != &dma_buf_ops) {
		pr_err("%s: can not sync dmabuf from another exporter\n",
		       __func__);
		dma_buf_put(dmabuf);
		return -EINVAL;
	}
	buffer = dmabuf->priv;

	if (!ion_buffer_cached(buffer) ||
			ion_buffer_fault_user_mappings(buffer)) {
		dma_buf_put(dmabuf);
		return 0;
	}

	trace_ion_sync_start(_RET_IP_, buffer->dev->dev.this_device,
				DMA_BIDIRECTIONAL, buffer->size,
				buffer->vaddr, 0, false);

	sgl = buffer->sg_table->sgl;
	nelems = buffer->sg_table->nents;

	for_each_sg(sgl, sg, nelems, i) {
		vaddr = phys_to_virt(sg_phys(sg));
		__dma_flush_range(vaddr, vaddr + sg->length);
	}

	trace_ion_sync_end(_RET_IP_, buffer->dev->dev.this_device,
				DMA_BIDIRECTIONAL, buffer->size,
				buffer->vaddr, 0, false);

	dma_buf_put(dmabuf);
	return 0;
}

static int ion_sync_partial_for_device(struct ion_client *client, int fd,
					off_t offset, size_t len)
{
	struct dma_buf *dmabuf;
	struct ion_buffer *buffer;
	struct scatterlist *sg, *sgl;
	size_t remained = len;
	int nelems;
	int i;

	dmabuf = dma_buf_get(fd);
	if (IS_ERR(dmabuf))
		return PTR_ERR(dmabuf);

	/* if this memory came from ion */
	if (dmabuf->ops != &dma_buf_ops) {
		pr_err("%s: can not sync dmabuf from another exporter\n",
		       __func__);
		dma_buf_put(dmabuf);
		return -EINVAL;
	}
	buffer = dmabuf->priv;

	if (!ion_buffer_cached(buffer) ||
			ion_buffer_fault_user_mappings(buffer)) {
		dma_buf_put(dmabuf);
		return 0;
	}

	trace_ion_sync_start(_RET_IP_, buffer->dev->dev.this_device,
				DMA_BIDIRECTIONAL, buffer->size,
				buffer->vaddr, 0, false);

	sgl = buffer->sg_table->sgl;
	nelems = buffer->sg_table->nents;

	for_each_sg(sgl, sg, nelems, i) {
		size_t len_to_flush;
		if (offset >= sg->length) {
			offset -= sg->length;
			continue;
		}

		len_to_flush = sg->length - offset;
		if (remained < len_to_flush) {
			len_to_flush = remained;
			remained = 0;
		} else {
			remained -= len_to_flush;
		}

		__dma_map_area(phys_to_virt(sg_phys(sg)) + offset,
				len_to_flush, DMA_TO_DEVICE);

		if (remained == 0)
			break;
		offset = 0;
	}

	trace_ion_sync_end(_RET_IP_, buffer->dev->dev.this_device,
				DMA_BIDIRECTIONAL, buffer->size,
				buffer->vaddr, 0, false);

	dma_buf_put(dmabuf);

	return 0;
}

/* fix up the cases where the ioctl direction bits are incorrect */
static unsigned int ion_ioctl_dir(unsigned int cmd)
{
	switch (cmd) {
	case ION_IOC_SYNC:
	case ION_IOC_SYNC_PARTIAL:
	case ION_IOC_FREE:
	case ION_IOC_CUSTOM:
		return _IOC_WRITE;
	default:
		return _IOC_DIR(cmd);
	}
}

static long ion_ioctl(struct file *filp, unsigned int cmd, unsigned long arg)
{
	struct ion_client *client = filp->private_data;
	struct ion_device *dev = client->dev;
	struct ion_handle *cleanup_handle = NULL;
	int ret = 0;
	unsigned int dir;

	union {
		struct ion_fd_data fd;
		struct ion_fd_partial_data fd_partial;
		struct ion_allocation_data allocation;
		struct ion_handle_data handle;
		struct ion_custom_data custom;
	} data;

	dir = ion_ioctl_dir(cmd);

	if (_IOC_SIZE(cmd) > sizeof(data))
		return -EINVAL;

	if (dir & _IOC_WRITE)
		if (copy_from_user(&data, (void __user *)arg, _IOC_SIZE(cmd)))
			return -EFAULT;

	switch (cmd) {
	case ION_IOC_ALLOC:
	{
		struct ion_handle *handle;

		handle = __ion_alloc(client, data.allocation.len,
						data.allocation.align,
						data.allocation.heap_id_mask,
						data.allocation.flags, true);
		if (IS_ERR(handle)) {
			pr_err("%s: len %zu align %zu heap_id_mask %u flags %x (ret %ld)\n",
				__func__, data.allocation.len,
				data.allocation.align,
				data.allocation.heap_id_mask,
				data.allocation.flags, PTR_ERR(handle));
			return PTR_ERR(handle);
		}
		pass_to_user(handle);
		data.allocation.handle = handle->id;

		cleanup_handle = handle;
		break;
	}
	case ION_IOC_FREE:
	{
		struct ion_handle *handle;

		mutex_lock(&client->lock);
		handle = ion_handle_get_by_id_nolock(client, data.handle.handle);
		if (IS_ERR(handle)) {
			mutex_unlock(&client->lock);
			return PTR_ERR(handle);
		}
		user_ion_free_nolock(client, handle);
		ion_handle_put_nolock(handle);
		mutex_unlock(&client->lock);
		break;
	}
	case ION_IOC_SHARE:
	case ION_IOC_MAP:
	{
		struct ion_handle *handle;

		handle = ion_handle_get_by_id(client, data.handle.handle);
		if (IS_ERR(handle))
			return PTR_ERR(handle);
		data.fd.fd = ion_share_dma_buf_fd(client, handle);
		ion_handle_put(handle);
		if (data.fd.fd < 0)
			ret = data.fd.fd;
		break;
	}
	case ION_IOC_IMPORT:
	{
		struct ion_handle *handle;

		handle = ion_import_dma_buf(client, data.fd.fd);
		if (IS_ERR(handle)) {
			ret = PTR_ERR(handle);
		} else {
			handle = pass_to_user(handle);
			if (IS_ERR(handle))
				ret = PTR_ERR(handle);
			else
				data.handle.handle = handle->id;
		}
		break;
	}
	case ION_IOC_SYNC:
	{
		ret = ion_sync_for_device(client, data.fd.fd);
		break;
	}
	case ION_IOC_SYNC_PARTIAL:
	{
		ret = ion_sync_partial_for_device(client, data.fd_partial.fd,
			data.fd_partial.offset, data.fd_partial.len);
		break;
	}
	case ION_IOC_CUSTOM:
	{
		if (!dev->custom_ioctl)
			return -ENOTTY;
		ret = dev->custom_ioctl(client, data.custom.cmd,
						data.custom.arg);
		break;
	}
	default:
		return -ENOTTY;
	}

	if (dir & _IOC_READ) {
		if (copy_to_user((void __user *)arg, &data, _IOC_SIZE(cmd))) {
			if (cleanup_handle) {
				mutex_lock(&client->lock);
				user_ion_free_nolock(client, cleanup_handle);
				ion_handle_put_nolock(cleanup_handle);
				mutex_unlock(&client->lock);
			}
			return -EFAULT;
		}
	}
	if (cleanup_handle)
		ion_handle_put(cleanup_handle);
	return ret;
}

static int ion_release(struct inode *inode, struct file *file)
{
	struct ion_client *client = file->private_data;

	pr_debug("%s: %d\n", __func__, __LINE__);
	ion_client_destroy(client);
	return 0;
}

static int ion_open(struct inode *inode, struct file *file)
{
	struct miscdevice *miscdev = file->private_data;
	struct ion_device *dev = container_of(miscdev, struct ion_device, dev);
	struct ion_client *client;
	char debug_name[64];

	pr_debug("%s: %d\n", __func__, __LINE__);
	snprintf(debug_name, 64, "%u", task_pid_nr(current->group_leader));
	client = ion_client_create(dev, debug_name);
	if (IS_ERR(client))
		return PTR_ERR(client);
	file->private_data = client;

	return 0;
}

static const struct file_operations ion_fops = {
	.owner          = THIS_MODULE,
	.open           = ion_open,
	.release        = ion_release,
	.unlocked_ioctl = ion_ioctl,
	.compat_ioctl   = compat_ion_ioctl,
};

static size_t ion_debug_heap_total(struct ion_client *client,
				   unsigned int id)
{
	size_t size = 0;
	struct rb_node *n;

	mutex_lock(&client->lock);
	for (n = rb_first(&client->handles); n; n = rb_next(n)) {
		struct ion_handle *handle = rb_entry(n,
						     struct ion_handle,
						     node);
		if (handle->buffer->heap->id == id)
			size += handle->buffer->size;
	}
	mutex_unlock(&client->lock);
	return size;
}

static int ion_debug_heap_show(struct seq_file *s, void *unused)
{
	struct ion_heap *heap = s->private;
	struct ion_device *dev = heap->dev;
	struct rb_node *n;
	size_t total_size = 0;
	size_t total_orphaned_size = 0;

	seq_printf(s, "%16s %16s %16s\n", "client", "pid", "size");
	seq_puts(s, "----------------------------------------------------\n");

	down_read(&dev->lock);

	for (n = rb_first(&dev->clients); n; n = rb_next(n)) {
		struct ion_client *client = rb_entry(n, struct ion_client,
						     node);
		size_t size = ion_debug_heap_total(client, heap->id);

		if (!size)
			continue;
		if (client->task) {
			char task_comm[TASK_COMM_LEN];

			get_task_comm(task_comm, client->task);
			seq_printf(s, "%16s %16u %16zu\n", task_comm,
				   client->pid, size);
		} else {
			seq_printf(s, "%16s %16u %16zu\n", client->name,
				   client->pid, size);
		}
	}
	seq_puts(s, "----------------------------------------------------\n");
	seq_puts(s, "orphaned allocations (info is from last known client):\n");
	mutex_lock(&dev->buffer_lock);
	for (n = rb_first(&dev->buffers); n; n = rb_next(n)) {
		struct ion_buffer *buffer = rb_entry(n, struct ion_buffer,
						     node);
		if (buffer->heap->id != heap->id)
			continue;
		total_size += buffer->size;
		if (!buffer->handle_count) {
			seq_printf(s, "%16s %16u %16zu %d %d\n",
				   buffer->task_comm, buffer->pid,
				   buffer->size, buffer->kmap_cnt,
				   atomic_read(&buffer->ref.refcount));
			total_orphaned_size += buffer->size;
		}
	}
	mutex_unlock(&dev->buffer_lock);
	seq_puts(s, "----------------------------------------------------\n");
	seq_printf(s, "%16s %16zu\n", "total orphaned",
		   total_orphaned_size);
	seq_printf(s, "%16s %16zu\n", "total ", total_size);
	if (heap->flags & ION_HEAP_FLAG_DEFER_FREE)
		seq_printf(s, "%16s %16zu\n", "deferred free",
				heap->free_list_size);
	seq_puts(s, "----------------------------------------------------\n");

	if (heap->debug_show)
		heap->debug_show(heap, s, unused);

	up_read(&dev->lock);

	return 0;
}

static int ion_debug_heap_open(struct inode *inode, struct file *file)
{
	return single_open(file, ion_debug_heap_show, inode->i_private);
}

static const struct file_operations debug_heap_fops = {
	.open = ion_debug_heap_open,
	.read = seq_read,
	.llseek = seq_lseek,
	.release = single_release,
};

static int debug_shrink_set(void *data, u64 val)
{
	struct ion_heap *heap = data;
	struct shrink_control sc;
	int objs;

	sc.gfp_mask = -1;
	sc.nr_to_scan = val;

	if (!val) {
		objs = heap->shrinker.count_objects(&heap->shrinker, &sc);
		sc.nr_to_scan = objs;
	}

	heap->shrinker.scan_objects(&heap->shrinker, &sc);
	return 0;
}

static int debug_shrink_get(void *data, u64 *val)
{
	struct ion_heap *heap = data;
	struct shrink_control sc;
	int objs;

	sc.gfp_mask = -1;
	sc.nr_to_scan = 0;

	objs = heap->shrinker.count_objects(&heap->shrinker, &sc);
	*val = objs;
	return 0;
}

DEFINE_SIMPLE_ATTRIBUTE(debug_shrink_fops, debug_shrink_get,
			debug_shrink_set, "%llu\n");

void ion_device_add_heap(struct ion_device *dev, struct ion_heap *heap)
{
	struct dentry *debug_file;

	if (!heap->ops->allocate || !heap->ops->free || !heap->ops->map_dma ||
	    !heap->ops->unmap_dma)
		pr_err("%s: can not add heap with invalid ops struct.\n",
		       __func__);

	spin_lock_init(&heap->free_lock);
	heap->free_list_size = 0;

	if (heap->flags & ION_HEAP_FLAG_DEFER_FREE)
		ion_heap_init_deferred_free(heap);

	if ((heap->flags & ION_HEAP_FLAG_DEFER_FREE) || heap->ops->shrink)
		ion_heap_init_shrinker(heap);

	heap->dev = dev;
	down_write(&dev->lock);
	/*
	 * use negative heap->id to reverse the priority -- when traversing
	 * the list later attempt higher id numbers first
	 */
	plist_node_init(&heap->node, -heap->id);
	plist_add(&heap->node, &dev->heaps);
	debug_file = debugfs_create_file(heap->name, 0664,
					dev->heaps_debug_root, heap,
					&debug_heap_fops);

	if (!debug_file) {
		char buf[256], *path;

		path = dentry_path(dev->heaps_debug_root, buf, 256);
		pr_err("Failed to create heap debugfs at %s/%s\n",
			path, heap->name);
	}

	if (heap->shrinker.count_objects && heap->shrinker.scan_objects) {
		char debug_name[64];

		snprintf(debug_name, 64, "%s_shrink", heap->name);
		debug_file = debugfs_create_file(
			debug_name, 0644, dev->heaps_debug_root, heap,
			&debug_shrink_fops);
		if (!debug_file) {
			char buf[256], *path;

			path = dentry_path(dev->heaps_debug_root, buf, 256);
			pr_err("Failed to create heap shrinker debugfs at %s/%s\n",
				path, debug_name);
		}
	}

	up_write(&dev->lock);
}
EXPORT_SYMBOL(ion_device_add_heap);

#ifdef CONFIG_ION_EXYNOS_STAT_LOG

#define MAX_DUMP_TASKS		8
#define MAX_DUMP_NAME_LEN	32
#define MAX_DUMP_BUFF_LEN	512

static void ion_buffer_dump_flags(struct seq_file *s, unsigned long flags)
{
	if ((flags & ION_FLAG_CACHED) && !(flags & ION_FLAG_CACHED_NEEDS_SYNC))
		seq_printf(s, "cached|faultmap");
	else if (flags & ION_FLAG_CACHED)
		seq_printf(s, "cached|needsync");
	else
		seq_printf(s, "noncached");

	if (flags & ION_FLAG_NOZEROED)
		seq_printf(s, "|nozeroed");

	if (flags & ION_FLAG_PROTECTED)
		seq_printf(s, "|protected");
}

static void ion_buffer_dump_tasks(struct ion_buffer *buffer, char *str)
{
	struct ion_task *task, *tmp;
	const char *delim = "|";
	size_t total_len = 0;
	int count = 0;

	list_for_each_entry_safe(task, tmp, &buffer->master_list, list) {
		const char *name;
		size_t len = strlen(dev_name(task->master));

		if (len > MAX_DUMP_NAME_LEN)
			len = MAX_DUMP_NAME_LEN;
		if (!strncmp(dev_name(task->master), "ion", len)) {
			continue;
		} else {
			name = dev_name(task->master) + 9;
			len -= 9;
		}
		if (total_len + len + 1 > MAX_DUMP_BUFF_LEN)
			break;

		strncat((char *)(str + total_len), name, len);
		total_len += len;
		if (!list_is_last(&task->list, &buffer->master_list))
			str[total_len++] = *delim;

		if (++count > MAX_DUMP_TASKS)
			break;
	}
}

static int ion_debug_buffer_show(struct seq_file *s, void *unused)
{
	struct ion_device *dev = s->private;
	struct rb_node *n;
	char *master_name;
	size_t total_size = 0;

	master_name = kzalloc(MAX_DUMP_BUFF_LEN, GFP_KERNEL);
	if (!master_name) {
		pr_err("%s: no memory for client string buffer\n", __func__);
		return -ENOMEM;
	}

	seq_printf(s, "%20.s %16.s %4.s %16.s %4.s %10.s %4.s %3.s %6.s "
			"%24.s %9.s\n",
			"heap", "task", "pid", "thread", "tid",
			"size", "kmap", "ref", "handle",
			"master", "flag");
	seq_printf(s, "------------------------------------------"
			"----------------------------------------"
			"----------------------------------------"
			"--------------------------------------\n");

	mutex_lock(&dev->buffer_lock);
	for (n = rb_first(&dev->buffers); n; n = rb_next(n)) {
		struct ion_buffer *buffer = rb_entry(n, struct ion_buffer,
						     node);
		mutex_lock(&buffer->lock);
		ion_buffer_dump_tasks(buffer, master_name);
		total_size += buffer->size;
		seq_printf(s, "%20.s %16.s %4u %16.s %4u %10zu %4d %3d %6d "
				"%24.s %9lx", buffer->heap->name,
				buffer->task_comm, buffer->pid,
				buffer->thread_comm,
				buffer->tid, buffer->size, buffer->kmap_cnt,
				atomic_read(&buffer->ref.refcount),
				buffer->handle_count, master_name,
				buffer->flags);
		seq_printf(s, "(");
		ion_buffer_dump_flags(s, buffer->flags);
		seq_printf(s, ")\n");
		mutex_unlock(&buffer->lock);

		memset(master_name, 0, MAX_DUMP_BUFF_LEN);
	}
	mutex_unlock(&dev->buffer_lock);

	seq_printf(s, "------------------------------------------"
			"----------------------------------------"
			"----------------------------------------"
			"--------------------------------------\n");
	seq_printf(s, "%16.s %16zu\n", "total ", total_size);
	seq_printf(s, "------------------------------------------"
			"----------------------------------------"
			"----------------------------------------"
			"--------------------------------------\n");

	kfree(master_name);

	return 0;
}

static int ion_debug_buffer_open(struct inode *inode, struct file *file)
{
	return single_open(file, ion_debug_buffer_show, inode->i_private);
}

static const struct file_operations debug_buffer_fops = {
	.open = ion_debug_buffer_open,
	.read = seq_read,
	.llseek = seq_lseek,
	.release = single_release,
};

static void ion_debug_event_show_one(struct seq_file *s,
					struct ion_eventlog *log)
{
	struct timeval tv = ktime_to_timeval(log->begin);
	long elapsed = ktime_us_delta(log->done, log->begin);

	if (elapsed == 0)
		return;

	seq_printf(s, "[%06ld.%06ld] ", tv.tv_sec, tv.tv_usec);

	switch (log->type) {
	case ION_EVENT_TYPE_ALLOC:
		{
		struct ion_event_alloc *data = &log->data.alloc;
		seq_printf(s, "%8s  %p  %18s  %11zd  ", "alloc",
				data->id, data->heap->name, data->size);
		break;
		}
	case ION_EVENT_TYPE_FREE:
		{
		struct ion_event_free *data = &log->data.free;
		seq_printf(s, "%8s  %p  %18s  %11zd  ", "free",
				data->id, data->heap->name, data->size);
		break;
		}
	case ION_EVENT_TYPE_MMAP:
		{
		struct ion_event_mmap *data = &log->data.mmap;
		seq_printf(s, "%8s  %p  %18s  %11zd  ", "mmap",
				data->id, data->heap->name, data->size);
		break;
		}
	case ION_EVENT_TYPE_SHRINK:
		{
		struct ion_event_shrink *data = &log->data.shrink;
		seq_printf(s, "%8s  %16lx  %18s  %11zd  ", "shrink",
				0l, "ion_noncontig_heap", data->size);
		elapsed = 0;
		break;
		}
	case ION_EVENT_TYPE_CLEAR:
		{
		struct ion_event_clear *data = &log->data.clear;
		seq_printf(s, "%8s  %p  %18s  %11zd  ", "clear",
				data->id, data->heap->name, data->size);
		break;
		}
	}

	seq_printf(s, "%9ld", elapsed);

	if (elapsed > 100 * USEC_PER_MSEC)
		seq_printf(s, " *");

	if (log->type == ION_EVENT_TYPE_ALLOC) {
		seq_printf(s, "  ");
		ion_buffer_dump_flags(s, log->data.alloc.flags);
	} else if (log->type == ION_EVENT_TYPE_CLEAR) {
		seq_printf(s, "  ");
		ion_buffer_dump_flags(s, log->data.clear.flags);
	}

	if (log->type == ION_EVENT_TYPE_FREE && log->data.free.shrinker)
		seq_printf(s, " shrinker");

	seq_printf(s, "\n");
}

static int ion_debug_event_show(struct seq_file *s, void *unused)
{
	struct ion_device *dev = s->private;
	int index = atomic_read(&dev->event_idx) % ION_EVENT_LOG_MAX;
	int last = index;

	seq_printf(s, "%13s %10s  %8s  %18s  %11s %10s %24s\n", "timestamp",
			"type", "id", "heap", "size", "time (us)", "remarks");
	seq_printf(s, "-------------------------------------------");
	seq_printf(s, "-------------------------------------------");
	seq_printf(s, "-----------------------------------------\n");

	do {
		if (++index >= ION_EVENT_LOG_MAX)
			index = 0;
		ion_debug_event_show_one(s, &dev->eventlog[index]);
	} while (index != last);

	return 0;
}

static int ion_debug_event_open(struct inode *inode, struct file *file)
{
	return single_open(file, ion_debug_event_show, inode->i_private);
}

static const struct file_operations debug_event_fops = {
	.open = ion_debug_event_open,
	.read = seq_read,
	.llseek = seq_lseek,
	.release = single_release,
};
#endif

struct ion_device *ion_device_create(long (*custom_ioctl)
				     (struct ion_client *client,
				      unsigned int cmd,
				      unsigned long arg))
{
	struct ion_device *idev;
	int ret;

	idev = kzalloc(sizeof(struct ion_device), GFP_KERNEL);
	if (!idev)
		return ERR_PTR(-ENOMEM);

	idev->dev.minor = MISC_DYNAMIC_MINOR;
	idev->dev.name = "ion";
	idev->dev.fops = &ion_fops;
	idev->dev.parent = NULL;
	ret = misc_register(&idev->dev);
	if (ret) {
		pr_err("ion: failed to register misc device.\n");
		kfree(idev);
		return ERR_PTR(ret);
	}

	idev->debug_root = debugfs_create_dir("ion", NULL);
	if (!idev->debug_root) {
		pr_err("ion: failed to create debugfs root directory.\n");
		goto debugfs_done;
	}
	idev->heaps_debug_root = debugfs_create_dir("heaps", idev->debug_root);
	if (!idev->heaps_debug_root) {
		pr_err("ion: failed to create debugfs heaps directory.\n");
		goto debugfs_done;
	}
	idev->clients_debug_root = debugfs_create_dir("clients",
						idev->debug_root);
	if (!idev->clients_debug_root) {
		pr_err("ion: failed to create debugfs clients directory.\n");
		goto debugfs_done;
	}

#ifdef CONFIG_ION_EXYNOS_STAT_LOG
	atomic_set(&idev->event_idx, -1);
	idev->buffer_debug_file = debugfs_create_file("buffer", 0444,
						 idev->debug_root, idev,
						 &debug_buffer_fops);
	if (!idev->buffer_debug_file) {
		pr_err("%s: failed to create buffer debug file\n", __func__);
		goto debugfs_done;
	}

	idev->event_debug_file = debugfs_create_file("event", 0444,
						 idev->debug_root, idev,
						 &debug_event_fops);
	if (!idev->event_debug_file)
		pr_err("%s: failed to create event debug file\n", __func__);
#endif

debugfs_done:

	idev->custom_ioctl = custom_ioctl;
	idev->buffers = RB_ROOT;
	mutex_init(&idev->buffer_lock);
	init_rwsem(&idev->lock);
	plist_head_init(&idev->heaps);
	idev->clients = RB_ROOT;

	/* backup of ion device: assumes there is only one ion device */
	g_idev = idev;

	return idev;
}
EXPORT_SYMBOL(ion_device_create);

void ion_device_destroy(struct ion_device *dev)
{
	misc_deregister(&dev->dev);
	debugfs_remove_recursive(dev->debug_root);
	kfree(dev);
}
EXPORT_SYMBOL(ion_device_destroy);

void __init ion_reserve(struct ion_platform_data *data)
{
	int i;

	for (i = 0; i < data->nr; i++) {
		if (data->heaps[i].size == 0)
			continue;

		if (data->heaps[i].base == 0) {
			phys_addr_t paddr;

			paddr = memblock_alloc_base(data->heaps[i].size,
						    data->heaps[i].align,
						    MEMBLOCK_ALLOC_ANYWHERE);
			if (!paddr) {
				pr_err("%s: error allocating memblock for heap %d\n",
					__func__, i);
				continue;
			}
			data->heaps[i].base = paddr;
		} else {
			int ret = memblock_reserve(data->heaps[i].base,
					       data->heaps[i].size);
			if (ret)
				pr_err("memblock reserve of %zx@%lx failed\n",
				       data->heaps[i].size,
				       data->heaps[i].base);
		}
		pr_info("%s: %s reserved base %lx size %zu\n", __func__,
			data->heaps[i].name,
			data->heaps[i].base,
			data->heaps[i].size);
	}
}

static struct ion_iovm_map *ion_buffer_iova_create(struct ion_buffer *buffer,
		struct device *dev, enum dma_data_direction dir, int prop)
{
	/* Must be called under buffer->lock held */
	struct ion_iovm_map *iovm_map;
	int ret = 0;

	iovm_map = kzalloc(sizeof(struct ion_iovm_map), GFP_KERNEL);
	if (!iovm_map) {
		pr_err("%s: Failed to allocate ion_iovm_map for %s\n",
			__func__, dev_name(dev));
		return ERR_PTR(-ENOMEM);
	}

	iovm_map->iova = iovmm_map(dev, buffer->sg_table->sgl,
					0, buffer->size, dir, prop);

	if (iovm_map->iova == (dma_addr_t)-ENOSYS) {
		size_t len;
		ion_phys_addr_t addr;

		BUG_ON(!buffer->heap->ops->phys);
		ret = buffer->heap->ops->phys(buffer->heap, buffer,
						&addr, &len);
		if (ret)
			pr_err("%s: Unable to get PA for %s\n",
					__func__, dev_name(dev));
	} else if (IS_ERR_VALUE(iovm_map->iova)) {
		ret = iovm_map->iova;
		pr_err("%s: Unable to allocate IOVA for %s\n",
			__func__, dev_name(dev));
	}

	if (ret) {
		kfree(iovm_map);
		return ERR_PTR(ret);
	}

	iovm_map->dev = dev;
	iovm_map->domain = get_domain_from_dev(dev);
	iovm_map->map_cnt = 1;

	pr_debug("%s: new map added for dev %s, iova %pa, prop %d\n", __func__,
		 dev_name(dev), &iovm_map->iova, prop);

	return iovm_map;
}

dma_addr_t ion_iovmm_map(struct dma_buf_attachment *attachment,
			 off_t offset, size_t size,
			 enum dma_data_direction direction, int prop)
{
	struct dma_buf *dmabuf = attachment->dmabuf;
	struct ion_buffer *buffer = dmabuf->priv;
	struct ion_iovm_map *iovm_map;
	struct iommu_domain *domain;

	BUG_ON(dmabuf->ops != &dma_buf_ops);

	if (IS_ENABLED(CONFIG_EXYNOS_CONTENT_PATH_PROTECTION) &&
			buffer->flags & ION_FLAG_PROTECTED) {
		struct ion_buffer_info *info = buffer->priv_virt;

		if (info->prot_desc.dma_addr)
			return info->prot_desc.dma_addr;
		pr_err("%s: protected buffer but no secure iova\n", __func__);
		return -EINVAL;
	}

	domain = get_domain_from_dev(attachment->dev);
	if (!domain) {
		pr_err("%s: invalid iommu device\n", __func__);
		return -EINVAL;
	}

	mutex_lock(&buffer->lock);
	list_for_each_entry(iovm_map, &buffer->iovas, list) {
		if (domain == iovm_map->domain) {
			iovm_map->map_cnt++;
			mutex_unlock(&buffer->lock);
			return iovm_map->iova;
		}
	}

	if (!ion_buffer_cached(buffer))
		prop &= ~IOMMU_CACHE;

	iovm_map = ion_buffer_iova_create(buffer, attachment->dev,
					  direction, prop);
	if (IS_ERR(iovm_map)) {
		mutex_unlock(&buffer->lock);
		return PTR_ERR(iovm_map);
	}

	list_add_tail(&iovm_map->list, &buffer->iovas);
	mutex_unlock(&buffer->lock);

	return iovm_map->iova;
}

void ion_iovmm_unmap(struct dma_buf_attachment *attachment, dma_addr_t iova)
{
	struct ion_iovm_map *iovm_map;
	struct dma_buf * dmabuf = attachment->dmabuf;
	struct device *dev = attachment->dev;
	struct ion_buffer *buffer = attachment->dmabuf->priv;
	struct iommu_domain *domain;

	BUG_ON(dmabuf->ops != &dma_buf_ops);

	if (IS_ENABLED(CONFIG_EXYNOS_CONTENT_PATH_PROTECTION) &&
			buffer->flags & ION_FLAG_PROTECTED)
		return;

	domain = get_domain_from_dev(attachment->dev);
	if (!domain) {
		pr_err("%s: invalid iommu device\n", __func__);
		return;
	}

	mutex_lock(&buffer->lock);
	list_for_each_entry(iovm_map, &buffer->iovas, list) {
		if ((domain == iovm_map->domain) && (iova == iovm_map->iova)) {
			if (--iovm_map->map_cnt == 0) {
				list_del(&iovm_map->list);
				pr_debug("%s: unmap previous %pa for dev %s\n",
					 __func__, &iovm_map->iova,
					dev_name(iovm_map->dev));
				iovmm_unmap(iovm_map->dev, iovm_map->iova);
				kfree(iovm_map);
			}

			mutex_unlock(&buffer->lock);
			return;
		}
	}

	mutex_unlock(&buffer->lock);

	WARN(1, "IOVA %pa is not found for %s\n", &iova, dev_name(dev));
}<|MERGE_RESOLUTION|>--- conflicted
+++ resolved
@@ -639,12 +639,8 @@
 }
 
 /* Must hold the client lock */
-<<<<<<< HEAD
-static struct ion_handle* ion_handle_get_check_overflow(struct ion_handle *handle)
-=======
 static struct ion_handle *ion_handle_get_check_overflow(
 					struct ion_handle *handle)
->>>>>>> 2bce4864
 {
 	if (atomic_read(&handle->ref.refcount) + 1 == 0)
 		return ERR_PTR(-EOVERFLOW);
