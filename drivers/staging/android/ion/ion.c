/*
 *
 * drivers/staging/android/ion/ion.c
 *
 * Copyright (C) 2011 Google, Inc.
 *
 * This software is licensed under the terms of the GNU General Public
 * License version 2, as published by the Free Software Foundation, and
 * may be copied, distributed, and modified under those terms.
 *
 * This program is distributed in the hope that it will be useful,
 * but WITHOUT ANY WARRANTY; without even the implied warranty of
 * MERCHANTABILITY or FITNESS FOR A PARTICULAR PURPOSE.  See the
 * GNU General Public License for more details.
 *
 */

#include <linux/atomic.h>
#include <linux/device.h>
#include <linux/atomic.h>
#include <linux/err.h>
#include <linux/file.h>
#include <linux/freezer.h>
#include <linux/fs.h>
#include <linux/anon_inodes.h>
#include <linux/kthread.h>
#include <linux/list.h>
#include <linux/memblock.h>
#include <linux/miscdevice.h>
#include <linux/export.h>
#include <linux/mm.h>
#include <linux/mm_types.h>
#include <linux/rbtree.h>
#include <linux/slab.h>
#include <linux/seq_file.h>
#include <linux/uaccess.h>
#include <linux/vmalloc.h>
#include <linux/debugfs.h>
#include <linux/dma-buf.h>
#include <linux/idr.h>
#include <linux/exynos_iovmm.h>
#include <linux/exynos_ion.h>
#include <linux/highmem.h>

#include "ion.h"
#include <asm/cacheflush.h>
#include <asm/tlbflush.h>

#define CREATE_TRACE_POINTS
#include "ion_priv.h"
#include "compat_ion.h"

/**
 * struct ion_device - the metadata of the ion device node
 * @dev:		the actual misc device
 * @buffers:		an rb tree of all the existing buffers
 * @buffer_lock:	lock protecting the tree of buffers
 * @lock:		rwsem protecting the tree of heaps and clients
 * @heaps:		list of all the heaps in the system
 * @user_clients:	list of all the clients created from userspace
 */
struct ion_device {
	struct miscdevice dev;
	struct rb_root buffers;
	struct mutex buffer_lock;
	struct rw_semaphore lock;
	struct plist_head heaps;
	long (*custom_ioctl)(struct ion_client *client, unsigned int cmd,
			     unsigned long arg);
	struct rb_root clients;
	struct dentry *debug_root;
	struct dentry *heaps_debug_root;
	struct dentry *clients_debug_root;

#ifdef CONFIG_ION_EXYNOS_STAT_LOG
	/* event log */
	struct dentry *buffer_debug_file;
	struct dentry *event_debug_file;
	struct ion_eventlog eventlog[ION_EVENT_LOG_MAX];
	atomic_t event_idx;
#endif
};

/**
 * struct ion_client - a process/hw block local address space
 * @node:		node in the tree of all clients
 * @dev:		backpointer to ion device
 * @handles:		an rb tree of all the handles in this client
 * @idr:		an idr space for allocating handle ids
 * @lock:		lock protecting the tree of handles
 * @name:		used for debugging
 * @display_name:	used for debugging (unique version of @name)
 * @display_serial:	used for debugging (to make display_name unique)
 * @task:		used for debugging
 *
 * A client represents a list of buffers this client may access.
 * The mutex stored here is used to protect both handles tree
 * as well as the handles themselves, and should be held while modifying either.
 */
struct ion_client {
	struct rb_node node;
	struct ion_device *dev;
	struct rb_root handles;
	struct idr idr;
	struct mutex lock;
	const char *name;
	char *display_name;
	int display_serial;
	struct task_struct *task;
	pid_t pid;
	struct dentry *debug_root;
};

/**
 * ion_handle - a client local reference to a buffer
 * @ref:		reference count
 * @client:		back pointer to the client the buffer resides in
 * @buffer:		pointer to the buffer
 * @node:		node in the client's handle rbtree
 * @kmap_cnt:		count of times this client has mapped to kernel
 * @id:			client-unique id allocated by client->idr
 *
 * Modifications to node, map_cnt or mapping should be protected by the
 * lock in the client.  Other fields are never changed after initialization.
 */
struct ion_handle {
	struct kref ref;
	unsigned int user_ref_count;
	struct ion_client *client;
	struct ion_buffer *buffer;
	struct rb_node node;
	unsigned int kmap_cnt;
	int id;
};

struct ion_device *g_idev;

static inline struct page *ion_buffer_page(struct page *page)
{
	return (struct page *)((unsigned long)page & ~(1UL));
}

static inline bool ion_buffer_page_is_dirty(struct page *page)
{
	return !!((unsigned long)page & 1UL);
}

static inline void ion_buffer_page_dirty(struct page **page)
{
	*page = (struct page *)((unsigned long)(*page) | 1UL);
}

static inline void ion_buffer_page_clean(struct page **page)
{
	*page = (struct page *)((unsigned long)(*page) & ~(1UL));
}

void ion_debug_heap_usage_show(struct ion_heap *heap)
{
	struct scatterlist *sg;
	struct sg_table *table;
	struct rb_node *n;
	struct page *page;
	struct ion_device *dev = heap->dev;
	int i;
	ion_phys_addr_t paddr;

	/* show the usage for only contiguous buffer */
	if ((heap->type != ION_HEAP_TYPE_CARVEOUT)
			&& (heap->type != ION_HEAP_TYPE_DMA))
		return;

	pr_err("[HEAP %16s (id %4d) DETAIL USAGE]\n", heap->name, heap->id);

	mutex_lock(&dev->buffer_lock);
	for (n = rb_first(&dev->buffers); n; n = rb_next(n)) {
		struct ion_buffer *buffer = rb_entry(n, struct ion_buffer,
						     node);
		if (buffer->heap->id != heap->id)
			continue;
		table = buffer->sg_table;
		for_each_sg(table->sgl, sg, table->nents, i) {
			page = sg_page(sg);
			paddr = PFN_PHYS(page_to_pfn(page));
			pr_err("[%16lx--%16lx] %16zu\n",
				paddr, paddr + sg->length, buffer->size);
		}
	}
	mutex_unlock(&dev->buffer_lock);
}

#ifdef CONFIG_ION_EXYNOS_STAT_LOG
static inline void ION_EVENT_ALLOC(struct ion_buffer *buffer, ktime_t begin)
{
	struct ion_device *dev = buffer->dev;
	int idx = atomic_inc_return(&dev->event_idx);
	struct ion_eventlog *log = &dev->eventlog[idx % ION_EVENT_LOG_MAX];
	struct ion_event_alloc *data = &log->data.alloc;

	log->type = ION_EVENT_TYPE_ALLOC;
	log->begin = begin;
	log->done = ktime_get();
	data->id = buffer;
	data->heap = buffer->heap;
	data->size = buffer->size;
	data->flags = buffer->flags;
}

static inline void ION_EVENT_FREE(struct ion_buffer *buffer, ktime_t begin)
{
	struct ion_device *dev = buffer->dev;
	int idx = atomic_inc_return(&dev->event_idx) % ION_EVENT_LOG_MAX;
	struct ion_eventlog *log = &dev->eventlog[idx];
	struct ion_event_free *data = &log->data.free;

	log->type = ION_EVENT_TYPE_FREE;
	log->begin = begin;
	log->done = ktime_get();
	data->id = buffer;
	data->heap = buffer->heap;
	data->size = buffer->size;
	data->shrinker = (buffer->private_flags & ION_PRIV_FLAG_SHRINKER_FREE);
}

static inline void ION_EVENT_MMAP(struct ion_buffer *buffer, ktime_t begin)
{
	struct ion_device *dev = buffer->dev;
	int idx = atomic_inc_return(&dev->event_idx) % ION_EVENT_LOG_MAX;
	struct ion_eventlog *log = &dev->eventlog[idx];
	struct ion_event_mmap *data = &log->data.mmap;

	log->type = ION_EVENT_TYPE_MMAP;
	log->begin = begin;
	log->done = ktime_get();
	data->id = buffer;
	data->heap = buffer->heap;
	data->size = buffer->size;
}

void ION_EVENT_SHRINK(struct ion_device *dev, size_t size)
{
	int idx = atomic_inc_return(&dev->event_idx) % ION_EVENT_LOG_MAX;
	struct ion_eventlog *log = &dev->eventlog[idx];

	log->type = ION_EVENT_TYPE_SHRINK;
	log->begin = ktime_get();
	log->done = ktime_set(0, 0);
	log->data.shrink.size = size;
}

void ION_EVENT_CLEAR(struct ion_buffer *buffer, ktime_t begin)
{
	struct ion_device *dev = buffer->dev;
	int idx = atomic_inc_return(&dev->event_idx) % ION_EVENT_LOG_MAX;
	struct ion_eventlog *log = &dev->eventlog[idx];
	struct ion_event_clear *data = &log->data.clear;

	log->type = ION_EVENT_TYPE_CLEAR;
	log->begin = begin;
	log->done = ktime_get();
	data->id = buffer;
	data->heap = buffer->heap;
	data->size = buffer->size;
	data->flags = buffer->flags;
}

static struct ion_task *ion_buffer_task_lookup(struct ion_buffer *buffer,
							struct device *master)
{
	bool found = false;
	struct ion_task *task;

	list_for_each_entry(task, &buffer->master_list, list) {
		if (task->master == master) {
			found = true;
			break;
		}
	}

	return found ? task : NULL;
}

static void ion_buffer_set_task_info(struct ion_buffer *buffer)
{
	INIT_LIST_HEAD(&buffer->master_list);
	get_task_comm(buffer->task_comm, current->group_leader);
	get_task_comm(buffer->thread_comm, current);
	buffer->pid = task_pid_nr(current->group_leader);
	buffer->tid = task_pid_nr(current);
}

static void ion_buffer_task_add(struct ion_buffer *buffer,
					struct device *master)
{
	struct ion_task *task;

	task = ion_buffer_task_lookup(buffer, master);
	if (!task) {
		task = kzalloc(sizeof(*task), GFP_KERNEL);
		if (task) {
			task->master = master;
			kref_init(&task->ref);
			list_add_tail(&task->list, &buffer->master_list);
		}
	} else {
		kref_get(&task->ref);
	}
}

static void ion_buffer_task_add_lock(struct ion_buffer *buffer,
					struct device *master)
{
	mutex_lock(&buffer->lock);
	ion_buffer_task_add(buffer, master);
	mutex_unlock(&buffer->lock);
}

static void __ion_buffer_task_remove(struct kref *kref)
{
	struct ion_task *task = container_of(kref, struct ion_task, ref);

	list_del(&task->list);
	kfree(task);
}

static void ion_buffer_task_remove(struct ion_buffer *buffer,
					struct device *master)
{
	struct ion_task *task, *tmp;

	list_for_each_entry_safe(task, tmp, &buffer->master_list, list) {
		if (task->master == master) {
			kref_put(&task->ref, __ion_buffer_task_remove);
			break;
		}
	}
}

static void ion_buffer_task_remove_lock(struct ion_buffer *buffer,
					struct device *master)
{
	mutex_lock(&buffer->lock);
	ion_buffer_task_remove(buffer, master);
	mutex_unlock(&buffer->lock);
}

static void ion_buffer_task_remove_all(struct ion_buffer *buffer)
{
	struct ion_task *task, *tmp;

	mutex_lock(&buffer->lock);
	list_for_each_entry_safe(task, tmp, &buffer->master_list, list) {
		list_del(&task->list);
		kfree(task);
	}
	mutex_unlock(&buffer->lock);
}
#else
#define ION_EVENT_ALLOC(buffer, begin)			do { } while (0)
#define ION_EVENT_FREE(buffer, begin)			do { } while (0)
#define ION_EVENT_MMAP(buffer, begin)			do { } while (0)
#define ion_buffer_set_task_info(buffer)		do { } while (0)
#define ion_buffer_task_add(buffer, master)		do { } while (0)
#define ion_buffer_task_add_lock(buffer, master)	do { } while (0)
#define ion_buffer_task_remove(buffer, master)		do { } while (0)
#define ion_buffer_task_remove_lock(buffer, master)	do { } while (0)
#define ion_buffer_task_remove_all(buffer)		do { } while (0)
#endif

/* this function should only be called while dev->lock is held */
static void ion_buffer_add(struct ion_device *dev,
			   struct ion_buffer *buffer)
{
	struct rb_node **p = &dev->buffers.rb_node;
	struct rb_node *parent = NULL;
	struct ion_buffer *entry;

	while (*p) {
		parent = *p;
		entry = rb_entry(parent, struct ion_buffer, node);

		if (buffer < entry) {
			p = &(*p)->rb_left;
		} else if (buffer > entry) {
			p = &(*p)->rb_right;
		} else {
			pr_err("%s: buffer already found.", __func__);
			BUG();
		}
	}

	rb_link_node(&buffer->node, parent, p);
	rb_insert_color(&buffer->node, &dev->buffers);

	ion_buffer_set_task_info(buffer);
	ion_buffer_task_add(buffer, dev->dev.this_device);
}

/* this function should only be called while dev->lock is held */
static struct ion_buffer *ion_buffer_create(struct ion_heap *heap,
				     struct ion_device *dev,
				     unsigned long len,
				     unsigned long align,
				     unsigned long flags)
{
	struct ion_buffer *buffer;
	struct sg_table *table;
	struct scatterlist *sg;
	int i, ret;

	buffer = kzalloc(sizeof(struct ion_buffer), GFP_KERNEL);
	if (!buffer)
		return ERR_PTR(-ENOMEM);

	buffer->heap = heap;
	buffer->flags = flags;
	buffer->size = len;
	kref_init(&buffer->ref);

	ret = heap->ops->allocate(heap, buffer, len, align, flags);

	if (ret) {
		if (!(heap->flags & ION_HEAP_FLAG_DEFER_FREE))
			goto err2;

		ion_heap_freelist_drain(heap, 0);
		ret = heap->ops->allocate(heap, buffer, len, align,
					  flags);
		if (ret)
			goto err2;
	}

	buffer->dev = dev;

	table = heap->ops->map_dma(heap, buffer);
	if (WARN_ONCE(table == NULL,
			"heap->ops->map_dma should return ERR_PTR on error"))
		table = ERR_PTR(-EINVAL);
	if (IS_ERR(table)) {
		ret = -EINVAL;
		goto err1;
	}

	buffer->sg_table = table;
	if (ion_buffer_fault_user_mappings(buffer)) {
		int num_pages = PAGE_ALIGN(buffer->size) / PAGE_SIZE;
		struct scatterlist *sg;
		int i, j, k = 0;

		buffer->pages = vmalloc(sizeof(struct page *) * num_pages);
		if (!buffer->pages) {
			ret = -ENOMEM;
			goto err;
		}

		for_each_sg(table->sgl, sg, table->nents, i) {
			struct page *page = sg_page(sg);

			for (j = 0; j < sg->length / PAGE_SIZE; j++)
				buffer->pages[k++] = page++;
		}
	}

	buffer->dev = dev;
	buffer->size = len;
	INIT_LIST_HEAD(&buffer->vmas);
	INIT_LIST_HEAD(&buffer->iovas);
	mutex_init(&buffer->lock);
	/*
	 * this will set up dma addresses for the sglist -- it is not
	 * technically correct as per the dma api -- a specific
	 * device isn't really taking ownership here.  However, in practice on
	 * our systems the only dma_address space is physical addresses.
	 * Additionally, we can't afford the overhead of invalidating every
	 * allocation via dma_map_sg. The implicit contract here is that
	 * memory coming from the heaps is ready for dma, ie if it has a
	 * cached mapping that mapping has been invalidated
	 */
	for_each_sg(buffer->sg_table->sgl, sg, buffer->sg_table->nents, i) {
		sg_dma_address(sg) = sg_phys(sg);
		sg_dma_len(sg) = sg->length;
	}
	mutex_lock(&dev->buffer_lock);
	ion_buffer_add(dev, buffer);
	mutex_unlock(&dev->buffer_lock);
	return buffer;

err:
	heap->ops->unmap_dma(heap, buffer);
err1:
	heap->ops->free(buffer);
err2:
	kfree(buffer);
	return ERR_PTR(ret);
}

void ion_buffer_destroy(struct ion_buffer *buffer)
{
	struct ion_iovm_map *iovm_map;
	struct ion_iovm_map *tmp;

	ION_EVENT_BEGIN();
	trace_ion_free_start((unsigned long) buffer, buffer->size,
				buffer->private_flags & ION_PRIV_FLAG_SHRINKER_FREE);

	if (WARN_ON(buffer->kmap_cnt > 0))
		buffer->heap->ops->unmap_kernel(buffer->heap, buffer);

	list_for_each_entry_safe(iovm_map, tmp, &buffer->iovas, list) {
		iovmm_unmap(iovm_map->dev, iovm_map->iova);
		list_del(&iovm_map->list);
		kfree(iovm_map);
	}

	buffer->heap->ops->unmap_dma(buffer->heap, buffer);
	buffer->heap->ops->free(buffer);
	vfree(buffer->pages);

	ion_buffer_task_remove_all(buffer);
	ION_EVENT_FREE(buffer, ION_EVENT_DONE());
	trace_ion_free_end((unsigned long) buffer, buffer->size,
				buffer->private_flags & ION_PRIV_FLAG_SHRINKER_FREE);
	kfree(buffer);
}

static void _ion_buffer_destroy(struct kref *kref)
{
	struct ion_buffer *buffer = container_of(kref, struct ion_buffer, ref);
	struct ion_heap *heap = buffer->heap;
	struct ion_device *dev = buffer->dev;

	mutex_lock(&dev->buffer_lock);
	rb_erase(&buffer->node, &dev->buffers);
	mutex_unlock(&dev->buffer_lock);

	if (heap->flags & ION_HEAP_FLAG_DEFER_FREE)
		ion_heap_freelist_add(heap, buffer);
	else
		ion_buffer_destroy(buffer);
}

static void ion_buffer_get(struct ion_buffer *buffer)
{
	kref_get(&buffer->ref);
}

static int ion_buffer_put(struct ion_buffer *buffer)
{
	return kref_put(&buffer->ref, _ion_buffer_destroy);
}

static void ion_buffer_add_to_handle(struct ion_buffer *buffer)
{
	mutex_lock(&buffer->lock);
	buffer->handle_count++;
	mutex_unlock(&buffer->lock);
}

static void ion_buffer_remove_from_handle(struct ion_buffer *buffer)
{
	/*
	 * when a buffer is removed from a handle, if it is not in
	 * any other handles, copy the taskcomm and the pid of the
	 * process it's being removed from into the buffer.  At this
	 * point there will be no way to track what processes this buffer is
	 * being used by, it only exists as a dma_buf file descriptor.
	 * The taskcomm and pid can provide a debug hint as to where this fd
	 * is in the system
	 */
	mutex_lock(&buffer->lock);
	buffer->handle_count--;
	BUG_ON(buffer->handle_count < 0);
	if (!buffer->handle_count) {
		struct task_struct *task;

		task = current->group_leader;
		get_task_comm(buffer->task_comm, task);
		buffer->pid = task_pid_nr(task);
	}
	mutex_unlock(&buffer->lock);
}

static bool ion_handle_validate(struct ion_client *client,
				struct ion_handle *handle)
{
	WARN_ON(!mutex_is_locked(&client->lock));
	return idr_find(&client->idr, handle->id) == handle;
}

static struct ion_handle *ion_handle_create(struct ion_client *client,
				     struct ion_buffer *buffer)
{
	struct ion_handle *handle;

	handle = kzalloc(sizeof(struct ion_handle), GFP_KERNEL);
	if (!handle)
		return ERR_PTR(-ENOMEM);
	kref_init(&handle->ref);
	RB_CLEAR_NODE(&handle->node);
	handle->client = client;
	ion_buffer_get(buffer);
	ion_buffer_add_to_handle(buffer);
	handle->buffer = buffer;

	return handle;
}

static void ion_handle_kmap_put(struct ion_handle *);

static void ion_handle_destroy(struct kref *kref)
{
	struct ion_handle *handle = container_of(kref, struct ion_handle, ref);
	struct ion_client *client = handle->client;
	struct ion_buffer *buffer = handle->buffer;

	mutex_lock(&buffer->lock);
	while (handle->kmap_cnt)
		ion_handle_kmap_put(handle);
	mutex_unlock(&buffer->lock);

	idr_remove(&client->idr, handle->id);
	if (!RB_EMPTY_NODE(&handle->node))
		rb_erase(&handle->node, &client->handles);

	ion_buffer_remove_from_handle(buffer);
	ion_buffer_put(buffer);

	kfree(handle);
}

struct ion_buffer *ion_handle_buffer(struct ion_handle *handle)
{
	return handle->buffer;
}

static void ion_handle_get(struct ion_handle *handle)
{
	kref_get(&handle->ref);
}

/* Must hold the client lock */
static struct ion_handle *ion_handle_get_check_overflow(
					struct ion_handle *handle)
{
	if (atomic_read(&handle->ref.refcount) + 1 == 0)
		return ERR_PTR(-EOVERFLOW);
	ion_handle_get(handle);
	return handle;
}

static int ion_handle_put_nolock(struct ion_handle *handle)
{
	return kref_put(&handle->ref, ion_handle_destroy);
}

int ion_handle_put(struct ion_handle *handle)
{
	int ret;

	mutex_lock(&handle->client->lock);
	if (!ion_handle_validate(handle->client, handle)) {
		WARN(1, "%s: invalid handle passed to free.\n", __func__);
		mutex_unlock(&handle->client->lock);
		return -EINVAL;
	}

	ret = ion_handle_put_nolock(handle);
	mutex_unlock(&handle->client->lock);

	return ret;
}

/* Must hold the client lock */
static void user_ion_handle_get(struct ion_handle *handle)
{
	if (handle->user_ref_count++ == 0) {
		kref_get(&handle->ref);
	}
}

/* Must hold the client lock */
static struct ion_handle* user_ion_handle_get_check_overflow(struct ion_handle *handle)
{
	if (handle->user_ref_count + 1 == 0)
		return ERR_PTR(-EOVERFLOW);
	user_ion_handle_get(handle);
	return handle;
}

/* passes a kref to the user ref count.
 * We know we're holding a kref to the object before and
 * after this call, so no need to reverify handle. */
static struct ion_handle* pass_to_user(struct ion_handle *handle)
{
	struct ion_client *client = handle->client;
	struct ion_handle *ret;

	mutex_lock(&client->lock);
	ret = user_ion_handle_get_check_overflow(handle);
	ion_handle_put_nolock(handle);
	mutex_unlock(&client->lock);
	return ret;
}

/* Must hold the client lock */
static int user_ion_handle_put_nolock(struct ion_handle *handle)
{
	int ret = 0;

	if (--handle->user_ref_count == 0) {
		ret = ion_handle_put_nolock(handle);
	}

	return ret;
}

static struct ion_handle *ion_handle_lookup(struct ion_client *client,
					    struct ion_buffer *buffer)
{
	struct rb_node *n = client->handles.rb_node;

	while (n) {
		struct ion_handle *entry = rb_entry(n, struct ion_handle, node);

		if (buffer < entry->buffer)
			n = n->rb_left;
		else if (buffer > entry->buffer)
			n = n->rb_right;
		else
			return entry;
	}
	return ERR_PTR(-EINVAL);
}

static struct ion_handle *ion_handle_get_by_id_nolock(struct ion_client *client,
						int id)
{
	struct ion_handle *handle;

	handle = idr_find(&client->idr, id);
	if (handle)
		return ion_handle_get_check_overflow(handle);

	return ERR_PTR(-EINVAL);
}

<<<<<<< HEAD
struct ion_handle *ion_handle_get_by_id(struct ion_client *client,
						int id)
{
	struct ion_handle *handle;

	mutex_lock(&client->lock);
	handle = ion_handle_get_by_id_nolock(client, id);
	mutex_unlock(&client->lock);

	return handle;
=======
static bool ion_handle_validate(struct ion_client *client,
				struct ion_handle *handle)
{
	WARN_ON(!mutex_is_locked(&client->lock));
	return idr_find(&client->idr, handle->id) == handle;
>>>>>>> 0ec88216
}

static int ion_handle_add(struct ion_client *client, struct ion_handle *handle)
{
	int id;
	struct rb_node **p = &client->handles.rb_node;
	struct rb_node *parent = NULL;
	struct ion_handle *entry;

	id = idr_alloc(&client->idr, handle, 1, 0, GFP_KERNEL);
	if (id < 0) {
		pr_err("%s: Fail to get bad id (ret %d)\n", __func__, id);
		return id;
	}

	handle->id = id;

	while (*p) {
		parent = *p;
		entry = rb_entry(parent, struct ion_handle, node);

		if (handle->buffer < entry->buffer)
			p = &(*p)->rb_left;
		else if (handle->buffer > entry->buffer)
			p = &(*p)->rb_right;
		else
			WARN(1, "%s: buffer already found.", __func__);
	}

	rb_link_node(&handle->node, parent, p);
	rb_insert_color(&handle->node, &client->handles);

	return 0;
}

unsigned int ion_parse_heap_id(unsigned int heap_id_mask, unsigned int flags);

static size_t ion_buffer_get_total_size_by_pid(struct ion_client *client)
{
	struct ion_device *dev = client->dev;
	pid_t pid = client->pid;
	size_t pid_total_size = 0;
	struct rb_node *n;

	mutex_lock(&dev->buffer_lock);
	for (n = rb_first(&dev->buffers); n; n = rb_next(n)) {
		struct ion_buffer *buffer = rb_entry(n, struct ion_buffer,
						     node);
		mutex_lock(&buffer->lock);
		if (pid == buffer->pid)
			pid_total_size += buffer->size;
		mutex_unlock(&buffer->lock);
	}
	mutex_unlock(&dev->buffer_lock);

	return pid_total_size;
}

static struct ion_handle *__ion_alloc(struct ion_client *client, size_t len,
			     size_t align, unsigned int heap_id_mask,
			     unsigned int flags, bool grab_handle)
{
	struct ion_handle *handle;
	struct ion_device *dev = client->dev;
	struct ion_buffer *buffer = NULL;
	struct ion_heap *heap;
	int ret;

	ION_EVENT_BEGIN();
	trace_ion_alloc_start(client->name, 0, len, align, heap_id_mask, flags);

	pr_debug("%s: len %zu align %zu heap_id_mask %u flags %x\n", __func__,
		 len, align, heap_id_mask, flags);
	/*
	 * traverse the list of heaps available in this system in priority
	 * order.  If the heap type is supported by the client, and matches the
	 * request of the caller allocate from it.  Repeat until allocate has
	 * succeeded or all heaps have been tried
	 */
	len = PAGE_ALIGN(len);
	if (WARN_ON(!len)) {
		trace_ion_alloc_fail(client->name, EINVAL, len,
				align, heap_id_mask, flags);
		return ERR_PTR(-EINVAL);
	}

	if (len / PAGE_SIZE > totalram_pages / 4) {
		size_t pid_total_size = ion_buffer_get_total_size_by_pid(client);

		if ((len + pid_total_size) / PAGE_SIZE > totalram_pages / 2) {
			pr_err("%s: len %zu total %zu heap_id_mask %u flags %x\n",
			       __func__, len, pid_total_size, heap_id_mask, flags);
			return ERR_PTR(-EINVAL);
		}
	}

	down_read(&dev->lock);
	heap_id_mask = ion_parse_heap_id(heap_id_mask, flags);
	if (heap_id_mask == 0)
		return ERR_PTR(-EINVAL);

	plist_for_each_entry(heap, &dev->heaps, node) {
		/* if the caller didn't specify this heap id */
		if (!((1 << heap->id) & heap_id_mask))
			continue;
		buffer = ion_buffer_create(heap, dev, len, align, flags);
		if (!IS_ERR(buffer))
			break;
	}
	up_read(&dev->lock);

	if (buffer == NULL) {
		trace_ion_alloc_fail(client->name, ENODEV, len,
				align, heap_id_mask, flags);
		return ERR_PTR(-ENODEV);
	}

	if (IS_ERR(buffer)) {
		trace_ion_alloc_fail(client->name, PTR_ERR(buffer),
					len, align, heap_id_mask, flags);
		return ERR_CAST(buffer);
	}

	handle = ion_handle_create(client, buffer);

	/*
	 * ion_buffer_create will create a buffer with a ref_cnt of 1,
	 * and ion_handle_create will take a second reference, drop one here
	 */
	ion_buffer_put(buffer);

	if (IS_ERR(handle)) {
		trace_ion_alloc_fail(client->name, (unsigned long) buffer,
					len, align, heap_id_mask, flags);
		return handle;
	}

	mutex_lock(&client->lock);
	if (grab_handle)
		ion_handle_get(handle);
	ret = ion_handle_add(client, handle);
	mutex_unlock(&client->lock);
	if (ret) {
		ion_handle_put(handle);
		handle = ERR_PTR(ret);
		trace_ion_alloc_fail(client->name, (unsigned long ) buffer,
					len, align, heap_id_mask, flags);
	}

	ION_EVENT_ALLOC(buffer, ION_EVENT_DONE());
	trace_ion_alloc_end(client->name, (unsigned long) buffer,
					len, align, heap_id_mask, flags);

	return handle;
}

struct ion_handle *ion_alloc(struct ion_client *client, size_t len,
			     size_t align, unsigned int heap_id_mask,
			     unsigned int flags)
{
	return __ion_alloc(client, len, align, heap_id_mask, flags, false);
}
EXPORT_SYMBOL(ion_alloc);

static void ion_free_nolock(struct ion_client *client, struct ion_handle *handle)
{
	bool valid_handle;

	BUG_ON(client != handle->client);

	valid_handle = ion_handle_validate(client, handle);

	if (!valid_handle) {
		WARN(1, "%s: invalid handle passed to free.\n", __func__);
		return;
	}
	ion_handle_put_nolock(handle);
}

static void user_ion_free_nolock(struct ion_client *client, struct ion_handle *handle)
{
	bool valid_handle;

	BUG_ON(client != handle->client);

	valid_handle = ion_handle_validate(client, handle);
	if (!valid_handle) {
		WARN(1, "%s: invalid handle passed to free.\n", __func__);
		return;
	}
	if (!handle->user_ref_count > 0) {
		WARN(1, "%s: User does not have access!\n", __func__);
		return;
	}
	user_ion_handle_put_nolock(handle);
}

void ion_free(struct ion_client *client, struct ion_handle *handle)
{
	BUG_ON(client != handle->client);

	mutex_lock(&client->lock);
	ion_free_nolock(client, handle);
	mutex_unlock(&client->lock);
}
EXPORT_SYMBOL(ion_free);

int ion_phys(struct ion_client *client, struct ion_handle *handle,
	     ion_phys_addr_t *addr, size_t *len)
{
	struct ion_buffer *buffer;
	int ret;

	mutex_lock(&client->lock);
	if (!ion_handle_validate(client, handle)) {
		mutex_unlock(&client->lock);
		return -EINVAL;
	}

	buffer = handle->buffer;

	if (!buffer->heap->ops->phys) {
		pr_err("%s: ion_phys is not implemented by this heap (name=%s, type=%d).\n",
			__func__, buffer->heap->name, buffer->heap->type);
		mutex_unlock(&client->lock);
		return -ENODEV;
	}
	mutex_unlock(&client->lock);
	ret = buffer->heap->ops->phys(buffer->heap, buffer, addr, len);
	return ret;
}
EXPORT_SYMBOL(ion_phys);

static void *ion_buffer_kmap_get(struct ion_buffer *buffer)
{
	void *vaddr;

	if (buffer->kmap_cnt) {
		buffer->kmap_cnt++;
		return buffer->vaddr;
	}
	vaddr = buffer->heap->ops->map_kernel(buffer->heap, buffer);
	if (WARN_ONCE(vaddr == NULL,
			"heap->ops->map_kernel should return ERR_PTR on error"))
		return ERR_PTR(-EINVAL);
	if (IS_ERR(vaddr))
		return vaddr;
	buffer->vaddr = vaddr;
	buffer->kmap_cnt++;

	return vaddr;
}

static void *ion_handle_kmap_get(struct ion_handle *handle)
{
	struct ion_buffer *buffer = handle->buffer;
	void *vaddr;

	if (handle->kmap_cnt) {
		handle->kmap_cnt++;
		return buffer->vaddr;
	}
	vaddr = ion_buffer_kmap_get(buffer);
	if (IS_ERR(vaddr))
		return vaddr;
	handle->kmap_cnt++;
	return vaddr;
}

static void ion_buffer_kmap_put(struct ion_buffer *buffer)
{
	buffer->kmap_cnt--;
	if (!buffer->kmap_cnt) {
		buffer->heap->ops->unmap_kernel(buffer->heap, buffer);
		buffer->vaddr = NULL;
	}
}

static void ion_handle_kmap_put(struct ion_handle *handle)
{
	struct ion_buffer *buffer = handle->buffer;

	if (!handle->kmap_cnt) {
		WARN(1, "%s: Double unmap detected! bailing...\n", __func__);
		return;
	}
	handle->kmap_cnt--;
	if (!handle->kmap_cnt)
		ion_buffer_kmap_put(buffer);
}

void *ion_map_kernel(struct ion_client *client, struct ion_handle *handle)
{
	struct ion_buffer *buffer;
	void *vaddr;

	mutex_lock(&client->lock);
	if (!ion_handle_validate(client, handle)) {
		pr_err("%s: invalid handle passed to map_kernel.\n",
		       __func__);
		mutex_unlock(&client->lock);
		return ERR_PTR(-EINVAL);
	}

	buffer = handle->buffer;

	if (!handle->buffer->heap->ops->map_kernel) {
		pr_err("%s: map_kernel is not implemented by this heap.\n",
		       __func__);
		mutex_unlock(&client->lock);
		return ERR_PTR(-ENODEV);
	}

	mutex_lock(&buffer->lock);
	vaddr = ion_handle_kmap_get(handle);
	mutex_unlock(&buffer->lock);
	mutex_unlock(&client->lock);
	return vaddr;
}
EXPORT_SYMBOL(ion_map_kernel);

void ion_unmap_kernel(struct ion_client *client, struct ion_handle *handle)
{
	struct ion_buffer *buffer;

	mutex_lock(&client->lock);
	buffer = handle->buffer;
	mutex_lock(&buffer->lock);
	ion_handle_kmap_put(handle);
	mutex_unlock(&buffer->lock);
	mutex_unlock(&client->lock);
}
EXPORT_SYMBOL(ion_unmap_kernel);

static int ion_debug_client_show(struct seq_file *s, void *unused)
{
	struct ion_client *client = s->private;
	struct rb_node *n;
	size_t sizes[ION_NUM_HEAP_IDS] = {0};
	size_t sizes_pss[ION_NUM_HEAP_IDS] = {0};
	const char *names[ION_NUM_HEAP_IDS] = {NULL};
	int i;

	down_read(&g_idev->lock);

	/* check validity of the client */
	for (n = rb_first(&g_idev->clients); n; n = rb_next(n)) {
		struct ion_client *c = rb_entry(n, struct ion_client, node);
		if (client == c)
			break;
	}

	if (IS_ERR_OR_NULL(n)) {
		pr_err("%s: invalid client %p\n", __func__, client);
		up_read(&g_idev->lock);
		return -EINVAL;
	}

	seq_printf(s, "%16.s %4.s %16.s %4.s %10.s %8.s %9.s\n",
		   "task", "pid", "thread", "tid", "size", "# procs", "flag");
	seq_printf(s, "----------------------------------------------"
			"--------------------------------------------\n");

	mutex_lock(&client->lock);
	for (n = rb_first(&client->handles); n; n = rb_next(n)) {
		struct ion_handle *handle = rb_entry(n, struct ion_handle,
						     node);
		struct ion_buffer *buffer = handle->buffer;
		unsigned int id = buffer->heap->id;

		if (!names[id])
			names[id] = buffer->heap->name;
		sizes[id] += buffer->size;
		sizes_pss[id] += (buffer->size / buffer->handle_count);
		seq_printf(s, "%16.s %4u %16.s %4u %10zu %8d %9lx\n",
			   buffer->task_comm, buffer->pid,
				buffer->thread_comm, buffer->tid, buffer->size,
				buffer->handle_count, buffer->flags);
	}
	mutex_unlock(&client->lock);
	up_read(&g_idev->lock);

	seq_printf(s, "----------------------------------------------"
			"--------------------------------------------\n");
	seq_printf(s, "%16.16s: %16.16s %18.18s\n", "heap_name",
				"size_in_bytes", "size_in_bytes(pss)");
	for (i = 0; i < ION_NUM_HEAP_IDS; i++) {
		if (!names[i])
			continue;
		seq_printf(s, "%16.16s: %16zu %18zu\n",
				names[i], sizes[i], sizes_pss[i]);
	}
	return 0;
}

static int ion_debug_client_open(struct inode *inode, struct file *file)
{
	return single_open(file, ion_debug_client_show, inode->i_private);
}

static const struct file_operations debug_client_fops = {
	.open = ion_debug_client_open,
	.read = seq_read,
	.llseek = seq_lseek,
	.release = single_release,
};

static int ion_get_client_serial(const struct rb_root *root,
					const unsigned char *name)
{
	int serial = -1;
	struct rb_node *node;

	for (node = rb_first(root); node; node = rb_next(node)) {
		struct ion_client *client = rb_entry(node, struct ion_client,
						node);

		if (strcmp(client->name, name))
			continue;
		serial = max(serial, client->display_serial);
	}
	return serial + 1;
}

struct ion_client *ion_client_create(struct ion_device *dev,
				     const char *name)
{
	struct ion_client *client;
	struct task_struct *task;
	struct rb_node **p;
	struct rb_node *parent = NULL;
	struct ion_client *entry;
	pid_t pid;

	if (!name) {
		pr_err("%s: Name cannot be null\n", __func__);
		return ERR_PTR(-EINVAL);
	}

	get_task_struct(current->group_leader);
	task_lock(current->group_leader);
	pid = task_pid_nr(current->group_leader);
	/*
	 * don't bother to store task struct for kernel threads,
	 * they can't be killed anyway
	 */
	if (current->group_leader->flags & PF_KTHREAD) {
		put_task_struct(current->group_leader);
		task = NULL;
	} else {
		task = current->group_leader;
	}
	task_unlock(current->group_leader);

	client = kzalloc(sizeof(struct ion_client), GFP_KERNEL);
	if (!client)
		goto err_put_task_struct;

	client->dev = dev;
	client->handles = RB_ROOT;
	idr_init(&client->idr);
	mutex_init(&client->lock);
	client->task = task;
	client->pid = pid;
	client->name = kstrdup(name, GFP_KERNEL);
	if (!client->name)
		goto err_free_client;

	down_write(&dev->lock);
	client->display_serial = ion_get_client_serial(&dev->clients, name);
	client->display_name = kasprintf(
		GFP_KERNEL, "%s-%d", name, client->display_serial);
	if (!client->display_name) {
		up_write(&dev->lock);
		goto err_free_client_name;
	}
	p = &dev->clients.rb_node;
	while (*p) {
		parent = *p;
		entry = rb_entry(parent, struct ion_client, node);

		if (client < entry)
			p = &(*p)->rb_left;
		else if (client > entry)
			p = &(*p)->rb_right;
	}
	rb_link_node(&client->node, parent, p);
	rb_insert_color(&client->node, &dev->clients);

	client->debug_root = debugfs_create_file(client->display_name, 0664,
						dev->clients_debug_root,
						client, &debug_client_fops);
	if (!client->debug_root) {
		char buf[256], *path;

		path = dentry_path(dev->clients_debug_root, buf, 256);
		pr_err("Failed to create client debugfs at %s/%s\n",
			path, client->display_name);
	}

	up_write(&dev->lock);

	return client;

err_free_client_name:
	kfree(client->name);
err_free_client:
	kfree(client);
err_put_task_struct:
	if (task)
		put_task_struct(current->group_leader);
	return ERR_PTR(-ENOMEM);
}
EXPORT_SYMBOL(ion_client_create);

void ion_client_destroy(struct ion_client *client)
{
	struct ion_device *dev = client->dev;
	struct rb_node *n;

	pr_debug("%s: %d\n", __func__, __LINE__);

	mutex_lock(&client->lock);
	while ((n = rb_first(&client->handles))) {
		struct ion_handle *handle = rb_entry(n, struct ion_handle,
						     node);
		ion_handle_destroy(&handle->ref);
	}

	mutex_unlock(&client->lock);
	idr_destroy(&client->idr);

	down_write(&dev->lock);
	if (client->task)
		put_task_struct(client->task);
	rb_erase(&client->node, &dev->clients);
	debugfs_remove_recursive(client->debug_root);
	up_write(&dev->lock);

	kfree(client->display_name);
	kfree(client->name);
	kfree(client);
}
EXPORT_SYMBOL(ion_client_destroy);

struct sg_table *ion_sg_table(struct ion_client *client,
			      struct ion_handle *handle)
{
	struct ion_buffer *buffer;
	struct sg_table *table;

	mutex_lock(&client->lock);
	if (!ion_handle_validate(client, handle)) {
		pr_err("%s: invalid handle passed to map_dma.\n",
		       __func__);
		mutex_unlock(&client->lock);
		return ERR_PTR(-EINVAL);
	}
	buffer = handle->buffer;
	table = buffer->sg_table;
	mutex_unlock(&client->lock);
	return table;
}
EXPORT_SYMBOL(ion_sg_table);

static void ion_buffer_sync_for_device(struct ion_buffer *buffer,
				       struct device *dev,
				       enum dma_data_direction direction);

static struct sg_table *ion_map_dma_buf(struct dma_buf_attachment *attachment,
					enum dma_data_direction direction)
{
	struct dma_buf *dmabuf = attachment->dmabuf;
	struct ion_buffer *buffer = dmabuf->priv;

	ion_buffer_sync_for_device(buffer, attachment->dev, direction);

	ion_buffer_task_add_lock(buffer, attachment->dev);

	return buffer->sg_table;
}

static void ion_unmap_dma_buf(struct dma_buf_attachment *attachment,
			      struct sg_table *table,
			      enum dma_data_direction direction)
{
	ion_buffer_task_remove_lock(attachment->dmabuf->priv, attachment->dev);
}

void ion_pages_sync_for_device(struct device *dev, struct page *page,
		size_t size, enum dma_data_direction dir)
{
	struct scatterlist sg;

	sg_init_table(&sg, 1);
	sg_set_page(&sg, page, size, 0);
	/*
	 * This is not correct - sg_dma_address needs a dma_addr_t that is valid
	 * for the targeted device, but this works on the currently targeted
	 * hardware.
	 */
	sg_dma_address(&sg) = page_to_phys(page);
	dma_sync_sg_for_device(dev, &sg, 1, dir);
}

struct ion_vma_list {
	struct list_head list;
	struct vm_area_struct *vma;
};

static void ion_buffer_sync_for_device(struct ion_buffer *buffer,
				       struct device *dev,
				       enum dma_data_direction dir)
{
	struct ion_vma_list *vma_list;
	int pages = PAGE_ALIGN(buffer->size) / PAGE_SIZE;
	int i;

	if (!ion_buffer_cached(buffer))
		return;

	pr_debug("%s: syncing for device %s\n", __func__,
		 dev ? dev_name(dev) : "null");

	if (!ion_buffer_fault_user_mappings(buffer))
		return;

	mutex_lock(&buffer->lock);
	for (i = 0; i < pages; i++) {
		struct page *page = buffer->pages[i];

		if (ion_buffer_page_is_dirty(page))
			ion_pages_sync_for_device(dev, ion_buffer_page(page),
							PAGE_SIZE, dir);

		ion_buffer_page_clean(buffer->pages + i);
	}
	list_for_each_entry(vma_list, &buffer->vmas, list) {
		struct vm_area_struct *vma = vma_list->vma;

		zap_page_range(vma, vma->vm_start, vma->vm_end - vma->vm_start,
			       NULL);
	}
	mutex_unlock(&buffer->lock);
}

static int ion_vm_fault(struct vm_area_struct *vma, struct vm_fault *vmf)
{
	struct ion_buffer *buffer = vma->vm_private_data;
	unsigned long pfn;
	int ret;

	mutex_lock(&buffer->lock);
	ion_buffer_page_dirty(buffer->pages + vmf->pgoff);
	BUG_ON(!buffer->pages || !buffer->pages[vmf->pgoff]);

	pfn = page_to_pfn(ion_buffer_page(buffer->pages[vmf->pgoff]));
	ret = vm_insert_pfn(vma, (unsigned long)vmf->virtual_address, pfn);
	mutex_unlock(&buffer->lock);
	if (ret)
		return VM_FAULT_ERROR;

	return VM_FAULT_NOPAGE;
}

static void ion_vm_open(struct vm_area_struct *vma)
{
	struct ion_buffer *buffer = vma->vm_private_data;
	struct ion_vma_list *vma_list;

	vma_list = kmalloc(sizeof(struct ion_vma_list), GFP_KERNEL);
	if (!vma_list)
		return;
	vma_list->vma = vma;
	mutex_lock(&buffer->lock);
	list_add(&vma_list->list, &buffer->vmas);
	mutex_unlock(&buffer->lock);
	pr_debug("%s: adding %pK\n", __func__, vma);
}

static void ion_vm_close(struct vm_area_struct *vma)
{
	struct ion_buffer *buffer = vma->vm_private_data;
	struct ion_vma_list *vma_list, *tmp;

	pr_debug("%s\n", __func__);
	mutex_lock(&buffer->lock);
	list_for_each_entry_safe(vma_list, tmp, &buffer->vmas, list) {
		if (vma_list->vma != vma)
			continue;
		list_del(&vma_list->list);
		kfree(vma_list);
		pr_debug("%s: deleting %pK\n", __func__, vma);
		break;
	}
	mutex_unlock(&buffer->lock);
}

static const struct vm_operations_struct ion_vma_ops = {
	.open = ion_vm_open,
	.close = ion_vm_close,
	.fault = ion_vm_fault,
};

static int ion_mmap(struct dma_buf *dmabuf, struct vm_area_struct *vma)
{
	struct ion_buffer *buffer = dmabuf->priv;
	int ret = 0;

	ION_EVENT_BEGIN();

	if (buffer->flags & ION_FLAG_NOZEROED) {
		pr_err("%s: mmap non-zeroed buffer to user is prohibited!\n",
			__func__);
		return -EINVAL;
	}

	if (buffer->flags & ION_FLAG_PROTECTED) {
		pr_err("%s: mmap protected buffer to user is prohibited!\n",
			__func__);
		return -EPERM;
	}

	if ((((vma->vm_pgoff << PAGE_SHIFT) >= buffer->size)) ||
		((vma->vm_end - vma->vm_start) >
			 (buffer->size - (vma->vm_pgoff << PAGE_SHIFT)))) {
		pr_err("%s: trying to map outside of buffer.\n", __func__);
		return -EINVAL;
	}

	if (!buffer->heap->ops->map_user) {
		pr_err("%s: this heap does not define a method for mapping to userspace\n",
			__func__);
		return -EINVAL;
	}

	trace_ion_mmap_start((unsigned long) buffer, buffer->size,
			!(buffer->flags & ION_FLAG_CACHED_NEEDS_SYNC));

	if (ion_buffer_fault_user_mappings(buffer)) {
		vma->vm_flags |= VM_IO | VM_PFNMAP | VM_DONTEXPAND |
							VM_DONTDUMP;
		vma->vm_private_data = buffer;
		vma->vm_ops = &ion_vma_ops;
		ion_vm_open(vma);
		ION_EVENT_MMAP(buffer, ION_EVENT_DONE());
		trace_ion_mmap_end((unsigned long) buffer, buffer->size,
				!(buffer->flags & ION_FLAG_CACHED_NEEDS_SYNC));
		return 0;
	}

	if (!(buffer->flags & ION_FLAG_CACHED))
		vma->vm_page_prot = pgprot_writecombine(vma->vm_page_prot);

	mutex_lock(&buffer->lock);
	/* now map it to userspace */
	ret = buffer->heap->ops->map_user(buffer->heap, buffer, vma);
	mutex_unlock(&buffer->lock);

	if (ret)
		pr_err("%s: failure mapping buffer to userspace\n",
		       __func__);

	ION_EVENT_MMAP(buffer, ION_EVENT_DONE());
	trace_ion_mmap_end((unsigned long) buffer, buffer->size,
			!(buffer->flags & ION_FLAG_CACHED_NEEDS_SYNC));

	return ret;
}

static void ion_dma_buf_release(struct dma_buf *dmabuf)
{
	struct ion_buffer *buffer = dmabuf->priv;

	ion_buffer_put(buffer);
}

static void *ion_dma_buf_vmap(struct dma_buf *dmabuf)
{
	struct ion_buffer *buffer = dmabuf->priv;
	void *vaddr;

	if (!buffer->heap->ops->map_kernel) {
		pr_err("%s: map kernel is not implemented by this heap.\n",
		       __func__);
		return ERR_PTR(-ENODEV);
	}

	mutex_lock(&buffer->lock);
	vaddr = ion_buffer_kmap_get(buffer);
	mutex_unlock(&buffer->lock);

	return vaddr;
}

static void ion_dma_buf_vunmap(struct dma_buf *dmabuf, void *ptr)
{
	struct ion_buffer *buffer = dmabuf->priv;

	mutex_lock(&buffer->lock);
	ion_buffer_kmap_put(buffer);
	mutex_unlock(&buffer->lock);
}

static void *ion_dma_buf_kmap(struct dma_buf *dmabuf, unsigned long offset)
{
	struct ion_buffer *buffer = dmabuf->priv;

	return buffer->vaddr + offset * PAGE_SIZE;
}

static void ion_dma_buf_kunmap(struct dma_buf *dmabuf, unsigned long offset,
			       void *ptr)
{
}

static int ion_dma_buf_begin_cpu_access(struct dma_buf *dmabuf, size_t start,
					size_t len,
					enum dma_data_direction direction)
{
	struct ion_buffer *buffer = dmabuf->priv;
	void *vaddr;

	if (!buffer->heap->ops->map_kernel) {
		pr_err("%s: map kernel is not implemented by this heap.\n",
		       __func__);
		return -ENODEV;
	}

	mutex_lock(&buffer->lock);
	vaddr = ion_buffer_kmap_get(buffer);
	mutex_unlock(&buffer->lock);
	return PTR_ERR_OR_ZERO(vaddr);
}

static void ion_dma_buf_end_cpu_access(struct dma_buf *dmabuf, size_t start,
				       size_t len,
				       enum dma_data_direction direction)
{
	struct ion_buffer *buffer = dmabuf->priv;

	mutex_lock(&buffer->lock);
	ion_buffer_kmap_put(buffer);
	mutex_unlock(&buffer->lock);
}

static void ion_dma_buf_set_privflag(struct dma_buf *dmabuf)
{
	struct ion_buffer *buffer = dmabuf->priv;

	mutex_lock(&buffer->lock);
	buffer->private_flags |= ION_PRIV_FLAG_NEED_TO_FLUSH;
	mutex_unlock(&buffer->lock);
}

static bool ion_dma_buf_get_privflag(struct dma_buf *dmabuf, bool clear)
{
	struct ion_buffer *buffer = dmabuf->priv;
	bool ret;

	mutex_lock(&buffer->lock);
	ret = !!(buffer->private_flags & ION_PRIV_FLAG_NEED_TO_FLUSH);
	if (clear)
		buffer->private_flags &= ~ION_PRIV_FLAG_NEED_TO_FLUSH;
	mutex_unlock(&buffer->lock);

	return ret;
}

static struct dma_buf_ops dma_buf_ops = {
	.map_dma_buf = ion_map_dma_buf,
	.unmap_dma_buf = ion_unmap_dma_buf,
	.mmap = ion_mmap,
	.release = ion_dma_buf_release,
	.begin_cpu_access = ion_dma_buf_begin_cpu_access,
	.end_cpu_access = ion_dma_buf_end_cpu_access,
	.kmap_atomic = ion_dma_buf_kmap,
	.kunmap_atomic = ion_dma_buf_kunmap,
	.kmap = ion_dma_buf_kmap,
	.kunmap = ion_dma_buf_kunmap,
	.vmap = ion_dma_buf_vmap,
	.vunmap = ion_dma_buf_vunmap,
	.set_privflag = ion_dma_buf_set_privflag,
	.get_privflag = ion_dma_buf_get_privflag,
};

static struct dma_buf *__ion_share_dma_buf(struct ion_client *client,
					   struct ion_handle *handle,
					   bool lock_client)
{
	DEFINE_DMA_BUF_EXPORT_INFO(exp_info);
	struct ion_buffer *buffer;
	struct dma_buf *dmabuf;
	bool valid_handle;

	if (lock_client)
		mutex_lock(&client->lock);
	valid_handle = ion_handle_validate(client, handle);
	if (!valid_handle) {
		WARN(1, "%s: invalid handle passed to share.\n", __func__);
		if (lock_client)
			mutex_unlock(&client->lock);
		return ERR_PTR(-EINVAL);
	}
	buffer = handle->buffer;
	ion_buffer_get(buffer);
	if (lock_client)
		mutex_unlock(&client->lock);

	exp_info.ops = &dma_buf_ops;
	exp_info.size = buffer->size;
	exp_info.flags = O_RDWR;
	exp_info.priv = buffer;

	dmabuf = dma_buf_export(&exp_info);
	if (IS_ERR(dmabuf)) {
		ion_buffer_put(buffer);
		return dmabuf;
	}

	return dmabuf;
}

struct dma_buf *ion_share_dma_buf(struct ion_client *client,
				  struct ion_handle *handle)
{
	return __ion_share_dma_buf(client, handle, true);
}
EXPORT_SYMBOL(ion_share_dma_buf);

static int __ion_share_dma_buf_fd(struct ion_client *client,
				  struct ion_handle *handle, bool lock_client)
{
	struct dma_buf *dmabuf;
	int fd;

	dmabuf = __ion_share_dma_buf(client, handle, lock_client);
	if (IS_ERR(dmabuf))
		return PTR_ERR(dmabuf);

	fd = dma_buf_fd(dmabuf, O_CLOEXEC);
	if (fd < 0)
		dma_buf_put(dmabuf);

	return fd;
}

int ion_share_dma_buf_fd(struct ion_client *client, struct ion_handle *handle)
{
	return __ion_share_dma_buf_fd(client, handle, true);
}
EXPORT_SYMBOL(ion_share_dma_buf_fd);

static int ion_share_dma_buf_fd_nolock(struct ion_client *client,
				       struct ion_handle *handle)
{
	return __ion_share_dma_buf_fd(client, handle, false);
}

struct ion_handle *ion_import_dma_buf(struct ion_client *client, int fd)
{
	struct dma_buf *dmabuf;
	struct ion_buffer *buffer;
	struct ion_handle *handle;
	int ret;

	dmabuf = dma_buf_get(fd);
	if (IS_ERR(dmabuf))
		return ERR_CAST(dmabuf);
	/* if this memory came from ion */

	if (dmabuf->ops != &dma_buf_ops) {
		pr_err("%s: can not import dmabuf from another exporter\n",
		       __func__);
		dma_buf_put(dmabuf);
		return ERR_PTR(-EINVAL);
	}
	buffer = dmabuf->priv;

	mutex_lock(&client->lock);
	/* if a handle exists for this buffer just take a reference to it */
	handle = ion_handle_lookup(client, buffer);
	if (!IS_ERR(handle)) {
		handle = ion_handle_get_check_overflow(handle);
		mutex_unlock(&client->lock);
		goto end;
	}

	handle = ion_handle_create(client, buffer);
	if (IS_ERR(handle)) {
		mutex_unlock(&client->lock);
		goto end;
	}

	ret = ion_handle_add(client, handle);
	mutex_unlock(&client->lock);
	if (ret) {
		ion_handle_put(handle);
		handle = ERR_PTR(ret);
	}

end:
	dma_buf_put(dmabuf);
	return handle;
}
EXPORT_SYMBOL(ion_import_dma_buf);

int ion_cached_needsync_dmabuf(struct dma_buf *dmabuf)
{
	struct ion_buffer *buffer = dmabuf->priv;
	unsigned long cacheflag = ION_FLAG_CACHED | ION_FLAG_CACHED_NEEDS_SYNC;

	if (dmabuf->ops != &dma_buf_ops)
		return -EINVAL;

	return ((buffer->flags & cacheflag) == cacheflag) ? 1 : 0;
}
EXPORT_SYMBOL(ion_cached_needsync_dmabuf);

bool ion_may_hwrender_dmabuf(struct dma_buf *dmabuf)
{
	struct ion_buffer *buffer = dmabuf->priv;

	if (dmabuf->ops != &dma_buf_ops) {
		WARN(1, "%s: given dmabuf is not exported by ION\n", __func__);
		return false;
	}

	return !!(buffer->flags & ION_FLAG_MAY_HWRENDER);
}
EXPORT_SYMBOL(ion_may_hwrender_dmabuf);

bool ion_may_hwrender_handle(struct ion_client *client, struct ion_handle *handle)
{
	struct ion_buffer *buffer = handle->buffer;
	bool valid_handle;

	mutex_lock(&client->lock);
	valid_handle = ion_handle_validate(client, handle);

	if (!valid_handle) {
		WARN(1, "%s: invalid handle passed\n", __func__);
		mutex_unlock(&client->lock);
		return false;
	}
	mutex_unlock(&client->lock);

	return !!(buffer->flags & ION_FLAG_MAY_HWRENDER);
}
EXPORT_SYMBOL(ion_may_hwrender_handle);

static int ion_sync_for_device(struct ion_client *client, int fd)
{
	struct dma_buf *dmabuf;
	struct ion_buffer *buffer;
	struct scatterlist *sg, *sgl;
	int nelems;
	void *vaddr;
	int i = 0;

	dmabuf = dma_buf_get(fd);
	if (IS_ERR(dmabuf))
		return PTR_ERR(dmabuf);

	/* if this memory came from ion */
	if (dmabuf->ops != &dma_buf_ops) {
		pr_err("%s: can not sync dmabuf from another exporter\n",
		       __func__);
		dma_buf_put(dmabuf);
		return -EINVAL;
	}
	buffer = dmabuf->priv;

	if (!ion_buffer_cached(buffer) ||
			ion_buffer_fault_user_mappings(buffer)) {
		dma_buf_put(dmabuf);
		return 0;
	}

	trace_ion_sync_start(_RET_IP_, buffer->dev->dev.this_device,
				DMA_BIDIRECTIONAL, buffer->size,
				buffer->vaddr, 0, false);

	sgl = buffer->sg_table->sgl;
	nelems = buffer->sg_table->nents;

	for_each_sg(sgl, sg, nelems, i) {
		vaddr = phys_to_virt(sg_phys(sg));
		__dma_flush_range(vaddr, vaddr + sg->length);
	}

	trace_ion_sync_end(_RET_IP_, buffer->dev->dev.this_device,
				DMA_BIDIRECTIONAL, buffer->size,
				buffer->vaddr, 0, false);

	dma_buf_put(dmabuf);
	return 0;
}

static int ion_sync_partial_for_device(struct ion_client *client, int fd,
					off_t offset, size_t len)
{
	struct dma_buf *dmabuf;
	struct ion_buffer *buffer;
	struct scatterlist *sg, *sgl;
	size_t remained = len;
	int nelems;
	int i;

	dmabuf = dma_buf_get(fd);
	if (IS_ERR(dmabuf))
		return PTR_ERR(dmabuf);

	/* if this memory came from ion */
	if (dmabuf->ops != &dma_buf_ops) {
		pr_err("%s: can not sync dmabuf from another exporter\n",
		       __func__);
		dma_buf_put(dmabuf);
		return -EINVAL;
	}
	buffer = dmabuf->priv;

	if (!ion_buffer_cached(buffer) ||
			ion_buffer_fault_user_mappings(buffer)) {
		dma_buf_put(dmabuf);
		return 0;
	}

	trace_ion_sync_start(_RET_IP_, buffer->dev->dev.this_device,
				DMA_BIDIRECTIONAL, buffer->size,
				buffer->vaddr, 0, false);

	sgl = buffer->sg_table->sgl;
	nelems = buffer->sg_table->nents;

	for_each_sg(sgl, sg, nelems, i) {
		size_t len_to_flush;
		if (offset >= sg->length) {
			offset -= sg->length;
			continue;
		}

		len_to_flush = sg->length - offset;
		if (remained < len_to_flush) {
			len_to_flush = remained;
			remained = 0;
		} else {
			remained -= len_to_flush;
		}

		__dma_map_area(phys_to_virt(sg_phys(sg)) + offset,
				len_to_flush, DMA_TO_DEVICE);

		if (remained == 0)
			break;
		offset = 0;
	}

	trace_ion_sync_end(_RET_IP_, buffer->dev->dev.this_device,
				DMA_BIDIRECTIONAL, buffer->size,
				buffer->vaddr, 0, false);

	dma_buf_put(dmabuf);

	return 0;
}

/* fix up the cases where the ioctl direction bits are incorrect */
static unsigned int ion_ioctl_dir(unsigned int cmd)
{
	switch (cmd) {
	case ION_IOC_SYNC:
	case ION_IOC_SYNC_PARTIAL:
	case ION_IOC_FREE:
	case ION_IOC_CUSTOM:
		return _IOC_WRITE;
	default:
		return _IOC_DIR(cmd);
	}
}

static long ion_ioctl(struct file *filp, unsigned int cmd, unsigned long arg)
{
	struct ion_client *client = filp->private_data;
	struct ion_device *dev = client->dev;
	struct ion_handle *cleanup_handle = NULL;
	int ret = 0;
	unsigned int dir;

	union {
		struct ion_fd_data fd;
		struct ion_fd_partial_data fd_partial;
		struct ion_allocation_data allocation;
		struct ion_handle_data handle;
		struct ion_custom_data custom;
	} data;

	dir = ion_ioctl_dir(cmd);

	if (_IOC_SIZE(cmd) > sizeof(data))
		return -EINVAL;

	if (dir & _IOC_WRITE)
		if (copy_from_user(&data, (void __user *)arg, _IOC_SIZE(cmd)))
			return -EFAULT;

	switch (cmd) {
	case ION_IOC_ALLOC:
	{
		struct ion_handle *handle;

		handle = __ion_alloc(client, data.allocation.len,
						data.allocation.align,
						data.allocation.heap_id_mask,
						data.allocation.flags, true);
		if (IS_ERR(handle)) {
			pr_err("%s: len %zu align %zu heap_id_mask %u flags %x (ret %ld)\n",
				__func__, data.allocation.len,
				data.allocation.align,
				data.allocation.heap_id_mask,
				data.allocation.flags, PTR_ERR(handle));
			return PTR_ERR(handle);
		}
		pass_to_user(handle);
		data.allocation.handle = handle->id;

		cleanup_handle = handle;
		break;
	}
	case ION_IOC_FREE:
	{
		struct ion_handle *handle;

		mutex_lock(&client->lock);
		handle = ion_handle_get_by_id_nolock(client, data.handle.handle);
		if (IS_ERR(handle)) {
			mutex_unlock(&client->lock);
			return PTR_ERR(handle);
		}
		user_ion_free_nolock(client, handle);
		ion_handle_put_nolock(handle);
		mutex_unlock(&client->lock);
		break;
	}
	case ION_IOC_SHARE:
	case ION_IOC_MAP:
	{
		struct ion_handle *handle;

		mutex_lock(&client->lock);
		handle = ion_handle_get_by_id_nolock(client, data.handle.handle);
		if (IS_ERR(handle)) {
			mutex_unlock(&client->lock);
			return PTR_ERR(handle);
		}
		data.fd.fd = ion_share_dma_buf_fd_nolock(client, handle);
		ion_handle_put_nolock(handle);
		mutex_unlock(&client->lock);
		if (data.fd.fd < 0)
			ret = data.fd.fd;
		break;
	}
	case ION_IOC_IMPORT:
	{
		struct ion_handle *handle;

		handle = ion_import_dma_buf(client, data.fd.fd);
		if (IS_ERR(handle)) {
			ret = PTR_ERR(handle);
		} else {
			handle = pass_to_user(handle);
			if (IS_ERR(handle))
				ret = PTR_ERR(handle);
			else
				data.handle.handle = handle->id;
		}
		break;
	}
	case ION_IOC_SYNC:
	{
		ret = ion_sync_for_device(client, data.fd.fd);
		break;
	}
	case ION_IOC_SYNC_PARTIAL:
	{
		ret = ion_sync_partial_for_device(client, data.fd_partial.fd,
			data.fd_partial.offset, data.fd_partial.len);
		break;
	}
	case ION_IOC_CUSTOM:
	{
		if (!dev->custom_ioctl)
			return -ENOTTY;
		ret = dev->custom_ioctl(client, data.custom.cmd,
						data.custom.arg);
		break;
	}
	default:
		return -ENOTTY;
	}

	if (dir & _IOC_READ) {
		if (copy_to_user((void __user *)arg, &data, _IOC_SIZE(cmd))) {
			if (cleanup_handle) {
				mutex_lock(&client->lock);
				user_ion_free_nolock(client, cleanup_handle);
				ion_handle_put_nolock(cleanup_handle);
				mutex_unlock(&client->lock);
			}
			return -EFAULT;
		}
	}
	if (cleanup_handle)
		ion_handle_put(cleanup_handle);
	return ret;
}

static int ion_release(struct inode *inode, struct file *file)
{
	struct ion_client *client = file->private_data;

	pr_debug("%s: %d\n", __func__, __LINE__);
	ion_client_destroy(client);
	return 0;
}

static int ion_open(struct inode *inode, struct file *file)
{
	struct miscdevice *miscdev = file->private_data;
	struct ion_device *dev = container_of(miscdev, struct ion_device, dev);
	struct ion_client *client;
	char debug_name[64];

	pr_debug("%s: %d\n", __func__, __LINE__);
	snprintf(debug_name, 64, "%u", task_pid_nr(current->group_leader));
	client = ion_client_create(dev, debug_name);
	if (IS_ERR(client))
		return PTR_ERR(client);
	file->private_data = client;

	return 0;
}

static const struct file_operations ion_fops = {
	.owner          = THIS_MODULE,
	.open           = ion_open,
	.release        = ion_release,
	.unlocked_ioctl = ion_ioctl,
	.compat_ioctl   = compat_ion_ioctl,
};

static size_t ion_debug_heap_total(struct ion_client *client,
				   unsigned int id)
{
	size_t size = 0;
	struct rb_node *n;

	mutex_lock(&client->lock);
	for (n = rb_first(&client->handles); n; n = rb_next(n)) {
		struct ion_handle *handle = rb_entry(n,
						     struct ion_handle,
						     node);
		if (handle->buffer->heap->id == id)
			size += handle->buffer->size;
	}
	mutex_unlock(&client->lock);
	return size;
}

static int ion_debug_heap_show(struct seq_file *s, void *unused)
{
	struct ion_heap *heap = s->private;
	struct ion_device *dev = heap->dev;
	struct rb_node *n;
	size_t total_size = 0;
	size_t total_orphaned_size = 0;

	seq_printf(s, "%16s %16s %16s\n", "client", "pid", "size");
	seq_puts(s, "----------------------------------------------------\n");

	down_read(&dev->lock);

	for (n = rb_first(&dev->clients); n; n = rb_next(n)) {
		struct ion_client *client = rb_entry(n, struct ion_client,
						     node);
		size_t size = ion_debug_heap_total(client, heap->id);

		if (!size)
			continue;
		if (client->task) {
			char task_comm[TASK_COMM_LEN];

			get_task_comm(task_comm, client->task);
			seq_printf(s, "%16s %16u %16zu\n", task_comm,
				   client->pid, size);
		} else {
			seq_printf(s, "%16s %16u %16zu\n", client->name,
				   client->pid, size);
		}
	}
	seq_puts(s, "----------------------------------------------------\n");
	seq_puts(s, "orphaned allocations (info is from last known client):\n");
	mutex_lock(&dev->buffer_lock);
	for (n = rb_first(&dev->buffers); n; n = rb_next(n)) {
		struct ion_buffer *buffer = rb_entry(n, struct ion_buffer,
						     node);
		if (buffer->heap->id != heap->id)
			continue;
		total_size += buffer->size;
		if (!buffer->handle_count) {
			seq_printf(s, "%16s %16u %16zu %d %d\n",
				   buffer->task_comm, buffer->pid,
				   buffer->size, buffer->kmap_cnt,
				   atomic_read(&buffer->ref.refcount));
			total_orphaned_size += buffer->size;
		}
	}
	mutex_unlock(&dev->buffer_lock);
	seq_puts(s, "----------------------------------------------------\n");
	seq_printf(s, "%16s %16zu\n", "total orphaned",
		   total_orphaned_size);
	seq_printf(s, "%16s %16zu\n", "total ", total_size);
	if (heap->flags & ION_HEAP_FLAG_DEFER_FREE)
		seq_printf(s, "%16s %16zu\n", "deferred free",
				heap->free_list_size);
	seq_puts(s, "----------------------------------------------------\n");

	if (heap->debug_show)
		heap->debug_show(heap, s, unused);

	up_read(&dev->lock);

	return 0;
}

static int ion_debug_heap_open(struct inode *inode, struct file *file)
{
	return single_open(file, ion_debug_heap_show, inode->i_private);
}

static const struct file_operations debug_heap_fops = {
	.open = ion_debug_heap_open,
	.read = seq_read,
	.llseek = seq_lseek,
	.release = single_release,
};

static int debug_shrink_set(void *data, u64 val)
{
	struct ion_heap *heap = data;
	struct shrink_control sc;
	int objs;

	sc.gfp_mask = -1;
	sc.nr_to_scan = val;

	if (!val) {
		objs = heap->shrinker.count_objects(&heap->shrinker, &sc);
		sc.nr_to_scan = objs;
	}

	heap->shrinker.scan_objects(&heap->shrinker, &sc);
	return 0;
}

static int debug_shrink_get(void *data, u64 *val)
{
	struct ion_heap *heap = data;
	struct shrink_control sc;
	int objs;

	sc.gfp_mask = -1;
	sc.nr_to_scan = 0;

	objs = heap->shrinker.count_objects(&heap->shrinker, &sc);
	*val = objs;
	return 0;
}

DEFINE_SIMPLE_ATTRIBUTE(debug_shrink_fops, debug_shrink_get,
			debug_shrink_set, "%llu\n");

void ion_device_add_heap(struct ion_device *dev, struct ion_heap *heap)
{
	struct dentry *debug_file;

	if (!heap->ops->allocate || !heap->ops->free || !heap->ops->map_dma ||
	    !heap->ops->unmap_dma)
		pr_err("%s: can not add heap with invalid ops struct.\n",
		       __func__);

	spin_lock_init(&heap->free_lock);
	heap->free_list_size = 0;

	if (heap->flags & ION_HEAP_FLAG_DEFER_FREE)
		ion_heap_init_deferred_free(heap);

	if ((heap->flags & ION_HEAP_FLAG_DEFER_FREE) || heap->ops->shrink)
		ion_heap_init_shrinker(heap);

	heap->dev = dev;
	down_write(&dev->lock);
	/*
	 * use negative heap->id to reverse the priority -- when traversing
	 * the list later attempt higher id numbers first
	 */
	plist_node_init(&heap->node, -heap->id);
	plist_add(&heap->node, &dev->heaps);
	debug_file = debugfs_create_file(heap->name, 0664,
					dev->heaps_debug_root, heap,
					&debug_heap_fops);

	if (!debug_file) {
		char buf[256], *path;

		path = dentry_path(dev->heaps_debug_root, buf, 256);
		pr_err("Failed to create heap debugfs at %s/%s\n",
			path, heap->name);
	}

	if (heap->shrinker.count_objects && heap->shrinker.scan_objects) {
		char debug_name[64];

		snprintf(debug_name, 64, "%s_shrink", heap->name);
		debug_file = debugfs_create_file(
			debug_name, 0644, dev->heaps_debug_root, heap,
			&debug_shrink_fops);
		if (!debug_file) {
			char buf[256], *path;

			path = dentry_path(dev->heaps_debug_root, buf, 256);
			pr_err("Failed to create heap shrinker debugfs at %s/%s\n",
				path, debug_name);
		}
	}

	up_write(&dev->lock);
}
EXPORT_SYMBOL(ion_device_add_heap);

#ifdef CONFIG_ION_EXYNOS_STAT_LOG

#define MAX_DUMP_TASKS		8
#define MAX_DUMP_NAME_LEN	32
#define MAX_DUMP_BUFF_LEN	512

static void ion_buffer_dump_flags(struct seq_file *s, unsigned long flags)
{
	if ((flags & ION_FLAG_CACHED) && !(flags & ION_FLAG_CACHED_NEEDS_SYNC))
		seq_printf(s, "cached|faultmap");
	else if (flags & ION_FLAG_CACHED)
		seq_printf(s, "cached|needsync");
	else
		seq_printf(s, "noncached");

	if (flags & ION_FLAG_NOZEROED)
		seq_printf(s, "|nozeroed");

	if (flags & ION_FLAG_PROTECTED)
		seq_printf(s, "|protected");
}

static void ion_buffer_dump_tasks(struct ion_buffer *buffer, char *str)
{
	struct ion_task *task, *tmp;
	const char *delim = "|";
	size_t total_len = 0;
	int count = 0;

	list_for_each_entry_safe(task, tmp, &buffer->master_list, list) {
		const char *name;
		size_t len = strlen(dev_name(task->master));

		if (len > MAX_DUMP_NAME_LEN)
			len = MAX_DUMP_NAME_LEN;
		if (!strncmp(dev_name(task->master), "ion", len)) {
			continue;
		} else {
			name = dev_name(task->master) + 9;
			len -= 9;
		}
		if (total_len + len + 1 > MAX_DUMP_BUFF_LEN)
			break;

		strncat((char *)(str + total_len), name, len);
		total_len += len;
		if (!list_is_last(&task->list, &buffer->master_list))
			str[total_len++] = *delim;

		if (++count > MAX_DUMP_TASKS)
			break;
	}
}

static int ion_debug_buffer_show(struct seq_file *s, void *unused)
{
	struct ion_device *dev = s->private;
	struct rb_node *n;
	char *master_name;
	size_t total_size = 0;

	master_name = kzalloc(MAX_DUMP_BUFF_LEN, GFP_KERNEL);
	if (!master_name) {
		pr_err("%s: no memory for client string buffer\n", __func__);
		return -ENOMEM;
	}

	seq_printf(s, "%20.s %16.s %4.s %16.s %4.s %10.s %4.s %3.s %6.s "
			"%24.s %9.s\n",
			"heap", "task", "pid", "thread", "tid",
			"size", "kmap", "ref", "handle",
			"master", "flag");
	seq_printf(s, "------------------------------------------"
			"----------------------------------------"
			"----------------------------------------"
			"--------------------------------------\n");

	mutex_lock(&dev->buffer_lock);
	for (n = rb_first(&dev->buffers); n; n = rb_next(n)) {
		struct ion_buffer *buffer = rb_entry(n, struct ion_buffer,
						     node);
		mutex_lock(&buffer->lock);
		ion_buffer_dump_tasks(buffer, master_name);
		total_size += buffer->size;
		seq_printf(s, "%20.s %16.s %4u %16.s %4u %10zu %4d %3d %6d "
				"%24.s %9lx", buffer->heap->name,
				buffer->task_comm, buffer->pid,
				buffer->thread_comm,
				buffer->tid, buffer->size, buffer->kmap_cnt,
				atomic_read(&buffer->ref.refcount),
				buffer->handle_count, master_name,
				buffer->flags);
		seq_printf(s, "(");
		ion_buffer_dump_flags(s, buffer->flags);
		seq_printf(s, ")\n");
		mutex_unlock(&buffer->lock);

		memset(master_name, 0, MAX_DUMP_BUFF_LEN);
	}
	mutex_unlock(&dev->buffer_lock);

	seq_printf(s, "------------------------------------------"
			"----------------------------------------"
			"----------------------------------------"
			"--------------------------------------\n");
	seq_printf(s, "%16.s %16zu\n", "total ", total_size);
	seq_printf(s, "------------------------------------------"
			"----------------------------------------"
			"----------------------------------------"
			"--------------------------------------\n");

	kfree(master_name);

	return 0;
}

static int ion_debug_buffer_open(struct inode *inode, struct file *file)
{
	return single_open(file, ion_debug_buffer_show, inode->i_private);
}

static const struct file_operations debug_buffer_fops = {
	.open = ion_debug_buffer_open,
	.read = seq_read,
	.llseek = seq_lseek,
	.release = single_release,
};

static void ion_debug_event_show_one(struct seq_file *s,
					struct ion_eventlog *log)
{
	struct timeval tv = ktime_to_timeval(log->begin);
	long elapsed = ktime_us_delta(log->done, log->begin);

	if (elapsed == 0)
		return;

	seq_printf(s, "[%06ld.%06ld] ", tv.tv_sec, tv.tv_usec);

	switch (log->type) {
	case ION_EVENT_TYPE_ALLOC:
		{
		struct ion_event_alloc *data = &log->data.alloc;
		seq_printf(s, "%8s  %p  %18s  %11zd  ", "alloc",
				data->id, data->heap->name, data->size);
		break;
		}
	case ION_EVENT_TYPE_FREE:
		{
		struct ion_event_free *data = &log->data.free;
		seq_printf(s, "%8s  %p  %18s  %11zd  ", "free",
				data->id, data->heap->name, data->size);
		break;
		}
	case ION_EVENT_TYPE_MMAP:
		{
		struct ion_event_mmap *data = &log->data.mmap;
		seq_printf(s, "%8s  %p  %18s  %11zd  ", "mmap",
				data->id, data->heap->name, data->size);
		break;
		}
	case ION_EVENT_TYPE_SHRINK:
		{
		struct ion_event_shrink *data = &log->data.shrink;
		seq_printf(s, "%8s  %16lx  %18s  %11zd  ", "shrink",
				0l, "ion_noncontig_heap", data->size);
		elapsed = 0;
		break;
		}
	case ION_EVENT_TYPE_CLEAR:
		{
		struct ion_event_clear *data = &log->data.clear;
		seq_printf(s, "%8s  %p  %18s  %11zd  ", "clear",
				data->id, data->heap->name, data->size);
		break;
		}
	}

	seq_printf(s, "%9ld", elapsed);

	if (elapsed > 100 * USEC_PER_MSEC)
		seq_printf(s, " *");

	if (log->type == ION_EVENT_TYPE_ALLOC) {
		seq_printf(s, "  ");
		ion_buffer_dump_flags(s, log->data.alloc.flags);
	} else if (log->type == ION_EVENT_TYPE_CLEAR) {
		seq_printf(s, "  ");
		ion_buffer_dump_flags(s, log->data.clear.flags);
	}

	if (log->type == ION_EVENT_TYPE_FREE && log->data.free.shrinker)
		seq_printf(s, " shrinker");

	seq_printf(s, "\n");
}

static int ion_debug_event_show(struct seq_file *s, void *unused)
{
	struct ion_device *dev = s->private;
	int index = atomic_read(&dev->event_idx) % ION_EVENT_LOG_MAX;
	int last = index;

	seq_printf(s, "%13s %10s  %8s  %18s  %11s %10s %24s\n", "timestamp",
			"type", "id", "heap", "size", "time (us)", "remarks");
	seq_printf(s, "-------------------------------------------");
	seq_printf(s, "-------------------------------------------");
	seq_printf(s, "-----------------------------------------\n");

	do {
		if (++index >= ION_EVENT_LOG_MAX)
			index = 0;
		ion_debug_event_show_one(s, &dev->eventlog[index]);
	} while (index != last);

	return 0;
}

static int ion_debug_event_open(struct inode *inode, struct file *file)
{
	return single_open(file, ion_debug_event_show, inode->i_private);
}

static const struct file_operations debug_event_fops = {
	.open = ion_debug_event_open,
	.read = seq_read,
	.llseek = seq_lseek,
	.release = single_release,
};
#endif

struct ion_device *ion_device_create(long (*custom_ioctl)
				     (struct ion_client *client,
				      unsigned int cmd,
				      unsigned long arg))
{
	struct ion_device *idev;
	int ret;

	idev = kzalloc(sizeof(struct ion_device), GFP_KERNEL);
	if (!idev)
		return ERR_PTR(-ENOMEM);

	idev->dev.minor = MISC_DYNAMIC_MINOR;
	idev->dev.name = "ion";
	idev->dev.fops = &ion_fops;
	idev->dev.parent = NULL;
	ret = misc_register(&idev->dev);
	if (ret) {
		pr_err("ion: failed to register misc device.\n");
		kfree(idev);
		return ERR_PTR(ret);
	}

	idev->debug_root = debugfs_create_dir("ion", NULL);
	if (!idev->debug_root) {
		pr_err("ion: failed to create debugfs root directory.\n");
		goto debugfs_done;
	}
	idev->heaps_debug_root = debugfs_create_dir("heaps", idev->debug_root);
	if (!idev->heaps_debug_root) {
		pr_err("ion: failed to create debugfs heaps directory.\n");
		goto debugfs_done;
	}
	idev->clients_debug_root = debugfs_create_dir("clients",
						idev->debug_root);
	if (!idev->clients_debug_root) {
		pr_err("ion: failed to create debugfs clients directory.\n");
		goto debugfs_done;
	}

#ifdef CONFIG_ION_EXYNOS_STAT_LOG
	atomic_set(&idev->event_idx, -1);
	idev->buffer_debug_file = debugfs_create_file("buffer", 0444,
						 idev->debug_root, idev,
						 &debug_buffer_fops);
	if (!idev->buffer_debug_file) {
		pr_err("%s: failed to create buffer debug file\n", __func__);
		goto debugfs_done;
	}

	idev->event_debug_file = debugfs_create_file("event", 0444,
						 idev->debug_root, idev,
						 &debug_event_fops);
	if (!idev->event_debug_file)
		pr_err("%s: failed to create event debug file\n", __func__);
#endif

debugfs_done:

	idev->custom_ioctl = custom_ioctl;
	idev->buffers = RB_ROOT;
	mutex_init(&idev->buffer_lock);
	init_rwsem(&idev->lock);
	plist_head_init(&idev->heaps);
	idev->clients = RB_ROOT;

	/* backup of ion device: assumes there is only one ion device */
	g_idev = idev;

	return idev;
}
EXPORT_SYMBOL(ion_device_create);

void ion_device_destroy(struct ion_device *dev)
{
	misc_deregister(&dev->dev);
	debugfs_remove_recursive(dev->debug_root);
	kfree(dev);
}
EXPORT_SYMBOL(ion_device_destroy);

void __init ion_reserve(struct ion_platform_data *data)
{
	int i;

	for (i = 0; i < data->nr; i++) {
		if (data->heaps[i].size == 0)
			continue;

		if (data->heaps[i].base == 0) {
			phys_addr_t paddr;

			paddr = memblock_alloc_base(data->heaps[i].size,
						    data->heaps[i].align,
						    MEMBLOCK_ALLOC_ANYWHERE);
			if (!paddr) {
				pr_err("%s: error allocating memblock for heap %d\n",
					__func__, i);
				continue;
			}
			data->heaps[i].base = paddr;
		} else {
			int ret = memblock_reserve(data->heaps[i].base,
					       data->heaps[i].size);
			if (ret)
				pr_err("memblock reserve of %zx@%lx failed\n",
				       data->heaps[i].size,
				       data->heaps[i].base);
		}
		pr_info("%s: %s reserved base %lx size %zu\n", __func__,
			data->heaps[i].name,
			data->heaps[i].base,
			data->heaps[i].size);
	}
}

static struct ion_iovm_map *ion_buffer_iova_create(struct ion_buffer *buffer,
		struct device *dev, enum dma_data_direction dir, int prop)
{
	/* Must be called under buffer->lock held */
	struct ion_iovm_map *iovm_map;
	int ret = 0;

	iovm_map = kzalloc(sizeof(struct ion_iovm_map), GFP_KERNEL);
	if (!iovm_map) {
		pr_err("%s: Failed to allocate ion_iovm_map for %s\n",
			__func__, dev_name(dev));
		return ERR_PTR(-ENOMEM);
	}

	iovm_map->iova = iovmm_map(dev, buffer->sg_table->sgl,
					0, buffer->size, dir, prop);

	if (iovm_map->iova == (dma_addr_t)-ENOSYS) {
		size_t len;
		ion_phys_addr_t addr;

		BUG_ON(!buffer->heap->ops->phys);
		ret = buffer->heap->ops->phys(buffer->heap, buffer,
						&addr, &len);
		if (ret)
			pr_err("%s: Unable to get PA for %s\n",
					__func__, dev_name(dev));
	} else if (IS_ERR_VALUE(iovm_map->iova)) {
		ret = iovm_map->iova;
		pr_err("%s: Unable to allocate IOVA for %s\n",
			__func__, dev_name(dev));
	}

	if (ret) {
		kfree(iovm_map);
		return ERR_PTR(ret);
	}

	iovm_map->dev = dev;
	iovm_map->domain = get_domain_from_dev(dev);
	iovm_map->map_cnt = 1;

	pr_debug("%s: new map added for dev %s, iova %pa, prop %d\n", __func__,
		 dev_name(dev), &iovm_map->iova, prop);

	return iovm_map;
}

dma_addr_t ion_iovmm_map(struct dma_buf_attachment *attachment,
			 off_t offset, size_t size,
			 enum dma_data_direction direction, int prop)
{
	struct dma_buf *dmabuf = attachment->dmabuf;
	struct ion_buffer *buffer = dmabuf->priv;
	struct ion_iovm_map *iovm_map;
	struct iommu_domain *domain;

	BUG_ON(dmabuf->ops != &dma_buf_ops);

	if (IS_ENABLED(CONFIG_EXYNOS_CONTENT_PATH_PROTECTION) &&
			buffer->flags & ION_FLAG_PROTECTED) {
		struct ion_buffer_info *info = buffer->priv_virt;

		if (info->prot_desc.dma_addr)
			return info->prot_desc.dma_addr;
		pr_err("%s: protected buffer but no secure iova\n", __func__);
		return -EINVAL;
	}

	domain = get_domain_from_dev(attachment->dev);
	if (!domain) {
		pr_err("%s: invalid iommu device\n", __func__);
		return -EINVAL;
	}

	mutex_lock(&buffer->lock);
	list_for_each_entry(iovm_map, &buffer->iovas, list) {
		if (domain == iovm_map->domain) {
			iovm_map->map_cnt++;
			mutex_unlock(&buffer->lock);
			return iovm_map->iova;
		}
	}

	if (!ion_buffer_cached(buffer))
		prop &= ~IOMMU_CACHE;

	iovm_map = ion_buffer_iova_create(buffer, attachment->dev,
					  direction, prop);
	if (IS_ERR(iovm_map)) {
		mutex_unlock(&buffer->lock);
		return PTR_ERR(iovm_map);
	}

	list_add_tail(&iovm_map->list, &buffer->iovas);
	mutex_unlock(&buffer->lock);

	return iovm_map->iova;
}

void ion_iovmm_unmap(struct dma_buf_attachment *attachment, dma_addr_t iova)
{
	struct ion_iovm_map *iovm_map;
	struct dma_buf * dmabuf = attachment->dmabuf;
	struct device *dev = attachment->dev;
	struct ion_buffer *buffer = attachment->dmabuf->priv;
	struct iommu_domain *domain;

	BUG_ON(dmabuf->ops != &dma_buf_ops);

	if (IS_ENABLED(CONFIG_EXYNOS_CONTENT_PATH_PROTECTION) &&
			buffer->flags & ION_FLAG_PROTECTED)
		return;

	domain = get_domain_from_dev(attachment->dev);
	if (!domain) {
		pr_err("%s: invalid iommu device\n", __func__);
		return;
	}

	mutex_lock(&buffer->lock);
	list_for_each_entry(iovm_map, &buffer->iovas, list) {
		if ((domain == iovm_map->domain) && (iova == iovm_map->iova)) {
			if (--iovm_map->map_cnt == 0) {
				list_del(&iovm_map->list);
				pr_debug("%s: unmap previous %pa for dev %s\n",
					 __func__, &iovm_map->iova,
					dev_name(iovm_map->dev));
				iovmm_unmap(iovm_map->dev, iovm_map->iova);
				kfree(iovm_map);
			}

			mutex_unlock(&buffer->lock);
			return;
		}
	}

	mutex_unlock(&buffer->lock);

	WARN(1, "IOVA %pa is not found for %s\n", &iova, dev_name(dev));
}<|MERGE_RESOLUTION|>--- conflicted
+++ resolved
@@ -742,26 +742,6 @@
 		return ion_handle_get_check_overflow(handle);
 
 	return ERR_PTR(-EINVAL);
-}
-
-<<<<<<< HEAD
-struct ion_handle *ion_handle_get_by_id(struct ion_client *client,
-						int id)
-{
-	struct ion_handle *handle;
-
-	mutex_lock(&client->lock);
-	handle = ion_handle_get_by_id_nolock(client, id);
-	mutex_unlock(&client->lock);
-
-	return handle;
-=======
-static bool ion_handle_validate(struct ion_client *client,
-				struct ion_handle *handle)
-{
-	WARN_ON(!mutex_is_locked(&client->lock));
-	return idr_find(&client->idr, handle->id) == handle;
->>>>>>> 0ec88216
 }
 
 static int ion_handle_add(struct ion_client *client, struct ion_handle *handle)
