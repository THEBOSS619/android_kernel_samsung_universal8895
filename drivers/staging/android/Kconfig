menu "Android"

if ANDROID

config ASHMEM
	bool "Enable the Anonymous Shared Memory Subsystem"
	default n
	depends on SHMEM
	---help---
	  The ashmem subsystem is a new shared memory allocator, similar to
	  POSIX SHM but with different behavior and sporting a simpler
	  file-based API.

	  It is, in theory, a good memory allocator for low-memory devices,
	  because it can discard shared memory units when under memory pressure.

config ANDROID_TIMED_OUTPUT
	bool "Timed output class driver"
	default y

config ANDROID_TIMED_GPIO
	tristate "Android timed gpio driver"
	depends on GPIOLIB || COMPILE_TEST
	depends on ANDROID_TIMED_OUTPUT
	default n
        ---help---
	  Unlike generic gpio is to allow programs to access and manipulate gpio
	  registers from user space, timed output/gpio is a system to allow changing
	  a gpio pin and restore it automatically after a specified timeout.

config ANDROID_LOW_MEMORY_KILLER
	bool "Android Low Memory Killer"
	---help---
	  Registers processes to be killed when low memory conditions, this is useful
	  as there is no particular swap space on android.

	  The registered process will kills according to the priorities in android init
	  scripts (/init.rc), and it defines priority values with minimum free memory size
	  for each priority.

config ANDROID_LOW_MEMORY_KILLER_AUTODETECT_OOM_ADJ_VALUES
	bool "Android Low Memory Killer: detect oom_adj values"
	depends on ANDROID_LOW_MEMORY_KILLER
	default y
	---help---
	  Detect oom_adj values written to
	  /sys/module/lowmemorykiller/parameters/adj and convert them
	  to oom_score_adj values.

config SYNC
	bool "Synchronization framework"
	default n
	select ANON_INODES
	select DMA_SHARED_BUFFER
	---help---
	  This option enables the framework for synchronization between multiple
	  drivers.  Sync implementations can take advantage of hardware
	  synchronization built into devices like GPUs.

config SW_SYNC
	bool "Software synchronization objects"
	default n
	depends on SYNC
	---help---
	  A sync object driver that uses a 32bit counter to coordinate
	  synchronization.  Useful when there is no hardware primitive backing
	  the synchronization.

config SW_SYNC_USER
	bool "Userspace API for SW_SYNC"
	default n
	depends on SW_SYNC
	---help---
	  Provides a user space API to the sw sync object.
	  *WARNING* improper use of this can result in deadlocking kernel
	  drivers from userspace.

<<<<<<< HEAD
config ANDROID_INTF_ALARM_DEV
	tristate "Android alarm driver"
	depends on RTC_CLASS
	default n
	---help---
	  Provides non-wakeup and rtc backed wakeup alarms based on rtc or
	  elapsed realtime, and a non-wakeup alarm on the monotonic clock.
	  Also exports the alarm interface to user-space.
=======
config ANDROID_VSOC
	tristate "Android Virtual SoC support"
	default n
	depends on PCI_MSI
	---help---
	  This option adds support for the Virtual SoC driver needed to boot
	  a 'cuttlefish' Android image inside QEmu. The driver interacts with
	  a QEmu ivshmem device. If built as a module, it will be called vsoc.
>>>>>>> 41eab378

source "drivers/staging/android/ion/Kconfig"

source "drivers/staging/android/fiq_debugger/Kconfig"

endif # if ANDROID

endmenu<|MERGE_RESOLUTION|>--- conflicted
+++ resolved
@@ -75,7 +75,15 @@
 	  *WARNING* improper use of this can result in deadlocking kernel
 	  drivers from userspace.
 
-<<<<<<< HEAD
+config ANDROID_VSOC
+	tristate "Android Virtual SoC support"
+	default n
+	depends on PCI_MSI
+	---help---
+	  This option adds support for the Virtual SoC driver needed to boot
+	  a 'cuttlefish' Android image inside QEmu. The driver interacts with
+	  a QEmu ivshmem device. If built as a module, it will be called vsoc.
+
 config ANDROID_INTF_ALARM_DEV
 	tristate "Android alarm driver"
 	depends on RTC_CLASS
@@ -84,16 +92,6 @@
 	  Provides non-wakeup and rtc backed wakeup alarms based on rtc or
 	  elapsed realtime, and a non-wakeup alarm on the monotonic clock.
 	  Also exports the alarm interface to user-space.
-=======
-config ANDROID_VSOC
-	tristate "Android Virtual SoC support"
-	default n
-	depends on PCI_MSI
-	---help---
-	  This option adds support for the Virtual SoC driver needed to boot
-	  a 'cuttlefish' Android image inside QEmu. The driver interacts with
-	  a QEmu ivshmem device. If built as a module, it will be called vsoc.
->>>>>>> 41eab378
 
 source "drivers/staging/android/ion/Kconfig"
 
