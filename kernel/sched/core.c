--- conflicted
+++ resolved
@@ -622,15 +622,9 @@
 	struct rq *rq = cpu_rq(cpu);
 	unsigned long flags;
 
-<<<<<<< HEAD
-	if (!raw_spin_trylock_irqsave(&rq->lock, flags))
-		return;
-	resched_curr(rq);
-=======
 	raw_spin_lock_irqsave(&rq->lock, flags);
 	if (cpu_online(cpu) || cpu == smp_processor_id())
 		resched_curr(rq);
->>>>>>> 41eab378
 	raw_spin_unlock_irqrestore(&rq->lock, flags);
 }
 
@@ -3005,7 +2999,7 @@
             remaining_load = cfs_load - task_util;
             avg_load = remaining_load / (no_task-1);
             if(avg_load > HEAVY_TASK_LOAD_THRESHOLD)
-                count++; 
+                count++;
         }
     }
 
