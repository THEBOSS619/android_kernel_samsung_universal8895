--- conflicted
+++ resolved
@@ -1,6 +1,6 @@
 /*
  * Block chaining cipher operations.
- * 
+ *
  * Generic encrypt/decrypt wrapper for ciphers, handles operations across
  * multiple page boundaries by using temporary blocks.  In user context,
  * the kernel is given a chance to schedule us once per page.
@@ -9,7 +9,7 @@
  *
  * This program is free software; you can redistribute it and/or modify it
  * under the terms of the GNU General Public License as published by the Free
- * Software Foundation; either version 2 of the License, or (at your option) 
+ * Software Foundation; either version 2 of the License, or (at your option)
  * any later version.
  *
  */
@@ -104,18 +104,13 @@
 	unsigned int n; /* bytes processed */
 	bool more;
 
-<<<<<<< HEAD
 #ifdef CONFIG_CRYPTO_FIPS
-	if (unlikely(in_fips_err())) 
+	if (unlikely(in_fips_err()))
 		return (-EACCES);
 #endif
 
-	if (likely(err >= 0)) {
-		unsigned int n = walk->nbytes - err;
-=======
 	if (unlikely(err < 0))
 		goto finish;
->>>>>>> 212ae305
 
 	n = walk->nbytes - err;
 	walk->total -= n;
@@ -333,7 +328,7 @@
 				struct blkcipher_walk *walk)
 {
 #ifdef CONFIG_CRYPTO_FIPS
-	if (unlikely(in_fips_err())) 
+	if (unlikely(in_fips_err()))
 		return (-EACCES);
 #endif
 
@@ -462,7 +457,7 @@
 	};
 
 #ifdef CONFIG_CRYPTO_FIPS
-	if (unlikely(in_fips_err())) 
+	if (unlikely(in_fips_err()))
 		return (-EACCES);
 #endif
 
@@ -480,7 +475,7 @@
 	};
 
 #ifdef CONFIG_CRYPTO_FIPS
-	if (unlikely(in_fips_err())) 
+	if (unlikely(in_fips_err()))
 		return (-EACCES);
 #endif
 
@@ -646,7 +641,7 @@
 	int err;
 
 #ifdef CONFIG_CRYPTO_FIPS
-	if (unlikely(in_fips_err())) 
+	if (unlikely(in_fips_err()))
 		return ERR_PTR(-EACCES);
 #endif
 
@@ -773,7 +768,7 @@
 	struct crypto_ablkcipher *cipher;
 
 #ifdef CONFIG_CRYPTO_FIPS
-	if (unlikely(in_fips_err())) 
+	if (unlikely(in_fips_err()))
 		return (-EACCES);
 #endif
 
