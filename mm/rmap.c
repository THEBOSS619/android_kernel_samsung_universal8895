--- conflicted
+++ resolved
@@ -1093,9 +1093,9 @@
 
 /**
  * __page_set_anon_rmap - set up new anonymous rmap
- * @page:	Page to add to rmap	
+ * @page:	Page to add to rmap
  * @vma:	VM area to add page to.
- * @address:	User virtual address of the mapping	
+ * @address:	User virtual address of the mapping
  * @exclusive:	the page is exclusively owned by the current process
  */
 static void __page_set_anon_rmap(struct page *page,
@@ -1387,11 +1387,9 @@
 			goto out_unmap;
 		}
   	}
-<<<<<<< HEAD
 #ifdef CONFIG_RKP_DMAP_PROT
 	dmap_prot((u64)page_to_phys(page),(u64)compound_order(page),0);
 #endif
-=======
 
 	/*
 	 * Call huge_pmd_unshare to potentially unshare a huge pmd.  Pass
@@ -1417,7 +1415,6 @@
 		goto out_unmap;
 	}
 
->>>>>>> 470e5acc
 	/* Nuke the page table entry. */
 	flush_cache_page(vma, address, page_to_pfn(page));
 	if (should_defer_flush(mm, flags)) {
