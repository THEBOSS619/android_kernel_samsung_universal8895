--- conflicted
+++ resolved
@@ -1,10 +1,6 @@
 VERSION = 4
 PATCHLEVEL = 4
-<<<<<<< HEAD
 SUBLEVEL = 207
-=======
-SUBLEVEL = 190
->>>>>>> 2a88c8a4
 EXTRAVERSION =
 NAME = Blurry Fish Butt
 
@@ -749,11 +745,9 @@
 KBUILD_CPPFLAGS += $(call cc-option,-Qunused-arguments,)
 KBUILD_CFLAGS += $(call cc-disable-warning, format-invalid-specifier)
 KBUILD_CFLAGS += $(call cc-disable-warning, gnu)
-<<<<<<< HEAD
 KBUILD_CFLAGS += $(call cc-disable-warning, address-of-packed-member)
 KBUILD_CFLAGS += $(call cc-disable-warning, duplicate-decl-specifier)
-=======
->>>>>>> v4.4.185
+
 # Quiet clang warning: comparison of unsigned expression < 0 is always false
 KBUILD_CFLAGS += $(call cc-disable-warning, tautological-compare)
 # CLANG uses a _MergedGlobals as optimization, but this breaks modpost, as the
