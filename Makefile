--- conflicted
+++ resolved
@@ -409,6 +409,7 @@
 		   -Werror \
 		   -std=gnu89 $(call cc-option,-fno-PIE)
 
+
 KBUILD_AFLAGS_KERNEL :=
 KBUILD_CFLAGS_KERNEL :=
 KBUILD_AFLAGS   := -D__ASSEMBLY__ $(call cc-option,-fno-PIE)
@@ -662,6 +663,7 @@
 KBUILD_AFLAGS += $(CLANG_TARGET) $(CLANG_GCC_TC) $(CLANG_PREFIX)
 KBUILD_CFLAGS += $(call cc-option, -no-integrated-as)
 KBUILD_AFLAGS += $(call cc-option, -no-integrated-as)
+KBUILD_CFLAGS += $(call cc-disable-warning, duplicate-decl-specifier)
 endif
 
 # The arch Makefile can set ARCH_{CPP,A,C}FLAGS to override the default
@@ -758,28 +760,10 @@
 endif
 
 ifeq ($(cc-name),clang)
-ifneq ($(CROSS_COMPILE),)
-CLANG_TRIPLE    ?= $(CROSS_COMPILE)
-CLANG_TARGET	:= --target=$(notdir $(CLANG_TRIPLE:%-=%))
-GCC_TOOLCHAIN	:= $(realpath $(dir $(shell which $(LD)))/..)
-endif
-ifneq ($(GCC_TOOLCHAIN),)
-CLANG_GCC_TC	:= --gcc-toolchain=$(GCC_TOOLCHAIN)
-endif
-KBUILD_CFLAGS += $(CLANG_TARGET) $(CLANG_GCC_TC)
-KBUILD_AFLAGS += $(CLANG_TARGET) $(CLANG_GCC_TC)
 KBUILD_CPPFLAGS += $(call cc-option,-Qunused-arguments,)
-<<<<<<< HEAD
-KBUILD_CFLAGS += $(call cc-disable-warning, unused-variable)
 KBUILD_CFLAGS += $(call cc-disable-warning, format-invalid-specifier)
 KBUILD_CFLAGS += $(call cc-disable-warning, gnu)
 KBUILD_CFLAGS += $(call cc-disable-warning, address-of-packed-member)
-KBUILD_CFLAGS += $(call cc-disable-warning, duplicate-decl-specifier)
-=======
-KBUILD_CFLAGS += $(call cc-disable-warning, format-invalid-specifier)
-KBUILD_CFLAGS += $(call cc-disable-warning, gnu)
-KBUILD_CFLAGS += $(call cc-disable-warning, address-of-packed-member)
->>>>>>> 725a7c37
 # Quiet clang warning: comparison of unsigned expression < 0 is always false
 KBUILD_CFLAGS += $(call cc-disable-warning, tautological-compare)
 # CLANG uses a _MergedGlobals as optimization, but this breaks modpost, as the
