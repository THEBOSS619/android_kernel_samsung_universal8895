/*
 *  linux/fs/namespace.c
 *
 * (C) Copyright Al Viro 2000, 2001
 *	Released under GPL v2.
 *
 * Based on code from fs/super.c, copyright Linus Torvalds and others.
 * Heavily rewritten.
 */

#include <linux/syscalls.h>
#include <linux/export.h>
#include <linux/capability.h>
#include <linux/mnt_namespace.h>
#include <linux/user_namespace.h>
#include <linux/namei.h>
#include <linux/security.h>
#include <linux/idr.h>
#include <linux/init.h>		/* init_rootfs */
#include <linux/fs_struct.h>	/* get_fs_root et.al. */
#include <linux/fsnotify.h>	/* fsnotify_vfsmount_delete */
#include <linux/uaccess.h>
#include <linux/proc_ns.h>
#include <linux/magic.h>
#include <linux/bootmem.h>
#include <linux/task_work.h>
#include <linux/slub_def.h>
#include "pnode.h"
#include "internal.h"

/* Maximum number of mounts in a mount namespace */
unsigned int sysctl_mount_max __read_mostly = 100000;

static unsigned int m_hash_mask __read_mostly;
static unsigned int m_hash_shift __read_mostly;
static unsigned int mp_hash_mask __read_mostly;
static unsigned int mp_hash_shift __read_mostly;

static __initdata unsigned long mhash_entries;
static int __init set_mhash_entries(char *str)
{
	if (!str)
		return 0;
	mhash_entries = simple_strtoul(str, &str, 0);
	return 1;
}
__setup("mhash_entries=", set_mhash_entries);

static __initdata unsigned long mphash_entries;
static int __init set_mphash_entries(char *str)
{
	if (!str)
		return 0;
	mphash_entries = simple_strtoul(str, &str, 0);
	return 1;
}
__setup("mphash_entries=", set_mphash_entries);

static u64 event;
static DEFINE_IDA(mnt_id_ida);
static DEFINE_IDA(mnt_group_ida);
static DEFINE_SPINLOCK(mnt_id_lock);
#ifdef CONFIG_RKP_NS_PROT
static DEFINE_SPINLOCK(mnt_vfsmnt_lock);
#endif
static int mnt_id_start = 0;
static int mnt_group_start = 1;

static struct hlist_head *mount_hashtable __read_mostly;
static struct hlist_head *mountpoint_hashtable __read_mostly;
static struct kmem_cache *mnt_cache __read_mostly;
#ifdef CONFIG_RKP_NS_PROT
static struct kmem_cache *vfsmnt_cache __read_mostly;
RKP_RO_AREA struct super_block *sys_sb;
RKP_RO_AREA struct super_block *rootfs_sb;
#endif

static DECLARE_RWSEM(namespace_sem);

/* /sys/fs */
struct kobject *fs_kobj;
EXPORT_SYMBOL_GPL(fs_kobj);

/*
 * vfsmount lock may be taken for read to prevent changes to the
 * vfsmount hash, ie. during mountpoint lookups or walking back
 * up the tree.
 *
 * It should be taken for write in all cases where the vfsmount
 * tree or hash is modified or when a vfsmount structure is modified.
 */
__cacheline_aligned_in_smp DEFINE_SEQLOCK(mount_lock);

static inline struct hlist_head *m_hash(struct vfsmount *mnt, struct dentry *dentry)
{
	unsigned long tmp = ((unsigned long)mnt / L1_CACHE_BYTES);
	tmp += ((unsigned long)dentry / L1_CACHE_BYTES);
	tmp = tmp + (tmp >> m_hash_shift);
	return &mount_hashtable[tmp & m_hash_mask];
}


#ifdef CONFIG_RKP_NS_PROT
extern u8 ns_prot;
unsigned int cmp_ns_integrity(void)
{
	struct mount *root = NULL;
	struct nsproxy *nsp = NULL;
	int ret = 0;

	if((in_interrupt()
		 || in_softirq())){
		return 0;
	}
	nsp = current->nsproxy;
	if(!ns_prot || !nsp ||
		!nsp->mnt_ns) {
		return 0;
	}
	root = current->nsproxy->mnt_ns->root;
	if(root != root->mnt->bp_mount){
		printk("\n RKP44_3 Name Space Mismatch %p != %p\n nsp = %p mnt_ns %p\n",root,root->mnt->bp_mount,nsp,nsp->mnt_ns);
		ret = 1;
	}
	return ret;
}

#endif
static inline struct hlist_head *mp_hash(struct dentry *dentry)
{
	unsigned long tmp = ((unsigned long)dentry / L1_CACHE_BYTES);
	tmp = tmp + (tmp >> mp_hash_shift);
	return &mountpoint_hashtable[tmp & mp_hash_mask];
}

/*
 * allocation is serialized by namespace_sem, but we need the spinlock to
 * serialize with freeing.
 */
static int mnt_alloc_id(struct mount *mnt)
{
	int res;

retry:
	ida_pre_get(&mnt_id_ida, GFP_KERNEL);
	spin_lock(&mnt_id_lock);
	res = ida_get_new_above(&mnt_id_ida, mnt_id_start, &mnt->mnt_id);
	if (!res)
		mnt_id_start = mnt->mnt_id + 1;
	spin_unlock(&mnt_id_lock);
	if (res == -EAGAIN)
		goto retry;

	return res;
}
#ifdef CONFIG_RKP_NS_PROT
void rkp_init_ns(struct vfsmount *vfsmnt,struct mount *mnt)
{
	rkp_call(RKP_CMDID(0x52),(u64)vfsmnt,(u64)mnt,0,0,0);
}
static int mnt_alloc_vfsmount(struct mount *mnt)
{
	struct vfsmount *vfsmnt = NULL;

	vfsmnt = kmem_cache_alloc(vfsmnt_cache, GFP_KERNEL);
	if(!vfsmnt)
		return 1;

	spin_lock(&mnt_vfsmnt_lock);
	rkp_init_ns(vfsmnt,mnt);
//	vfsmnt->bp_mount = mnt;
	mnt->mnt = vfsmnt;
	spin_unlock(&mnt_vfsmnt_lock);
	return 0;
}
#endif
static void mnt_free_id(struct mount *mnt)
{
	int id = mnt->mnt_id;
	spin_lock(&mnt_id_lock);
	ida_remove(&mnt_id_ida, id);
	if (mnt_id_start > id)
		mnt_id_start = id;
	spin_unlock(&mnt_id_lock);
}

/*
 * Allocate a new peer group ID
 *
 * mnt_group_ida is protected by namespace_sem
 */
static int mnt_alloc_group_id(struct mount *mnt)
{
	int res;

	if (!ida_pre_get(&mnt_group_ida, GFP_KERNEL))
		return -ENOMEM;

	res = ida_get_new_above(&mnt_group_ida,
				mnt_group_start,
				&mnt->mnt_group_id);
	if (!res)
		mnt_group_start = mnt->mnt_group_id + 1;

	return res;
}

/*
 * Release a peer group ID
 */
void mnt_release_group_id(struct mount *mnt)
{
	int id = mnt->mnt_group_id;
	ida_remove(&mnt_group_ida, id);
	if (mnt_group_start > id)
		mnt_group_start = id;
	mnt->mnt_group_id = 0;
}

/*
 * vfsmount lock must be held for read
 */
static inline void mnt_add_count(struct mount *mnt, int n)
{
#ifdef CONFIG_SMP
	this_cpu_add(mnt->mnt_pcp->mnt_count, n);
#else
	preempt_disable();
	mnt->mnt_count += n;
	preempt_enable();
#endif
}

/*
 * vfsmount lock must be held for write
 */
unsigned int mnt_get_count(struct mount *mnt)
{
#ifdef CONFIG_SMP
	unsigned int count = 0;
	int cpu;

	for_each_possible_cpu(cpu) {
		count += per_cpu_ptr(mnt->mnt_pcp, cpu)->mnt_count;
	}

	return count;
#else
	return mnt->mnt_count;
#endif
}

static void drop_mountpoint(struct fs_pin *p)
{
	struct mount *m = container_of(p, struct mount, mnt_umount);
	dput(m->mnt_ex_mountpoint);
	pin_remove(p);
#ifdef CONFIG_RKP_NS_PROT
	mntput(m->mnt);
#else
	mntput(&m->mnt);
#endif
}

static struct mount *alloc_vfsmnt(const char *name)
{
	struct mount *mnt = kmem_cache_zalloc(mnt_cache, GFP_KERNEL);
	if (mnt) {
		int err;

		err = mnt_alloc_id(mnt);
		if (err)
			goto out_free_cache;
#ifdef CONFIG_RKP_NS_PROT
		err = mnt_alloc_vfsmount(mnt);
		if (err)
			goto out_free_cache;
#endif
		if (name) {
			mnt->mnt_devname = kstrdup_const(name, GFP_KERNEL);
			if (!mnt->mnt_devname)
				goto out_free_id;
		}

#ifdef CONFIG_SMP
		mnt->mnt_pcp = alloc_percpu(struct mnt_pcp);
		if (!mnt->mnt_pcp)
			goto out_free_devname;

		this_cpu_add(mnt->mnt_pcp->mnt_count, 1);
#else
		mnt->mnt_count = 1;
		mnt->mnt_writers = 0;
#endif
#ifdef CONFIG_RKP_NS_PROT
		rkp_call(RKP_CMDID(0x56), (u64)(mnt->mnt), (u64)NULL, 0, 0, 0);
#else
		mnt->mnt.data = NULL;
#endif

		INIT_HLIST_NODE(&mnt->mnt_hash);
		INIT_LIST_HEAD(&mnt->mnt_child);
		INIT_LIST_HEAD(&mnt->mnt_mounts);
		INIT_LIST_HEAD(&mnt->mnt_list);
		INIT_LIST_HEAD(&mnt->mnt_expire);
		INIT_LIST_HEAD(&mnt->mnt_share);
		INIT_LIST_HEAD(&mnt->mnt_slave_list);
		INIT_LIST_HEAD(&mnt->mnt_slave);
		INIT_HLIST_NODE(&mnt->mnt_mp_list);
		INIT_LIST_HEAD(&mnt->mnt_umounting);
#ifdef CONFIG_FSNOTIFY
		INIT_HLIST_HEAD(&mnt->mnt_fsnotify_marks);
#endif
		init_fs_pin(&mnt->mnt_umount, drop_mountpoint);
	}
	return mnt;

#ifdef CONFIG_SMP
out_free_devname:
	kfree_const(mnt->mnt_devname);
#endif
out_free_id:
	mnt_free_id(mnt);
out_free_cache:
	kmem_cache_free(mnt_cache, mnt);
	return NULL;
}

/*
 * Most r/o checks on a fs are for operations that take
 * discrete amounts of time, like a write() or unlink().
 * We must keep track of when those operations start
 * (for permission checks) and when they end, so that
 * we can determine when writes are able to occur to
 * a filesystem.
 */
/*
 * __mnt_is_readonly: check whether a mount is read-only
 * @mnt: the mount to check for its write status
 *
 * This shouldn't be used directly ouside of the VFS.
 * It does not guarantee that the filesystem will stay
 * r/w, just that it is right *now*.  This can not and
 * should not be used in place of IS_RDONLY(inode).
 * mnt_want/drop_write() will _keep_ the filesystem
 * r/w.
 */
int __mnt_is_readonly(struct vfsmount *mnt)
{
	if (mnt->mnt_flags & MNT_READONLY)
		return 1;
	if (mnt->mnt_sb->s_flags & MS_RDONLY)
		return 1;
	return 0;
}
EXPORT_SYMBOL_GPL(__mnt_is_readonly);

static inline void mnt_inc_writers(struct mount *mnt)
{
#ifdef CONFIG_SMP
	this_cpu_inc(mnt->mnt_pcp->mnt_writers);
#else
	mnt->mnt_writers++;
#endif
}

static inline void mnt_dec_writers(struct mount *mnt)
{
#ifdef CONFIG_SMP
	this_cpu_dec(mnt->mnt_pcp->mnt_writers);
#else
	mnt->mnt_writers--;
#endif
}

static unsigned int mnt_get_writers(struct mount *mnt)
{
#ifdef CONFIG_SMP
	unsigned int count = 0;
	int cpu;

	for_each_possible_cpu(cpu) {
		count += per_cpu_ptr(mnt->mnt_pcp, cpu)->mnt_writers;
	}

	return count;
#else
	return mnt->mnt_writers;
#endif
}

static int mnt_is_readonly(struct vfsmount *mnt)
{
	if (mnt->mnt_sb->s_readonly_remount)
		return 1;
	/* Order wrt setting s_flags/s_readonly_remount in do_remount() */
	smp_rmb();
	return __mnt_is_readonly(mnt);
}

/*
 * Most r/o & frozen checks on a fs are for operations that take discrete
 * amounts of time, like a write() or unlink().  We must keep track of when
 * those operations start (for permission checks) and when they end, so that we
 * can determine when writes are able to occur to a filesystem.
 */
/**
 * __mnt_want_write - get write access to a mount without freeze protection
 * @m: the mount on which to take a write
 *
 * This tells the low-level filesystem that a write is about to be performed to
 * it, and makes sure that writes are allowed (mnt it read-write) before
 * returning success. This operation does not protect against filesystem being
 * frozen. When the write operation is finished, __mnt_drop_write() must be
 * called. This is effectively a refcount.
 */
int __mnt_want_write(struct vfsmount *m)
{
	struct mount *mnt = real_mount(m);
	int ret = 0;

	preempt_disable();
	mnt_inc_writers(mnt);
	/*
	 * The store to mnt_inc_writers must be visible before we pass
	 * MNT_WRITE_HOLD loop below, so that the slowpath can see our
	 * incremented count after it has set MNT_WRITE_HOLD.
	 */
	smp_mb();
#ifdef CONFIG_RKP_NS_PROT
	while (ACCESS_ONCE(mnt->mnt->mnt_flags) & MNT_WRITE_HOLD)
#else
	while (ACCESS_ONCE(mnt->mnt.mnt_flags) & MNT_WRITE_HOLD)
#endif
		cpu_relax();
	/*
	 * After the slowpath clears MNT_WRITE_HOLD, mnt_is_readonly will
	 * be set to match its requirements. So we must not load that until
	 * MNT_WRITE_HOLD is cleared.
	 */
	smp_rmb();
	if (mnt_is_readonly(m)) {
		mnt_dec_writers(mnt);
		ret = -EROFS;
	}
	preempt_enable();

	return ret;
}

/**
 * mnt_want_write - get write access to a mount
 * @m: the mount on which to take a write
 *
 * This tells the low-level filesystem that a write is about to be performed to
 * it, and makes sure that writes are allowed (mount is read-write, filesystem
 * is not frozen) before returning success.  When the write operation is
 * finished, mnt_drop_write() must be called.  This is effectively a refcount.
 */
int mnt_want_write(struct vfsmount *m)
{
	int ret;

	sb_start_write(m->mnt_sb);
	ret = __mnt_want_write(m);
	if (ret)
		sb_end_write(m->mnt_sb);
	return ret;
}
EXPORT_SYMBOL_GPL(mnt_want_write);

/**
 * mnt_clone_write - get write access to a mount
 * @mnt: the mount on which to take a write
 *
 * This is effectively like mnt_want_write, except
 * it must only be used to take an extra write reference
 * on a mountpoint that we already know has a write reference
 * on it. This allows some optimisation.
 *
 * After finished, mnt_drop_write must be called as usual to
 * drop the reference.
 */
int mnt_clone_write(struct vfsmount *mnt)
{
	/* superblock may be r/o */
	if (__mnt_is_readonly(mnt))
		return -EROFS;
	preempt_disable();
	mnt_inc_writers(real_mount(mnt));
	preempt_enable();
	return 0;
}
EXPORT_SYMBOL_GPL(mnt_clone_write);

/**
 * __mnt_want_write_file - get write access to a file's mount
 * @file: the file who's mount on which to take a write
 *
 * This is like __mnt_want_write, but it takes a file and can
 * do some optimisations if the file is open for write already
 */
int __mnt_want_write_file(struct file *file)
{
	if (!(file->f_mode & FMODE_WRITER))
		return __mnt_want_write(file->f_path.mnt);
	else
		return mnt_clone_write(file->f_path.mnt);
}

/**
 * mnt_want_write_file - get write access to a file's mount
 * @file: the file who's mount on which to take a write
 *
 * This is like mnt_want_write, but it takes a file and can
 * do some optimisations if the file is open for write already
 */
int mnt_want_write_file(struct file *file)
{
	int ret;

	sb_start_write(file->f_path.mnt->mnt_sb);
	ret = __mnt_want_write_file(file);
	if (ret)
		sb_end_write(file->f_path.mnt->mnt_sb);
	return ret;
}
EXPORT_SYMBOL_GPL(mnt_want_write_file);

/**
 * __mnt_drop_write - give up write access to a mount
 * @mnt: the mount on which to give up write access
 *
 * Tells the low-level filesystem that we are done
 * performing writes to it.  Must be matched with
 * __mnt_want_write() call above.
 */
void __mnt_drop_write(struct vfsmount *mnt)
{
	preempt_disable();
	mnt_dec_writers(real_mount(mnt));
	preempt_enable();
}

/**
 * mnt_drop_write - give up write access to a mount
 * @mnt: the mount on which to give up write access
 *
 * Tells the low-level filesystem that we are done performing writes to it and
 * also allows filesystem to be frozen again.  Must be matched with
 * mnt_want_write() call above.
 */
void mnt_drop_write(struct vfsmount *mnt)
{
	__mnt_drop_write(mnt);
	sb_end_write(mnt->mnt_sb);
}
EXPORT_SYMBOL_GPL(mnt_drop_write);

void __mnt_drop_write_file(struct file *file)
{
	__mnt_drop_write(file->f_path.mnt);
}

void mnt_drop_write_file(struct file *file)
{
	mnt_drop_write(file->f_path.mnt);
}
EXPORT_SYMBOL(mnt_drop_write_file);
#ifdef CONFIG_RKP_NS_PROT
void rkp_set_mnt_root_sb(struct vfsmount *mnt,	struct dentry *mnt_root,struct super_block *mnt_sb)
{
	rkp_call(RKP_CMDID(0x53),(u64)mnt,(u64)mnt_root,(u64)mnt_sb,0,0);
}
void rkp_assign_mnt_flags(struct vfsmount *mnt,int flags)
{
	rkp_call(RKP_CMDID(0x54),(u64)mnt,(u64)flags,0,0,0);
}
void rkp_set_mnt_flags(struct vfsmount *mnt,int flags)
{
	int f = mnt->mnt_flags;
	f |= flags;
	rkp_assign_mnt_flags(mnt,f);
}

void rkp_reset_mnt_flags(struct vfsmount *mnt,int flags)
{
	int f = mnt->mnt_flags;
	f &= ~flags;
	rkp_assign_mnt_flags(mnt,f);
}
#endif

static int mnt_make_readonly(struct mount *mnt)
{
	int ret = 0;

	lock_mount_hash();
#ifdef CONFIG_RKP_NS_PROT
	rkp_set_mnt_flags(mnt->mnt,MNT_WRITE_HOLD);
#else
	mnt->mnt.mnt_flags |= MNT_WRITE_HOLD;
#endif
	/*
	 * After storing MNT_WRITE_HOLD, we'll read the counters. This store
	 * should be visible before we do.
	 */
	smp_mb();

	/*
	 * With writers on hold, if this value is zero, then there are
	 * definitely no active writers (although held writers may subsequently
	 * increment the count, they'll have to wait, and decrement it after
	 * seeing MNT_READONLY).
	 *
	 * It is OK to have counter incremented on one CPU and decremented on
	 * another: the sum will add up correctly. The danger would be when we
	 * sum up each counter, if we read a counter before it is incremented,
	 * but then read another CPU's count which it has been subsequently
	 * decremented from -- we would see more decrements than we should.
	 * MNT_WRITE_HOLD protects against this scenario, because
	 * mnt_want_write first increments count, then smp_mb, then spins on
	 * MNT_WRITE_HOLD, so it can't be decremented by another CPU while
	 * we're counting up here.
	 */
	if (mnt_get_writers(mnt) > 0)
		ret = -EBUSY;
	else {
#ifdef CONFIG_RKP_NS_PROT
	rkp_set_mnt_flags(mnt->mnt,MNT_READONLY);
#else
		mnt->mnt.mnt_flags |= MNT_READONLY;
#endif
	}
	/*
	 * MNT_READONLY must become visible before ~MNT_WRITE_HOLD, so writers
	 * that become unheld will see MNT_READONLY.
	 */
	smp_wmb();
#ifdef CONFIG_RKP_NS_PROT
	rkp_reset_mnt_flags(mnt->mnt,MNT_WRITE_HOLD);
#else
	mnt->mnt.mnt_flags &= ~MNT_WRITE_HOLD;
#endif
	unlock_mount_hash();
	return ret;
}

static void __mnt_unmake_readonly(struct mount *mnt)
{
	lock_mount_hash();
#ifdef CONFIG_RKP_NS_PROT
	rkp_reset_mnt_flags(mnt->mnt,MNT_READONLY);
#else
	mnt->mnt.mnt_flags &= ~MNT_READONLY;
#endif
	unlock_mount_hash();
}

int sb_prepare_remount_readonly(struct super_block *sb)
{
	struct mount *mnt;
	int err = 0;

	/* Racy optimization.  Recheck the counter under MNT_WRITE_HOLD */
	if (atomic_long_read(&sb->s_remove_count))
		return -EBUSY;

	lock_mount_hash();
	list_for_each_entry(mnt, &sb->s_mounts, mnt_instance) {
#ifdef CONFIG_RKP_NS_PROT
		if (!(mnt->mnt->mnt_flags & MNT_READONLY)) {
			rkp_set_mnt_flags(mnt->mnt,MNT_WRITE_HOLD);
#else
		if (!(mnt->mnt.mnt_flags & MNT_READONLY)) {
			mnt->mnt.mnt_flags |= MNT_WRITE_HOLD;
#endif
			smp_mb();
			if (mnt_get_writers(mnt) > 0) {
				err = -EBUSY;
				break;
			}
		}
	}
	if (!err && atomic_long_read(&sb->s_remove_count))
		err = -EBUSY;

	if (!err) {
		sb->s_readonly_remount = 1;
		smp_wmb();
	}
	list_for_each_entry(mnt, &sb->s_mounts, mnt_instance) {
#ifdef CONFIG_RKP_NS_PROT
		if (mnt->mnt->mnt_flags & MNT_WRITE_HOLD)
			rkp_reset_mnt_flags(mnt->mnt,MNT_WRITE_HOLD);
#else
		if (mnt->mnt.mnt_flags & MNT_WRITE_HOLD)
			mnt->mnt.mnt_flags &= ~MNT_WRITE_HOLD;
#endif
	}
	unlock_mount_hash();

	return err;
}
#ifdef CONFIG_RKP_NS_PROT
extern int rkp_from_vfsmnt_cache(unsigned long addr);
#endif
static void free_vfsmnt(struct mount *mnt)
{
#ifdef CONFIG_RKP_NS_PROT
	kfree(mnt->mnt->data);
#else
	kfree(mnt->mnt.data);
#endif
	kfree_const(mnt->mnt_devname);
#ifdef CONFIG_SMP
	free_percpu(mnt->mnt_pcp);
#endif
#ifdef CONFIG_RKP_NS_PROT
	if(mnt->mnt &&
		rkp_from_vfsmnt_cache((unsigned long)mnt->mnt))
		kmem_cache_free(vfsmnt_cache,mnt->mnt);
#endif
	kmem_cache_free(mnt_cache, mnt);
}

static void delayed_free_vfsmnt(struct rcu_head *head)
{
	free_vfsmnt(container_of(head, struct mount, mnt_rcu));
}

/* call under rcu_read_lock */
int __legitimize_mnt(struct vfsmount *bastard, unsigned seq)
{
	struct mount *mnt;
	if (read_seqretry(&mount_lock, seq))
		return 1;
	if (bastard == NULL)
		return 0;
	mnt = real_mount(bastard);
	mnt_add_count(mnt, 1);
	smp_mb();			// see mntput_no_expire()
	if (likely(!read_seqretry(&mount_lock, seq)))
		return 0;
	if (bastard->mnt_flags & MNT_SYNC_UMOUNT) {
		mnt_add_count(mnt, -1);
		return 1;
	}
	lock_mount_hash();
	if (unlikely(bastard->mnt_flags & MNT_DOOMED)) {
		mnt_add_count(mnt, -1);
		unlock_mount_hash();
		return 1;
	}
	unlock_mount_hash();
	/* caller will mntput() */
	return -1;
}

/* call under rcu_read_lock */
bool legitimize_mnt(struct vfsmount *bastard, unsigned seq)
{
	int res = __legitimize_mnt(bastard, seq);
	if (likely(!res))
		return true;
	if (unlikely(res < 0)) {
		rcu_read_unlock();
		mntput(bastard);
		rcu_read_lock();
	}
	return false;
}

/*
 * find the first mount at @dentry on vfsmount @mnt.
 * call under rcu_read_lock()
 */
struct mount *__lookup_mnt(struct vfsmount *mnt, struct dentry *dentry)
{
	struct hlist_head *head = m_hash(mnt, dentry);
	struct mount *p;

	hlist_for_each_entry_rcu(p, head, mnt_hash)
#ifdef CONFIG_RKP_NS_PROT
		if (p->mnt_parent->mnt == mnt && p->mnt_mountpoint == dentry)
#else
		if (&p->mnt_parent->mnt == mnt && p->mnt_mountpoint == dentry)
#endif
			return p;
	return NULL;
}

/*
 * lookup_mnt - Return the first child mount mounted at path
 *
 * "First" means first mounted chronologically.  If you create the
 * following mounts:
 *
 * mount /dev/sda1 /mnt
 * mount /dev/sda2 /mnt
 * mount /dev/sda3 /mnt
 *
 * Then lookup_mnt() on the base /mnt dentry in the root mount will
 * return successively the root dentry and vfsmount of /dev/sda1, then
 * /dev/sda2, then /dev/sda3, then NULL.
 *
 * lookup_mnt takes a reference to the found vfsmount.
 */
struct vfsmount *lookup_mnt(struct path *path)
{
	struct mount *child_mnt;
	struct vfsmount *m;
	unsigned seq;

	rcu_read_lock();
	do {
		seq = read_seqbegin(&mount_lock);
		child_mnt = __lookup_mnt(path->mnt, path->dentry);
#ifdef CONFIG_RKP_NS_PROT
		m = child_mnt ? child_mnt->mnt : NULL;
#else
		m = child_mnt ? &child_mnt->mnt : NULL;
#endif
	} while (!legitimize_mnt(m, seq));
	rcu_read_unlock();
	return m;
}

/*
 * __is_local_mountpoint - Test to see if dentry is a mountpoint in the
 *                         current mount namespace.
 *
 * The common case is dentries are not mountpoints at all and that
 * test is handled inline.  For the slow case when we are actually
 * dealing with a mountpoint of some kind, walk through all of the
 * mounts in the current mount namespace and test to see if the dentry
 * is a mountpoint.
 *
 * The mount_hashtable is not usable in the context because we
 * need to identify all mounts that may be in the current mount
 * namespace not just a mount that happens to have some specified
 * parent mount.
 */
bool __is_local_mountpoint(struct dentry *dentry)
{
	struct mnt_namespace *ns = current->nsproxy->mnt_ns;
	struct mount *mnt;
	bool is_covered = false;

	if (!d_mountpoint(dentry))
		goto out;

	down_read(&namespace_sem);
	list_for_each_entry(mnt, &ns->list, mnt_list) {
		is_covered = (mnt->mnt_mountpoint == dentry);
		if (is_covered)
			break;
	}
	up_read(&namespace_sem);
out:
	return is_covered;
}

static struct mountpoint *lookup_mountpoint(struct dentry *dentry)
{
	struct hlist_head *chain = mp_hash(dentry);
	struct mountpoint *mp;

	hlist_for_each_entry(mp, chain, m_hash) {
		if (mp->m_dentry == dentry) {
			/* might be worth a WARN_ON() */
			if (d_unlinked(dentry))
				return ERR_PTR(-ENOENT);
			mp->m_count++;
			return mp;
		}
	}
	return NULL;
}

static struct mountpoint *get_mountpoint(struct dentry *dentry)
{
	struct mountpoint *mp, *new = NULL;
	int ret;

	if (d_mountpoint(dentry)) {
mountpoint:
		read_seqlock_excl(&mount_lock);
		mp = lookup_mountpoint(dentry);
		read_sequnlock_excl(&mount_lock);
		if (mp)
			goto done;
	}

	if (!new)
		new = kmalloc(sizeof(struct mountpoint), GFP_KERNEL);
	if (!new)
		return ERR_PTR(-ENOMEM);


	/* Exactly one processes may set d_mounted */
	ret = d_set_mounted(dentry);

	/* Someone else set d_mounted? */
	if (ret == -EBUSY)
		goto mountpoint;

	/* The dentry is not available as a mountpoint? */
	mp = ERR_PTR(ret);
	if (ret)
		goto done;

	/* Add the new mountpoint to the hash table */
	read_seqlock_excl(&mount_lock);
	new->m_dentry = dentry;
	new->m_count = 1;
	hlist_add_head(&new->m_hash, mp_hash(dentry));
	INIT_HLIST_HEAD(&new->m_list);
	read_sequnlock_excl(&mount_lock);

	mp = new;
	new = NULL;
done:
	kfree(new);
	return mp;
}

static void put_mountpoint(struct mountpoint *mp)
{
	if (!--mp->m_count) {
		struct dentry *dentry = mp->m_dentry;
		BUG_ON(!hlist_empty(&mp->m_list));
		spin_lock(&dentry->d_lock);
		dentry->d_flags &= ~DCACHE_MOUNTED;
		spin_unlock(&dentry->d_lock);
		hlist_del(&mp->m_hash);
		kfree(mp);
	}
}

static inline int check_mnt(struct mount *mnt)
{
	return mnt->mnt_ns == current->nsproxy->mnt_ns;
}

/*
 * vfsmount lock must be held for write
 */
static void touch_mnt_namespace(struct mnt_namespace *ns)
{
	if (ns) {
		ns->event = ++event;
		wake_up_interruptible(&ns->poll);
	}
}

/*
 * vfsmount lock must be held for write
 */
static void __touch_mnt_namespace(struct mnt_namespace *ns)
{
	if (ns && ns->event != event) {
		ns->event = event;
		wake_up_interruptible(&ns->poll);
	}
}

/*
 * vfsmount lock must be held for write
 */
static void unhash_mnt(struct mount *mnt)
{
	mnt->mnt_parent = mnt;
#ifdef CONFIG_RKP_NS_PROT
	mnt->mnt_mountpoint = mnt->mnt->mnt_root;
#else
	mnt->mnt_mountpoint = mnt->mnt.mnt_root;
#endif
	list_del_init(&mnt->mnt_child);
	hlist_del_init_rcu(&mnt->mnt_hash);
	hlist_del_init(&mnt->mnt_mp_list);
	put_mountpoint(mnt->mnt_mp);
	mnt->mnt_mp = NULL;
}

/*
 * vfsmount lock must be held for write
 */
static void detach_mnt(struct mount *mnt, struct path *old_path)
{
	old_path->dentry = mnt->mnt_mountpoint;
#ifdef CONFIG_RKP_NS_PROT
	old_path->mnt = mnt->mnt_parent->mnt;
#else
	old_path->mnt = &mnt->mnt_parent->mnt;
#endif
	unhash_mnt(mnt);
}

/*
 * vfsmount lock must be held for write
 */
static void umount_mnt(struct mount *mnt)
{
	/* old mountpoint will be dropped when we can do that */
	mnt->mnt_ex_mountpoint = mnt->mnt_mountpoint;
	unhash_mnt(mnt);
}

/*
 * vfsmount lock must be held for write
 */
void mnt_set_mountpoint(struct mount *mnt,
			struct mountpoint *mp,
			struct mount *child_mnt)
{
	mp->m_count++;
	mnt_add_count(mnt, 1);	/* essentially, that's mntget */
	child_mnt->mnt_mountpoint = dget(mp->m_dentry);
	child_mnt->mnt_parent = mnt;
	child_mnt->mnt_mp = mp;
	hlist_add_head(&child_mnt->mnt_mp_list, &mp->m_list);
}

static void __attach_mnt(struct mount *mnt, struct mount *parent)
{
#ifdef CONFIG_RKP_NS_PROT
	hlist_add_head_rcu(&mnt->mnt_hash,
			   m_hash(parent->mnt, mnt->mnt_mountpoint));
#else
	hlist_add_head_rcu(&mnt->mnt_hash,
			   m_hash(&parent->mnt, mnt->mnt_mountpoint));
#endif
	list_add_tail(&mnt->mnt_child, &parent->mnt_mounts);
}

/*
 * vfsmount lock must be held for write
 */
static void attach_mnt(struct mount *mnt,
			struct mount *parent,
			struct mountpoint *mp)
{
	mnt_set_mountpoint(parent, mp, mnt);
	__attach_mnt(mnt, parent);
}

void mnt_change_mountpoint(struct mount *parent, struct mountpoint *mp, struct mount *mnt)
{
	struct mountpoint *old_mp = mnt->mnt_mp;
	struct dentry *old_mountpoint = mnt->mnt_mountpoint;
	struct mount *old_parent = mnt->mnt_parent;

	list_del_init(&mnt->mnt_child);
	hlist_del_init(&mnt->mnt_mp_list);
	hlist_del_init_rcu(&mnt->mnt_hash);

	attach_mnt(mnt, parent, mp);

	put_mountpoint(old_mp);

	/*
	 * Safely avoid even the suggestion this code might sleep or
	 * lock the mount hash by taking advantage of the knowledge that
	 * mnt_change_mountpoint will not release the final reference
	 * to a mountpoint.
	 *
	 * During mounting, the mount passed in as the parent mount will
	 * continue to use the old mountpoint and during unmounting, the
	 * old mountpoint will continue to exist until namespace_unlock,
	 * which happens well after mnt_change_mountpoint.
	 */
	spin_lock(&old_mountpoint->d_lock);
	old_mountpoint->d_lockref.count--;
	spin_unlock(&old_mountpoint->d_lock);

	mnt_add_count(old_parent, -1);
}

/*
 * vfsmount lock must be held for write
 */
static void commit_tree(struct mount *mnt)
{
	struct mount *parent = mnt->mnt_parent;
	struct mount *m;
	LIST_HEAD(head);
	struct mnt_namespace *n = parent->mnt_ns;

	BUG_ON(parent == mnt);

	list_add_tail(&head, &mnt->mnt_list);
	list_for_each_entry(m, &head, mnt_list)
		m->mnt_ns = n;

	list_splice(&head, n->list.prev);

	n->mounts += n->pending_mounts;
	n->pending_mounts = 0;

	__attach_mnt(mnt, parent);
	touch_mnt_namespace(n);
}

static struct mount *next_mnt(struct mount *p, struct mount *root)
{
	struct list_head *next = p->mnt_mounts.next;
	if (next == &p->mnt_mounts) {
		while (1) {
			if (p == root)
				return NULL;
			next = p->mnt_child.next;
			if (next != &p->mnt_parent->mnt_mounts)
				break;
			p = p->mnt_parent;
		}
	}
	return list_entry(next, struct mount, mnt_child);
}

static struct mount *skip_mnt_tree(struct mount *p)
{
	struct list_head *prev = p->mnt_mounts.prev;
	while (prev != &p->mnt_mounts) {
		p = list_entry(prev, struct mount, mnt_child);
		prev = p->mnt_mounts.prev;
	}
	return p;
}

struct vfsmount *
vfs_kern_mount(struct file_system_type *type, int flags, const char *name, void *data)
{
	struct mount *mnt;
	struct dentry *root;

	if (!type)
		return ERR_PTR(-ENODEV);

	mnt = alloc_vfsmnt(name);
	if (!mnt)
		return ERR_PTR(-ENOMEM);

	if (type->alloc_mnt_data) {
#ifdef CONFIG_RKP_NS_PROT
		u64 *mnt_data = (u64 *)(type->alloc_mnt_data());

		rkp_call(RKP_CMDID(0x56), (u64)(mnt->mnt), (u64)mnt_data, 0, 0, 0);
		if (!mnt->mnt->data) {
#else
		mnt->mnt.data = type->alloc_mnt_data();
		if (!mnt->mnt.data) {
#endif
			mnt_free_id(mnt);
			free_vfsmnt(mnt);
			return ERR_PTR(-ENOMEM);
		}
	}

	if (flags & MS_KERNMOUNT) {
#ifdef CONFIG_RKP_NS_PROT
		rkp_set_mnt_flags(mnt->mnt,MNT_INTERNAL);
#else
		mnt->mnt.mnt_flags = MNT_INTERNAL;
#endif
	}
#ifdef CONFIG_RKP_NS_PROT
	root = mount_fs(type, flags, name, mnt->mnt, data);
#else
	root = mount_fs(type, flags, name, &mnt->mnt, data);
#endif
	if (IS_ERR(root)) {
		mnt_free_id(mnt);
		free_vfsmnt(mnt);
		return ERR_CAST(root);
	}
#ifdef CONFIG_RKP_NS_PROT
	rkp_set_mnt_root_sb(mnt->mnt,root,root->d_sb);
	mnt->mnt_mountpoint = mnt->mnt->mnt_root;
#else
	mnt->mnt.mnt_root = root;
	mnt->mnt.mnt_sb = root->d_sb;
	mnt->mnt_mountpoint = mnt->mnt.mnt_root;
#endif
	mnt->mnt_parent = mnt;
	lock_mount_hash();
	list_add_tail(&mnt->mnt_instance, &root->d_sb->s_mounts);
	unlock_mount_hash();
#ifdef CONFIG_RKP_NS_PROT
	return mnt->mnt;
#else
	return &mnt->mnt;
#endif
}
EXPORT_SYMBOL_GPL(vfs_kern_mount);

static struct mount *clone_mnt(struct mount *old, struct dentry *root,
					int flag)
{
#ifdef CONFIG_RKP_NS_PROT
	struct super_block *sb = old->mnt->mnt_sb;
#else
	struct super_block *sb = old->mnt.mnt_sb;
#endif
	struct mount *mnt;
	int err;
#ifdef CONFIG_RKP_NS_PROT
	int nsflags;
#endif

	mnt = alloc_vfsmnt(old->mnt_devname);
	if (!mnt)
		return ERR_PTR(-ENOMEM);

	if (sb->s_op->clone_mnt_data) {
#ifdef CONFIG_RKP_NS_PROT
		u64 *mnt_data = (u64 *)(sb->s_op->clone_mnt_data(old->mnt->data));

		rkp_call(RKP_CMDID(0x56), (u64)(mnt->mnt), (u64)mnt_data, 0, 0, 0);
		if (!mnt->mnt->data) {
			err = -ENOMEM;
			goto out_free;
		}
#else
		mnt->mnt.data = sb->s_op->clone_mnt_data(old->mnt.data);
		if (!mnt->mnt.data) {
			err = -ENOMEM;
			goto out_free;
		}
#endif
	}

	if (flag & (CL_SLAVE | CL_PRIVATE | CL_SHARED_TO_SLAVE))
		mnt->mnt_group_id = 0; /* not a peer of original */
	else
		mnt->mnt_group_id = old->mnt_group_id;

	if ((flag & CL_MAKE_SHARED) && !mnt->mnt_group_id) {
		err = mnt_alloc_group_id(mnt);
		if (err)
			goto out_free;
	}

#ifdef CONFIG_RKP_NS_PROT
	nsflags = old->mnt->mnt_flags & ~(MNT_WRITE_HOLD|MNT_MARKED);
	/* Don't allow unprivileged users to change mount flags */
	if (flag & CL_UNPRIVILEGED) {
		nsflags |= MNT_LOCK_ATIME;

		if (nsflags & MNT_READONLY)
			nsflags |= MNT_LOCK_READONLY;

		if (nsflags & MNT_NODEV)
			nsflags |= MNT_LOCK_NODEV;

		if (nsflags & MNT_NOSUID)
			nsflags |= MNT_LOCK_NOSUID;

		if (nsflags & MNT_NOEXEC)
			nsflags |= MNT_LOCK_NOEXEC;
	}
	if ((flag & CL_UNPRIVILEGED) &&
	    (!(flag & CL_EXPIRE) || list_empty(&old->mnt_expire)))
		nsflags |= MNT_LOCKED;
	rkp_assign_mnt_flags(mnt->mnt,nsflags);
#else
	mnt->mnt.mnt_flags = old->mnt.mnt_flags;
	mnt->mnt.mnt_flags &= ~(MNT_WRITE_HOLD|MNT_MARKED|MNT_INTERNAL);
	/* Don't allow unprivileged users to change mount flags */
	if (flag & CL_UNPRIVILEGED) {
		mnt->mnt.mnt_flags |= MNT_LOCK_ATIME;

		if (mnt->mnt.mnt_flags & MNT_READONLY)
			mnt->mnt.mnt_flags |= MNT_LOCK_READONLY;

		if (mnt->mnt.mnt_flags & MNT_NODEV)
			mnt->mnt.mnt_flags |= MNT_LOCK_NODEV;

		if (mnt->mnt.mnt_flags & MNT_NOSUID)
			mnt->mnt.mnt_flags |= MNT_LOCK_NOSUID;

		if (mnt->mnt.mnt_flags & MNT_NOEXEC)
			mnt->mnt.mnt_flags |= MNT_LOCK_NOEXEC;
	}
	if ((flag & CL_UNPRIVILEGED) &&
	    (!(flag & CL_EXPIRE) || list_empty(&old->mnt_expire)))
		mnt->mnt.mnt_flags |= MNT_LOCKED;
#endif
	/* Don't allow unprivileged users to reveal what is under a mount */
	atomic_inc(&sb->s_active);
#ifdef CONFIG_RKP_NS_PROT
	rkp_set_mnt_root_sb(mnt->mnt,dget(root),sb);
	mnt->mnt_mountpoint = mnt->mnt->mnt_root;
#else
	mnt->mnt.mnt_sb = sb;
	mnt->mnt.mnt_root = dget(root);
	mnt->mnt_mountpoint = mnt->mnt.mnt_root;
#endif
	mnt->mnt_parent = mnt;
	lock_mount_hash();
	list_add_tail(&mnt->mnt_instance, &sb->s_mounts);
	unlock_mount_hash();

	if ((flag & CL_SLAVE) ||
	    ((flag & CL_SHARED_TO_SLAVE) && IS_MNT_SHARED(old))) {
		list_add(&mnt->mnt_slave, &old->mnt_slave_list);
		mnt->mnt_master = old;
		CLEAR_MNT_SHARED(mnt);
	} else if (!(flag & CL_PRIVATE)) {
		if ((flag & CL_MAKE_SHARED) || IS_MNT_SHARED(old))
			list_add(&mnt->mnt_share, &old->mnt_share);
		if (IS_MNT_SLAVE(old))
			list_add(&mnt->mnt_slave, &old->mnt_slave);
		mnt->mnt_master = old->mnt_master;
	}
	if (flag & CL_MAKE_SHARED)
		set_mnt_shared(mnt);

	/* stick the duplicate mount on the same expiry list
	 * as the original if that was on one */
	if (flag & CL_EXPIRE) {
		if (!list_empty(&old->mnt_expire))
			list_add(&mnt->mnt_expire, &old->mnt_expire);
	}

	return mnt;

 out_free:
	mnt_free_id(mnt);
	free_vfsmnt(mnt);
	return ERR_PTR(err);
}

static void cleanup_mnt(struct mount *mnt)
{
	/*
	 * This probably indicates that somebody messed
	 * up a mnt_want/drop_write() pair.  If this
	 * happens, the filesystem was probably unable
	 * to make r/w->r/o transitions.
	 */
	/*
	 * The locking used to deal with mnt_count decrement provides barriers,
	 * so mnt_get_writers() below is safe.
	 */
	WARN_ON(mnt_get_writers(mnt));
	if (unlikely(mnt->mnt_pins.first))
		mnt_pin_kill(mnt);
#ifdef CONFIG_RKP_NS_PROT
	fsnotify_vfsmount_delete(mnt->mnt);
	dput(mnt->mnt->mnt_root);
	deactivate_super(mnt->mnt->mnt_sb);
#else
	fsnotify_vfsmount_delete(&mnt->mnt);
	dput(mnt->mnt.mnt_root);
	deactivate_super(mnt->mnt.mnt_sb);
#endif
	mnt_free_id(mnt);
	call_rcu(&mnt->mnt_rcu, delayed_free_vfsmnt);
}

static void __cleanup_mnt(struct rcu_head *head)
{
	cleanup_mnt(container_of(head, struct mount, mnt_rcu));
}

static LLIST_HEAD(delayed_mntput_list);
static void delayed_mntput(struct work_struct *unused)
{
	struct llist_node *node = llist_del_all(&delayed_mntput_list);
	struct llist_node *next;

	for (; node; node = next) {
		next = llist_next(node);
		cleanup_mnt(llist_entry(node, struct mount, mnt_llist));
	}
}
static DECLARE_DELAYED_WORK(delayed_mntput_work, delayed_mntput);

static void mntput_no_expire(struct mount *mnt)
{
	rcu_read_lock();
	if (likely(READ_ONCE(mnt->mnt_ns))) {
		/*
		 * Since we don't do lock_mount_hash() here,
		 * ->mnt_ns can change under us.  However, if it's
		 * non-NULL, then there's a reference that won't
		 * be dropped until after an RCU delay done after
		 * turning ->mnt_ns NULL.  So if we observe it
		 * non-NULL under rcu_read_lock(), the reference
		 * we are dropping is not the final one.
		 */
		mnt_add_count(mnt, -1);
		rcu_read_unlock();
		return;
	}
	lock_mount_hash();
	/*
	 * make sure that if __legitimize_mnt() has not seen us grab
	 * mount_lock, we'll see their refcount increment here.
	 */
	smp_mb();
	mnt_add_count(mnt, -1);
	if (mnt_get_count(mnt)) {
		rcu_read_unlock();
		unlock_mount_hash();
		return;
	}

#ifdef CONFIG_RKP_NS_PROT
	if (unlikely(mnt->mnt->mnt_flags & MNT_DOOMED)) {
#else
	if (unlikely(mnt->mnt.mnt_flags & MNT_DOOMED)) {
#endif
		rcu_read_unlock();
		unlock_mount_hash();
		return;
	}
#ifdef CONFIG_RKP_NS_PROT
	rkp_set_mnt_flags(mnt->mnt,MNT_DOOMED);
#else
	mnt->mnt.mnt_flags |= MNT_DOOMED;
#endif
	rcu_read_unlock();

	list_del(&mnt->mnt_instance);

	if (unlikely(!list_empty(&mnt->mnt_mounts))) {
		struct mount *p, *tmp;
		list_for_each_entry_safe(p, tmp, &mnt->mnt_mounts,  mnt_child) {
			umount_mnt(p);
		}
	}
	unlock_mount_hash();

#ifdef CONFIG_RKP_NS_PROT
	if (likely(!(mnt->mnt->mnt_flags & MNT_INTERNAL))) {
#else
	if (likely(!(mnt->mnt.mnt_flags & MNT_INTERNAL))) {
#endif
		struct task_struct *task = current;
		if (likely(!(task->flags & PF_KTHREAD))) {
			init_task_work(&mnt->mnt_rcu, __cleanup_mnt);
			if (!task_work_add(task, &mnt->mnt_rcu, true))
				return;
		}
		if (llist_add(&mnt->mnt_llist, &delayed_mntput_list))
			schedule_delayed_work(&delayed_mntput_work, 1);
		return;
	}
	cleanup_mnt(mnt);
}

void mntput(struct vfsmount *mnt)
{
	if (mnt) {
		struct mount *m = real_mount(mnt);
		/* avoid cacheline pingpong, hope gcc doesn't get "smart" */
		if (unlikely(m->mnt_expiry_mark))
			m->mnt_expiry_mark = 0;
		mntput_no_expire(m);
	}
}
EXPORT_SYMBOL(mntput);

struct vfsmount *mntget(struct vfsmount *mnt)
{
	if (mnt)
		mnt_add_count(real_mount(mnt), 1);
	return mnt;
}
EXPORT_SYMBOL(mntget);

struct vfsmount *mnt_clone_internal(struct path *path)
{
	struct mount *p;
	p = clone_mnt(real_mount(path->mnt), path->dentry, CL_PRIVATE);
	if (IS_ERR(p))
		return ERR_CAST(p);
#ifdef CONFIG_RKP_NS_PROT
	rkp_set_mnt_flags(p->mnt,MNT_INTERNAL);
	return p->mnt;
#else
	p->mnt.mnt_flags |= MNT_INTERNAL;
	return &p->mnt;
#endif
}

static inline void mangle(struct seq_file *m, const char *s)
{
	seq_escape(m, s, " \t\n\\");
}

/*
 * Simple .show_options callback for filesystems which don't want to
 * implement more complex mount option showing.
 *
 * See also save_mount_options().
 */
int generic_show_options(struct seq_file *m, struct dentry *root)
{
	const char *options;

	rcu_read_lock();
	options = rcu_dereference(root->d_sb->s_options);

	if (options != NULL && options[0]) {
		seq_putc(m, ',');
		mangle(m, options);
	}
	rcu_read_unlock();

	return 0;
}
EXPORT_SYMBOL(generic_show_options);

/*
 * If filesystem uses generic_show_options(), this function should be
 * called from the fill_super() callback.
 *
 * The .remount_fs callback usually needs to be handled in a special
 * way, to make sure, that previous options are not overwritten if the
 * remount fails.
 *
 * Also note, that if the filesystem's .remount_fs function doesn't
 * reset all options to their default value, but changes only newly
 * given options, then the displayed options will not reflect reality
 * any more.
 */
void save_mount_options(struct super_block *sb, char *options)
{
	BUG_ON(sb->s_options);
	rcu_assign_pointer(sb->s_options, kstrdup(options, GFP_KERNEL));
}
EXPORT_SYMBOL(save_mount_options);

void replace_mount_options(struct super_block *sb, char *options)
{
	char *old = sb->s_options;
	rcu_assign_pointer(sb->s_options, options);
	if (old) {
		synchronize_rcu();
		kfree(old);
	}
}
EXPORT_SYMBOL(replace_mount_options);

#ifdef CONFIG_PROC_FS
/* iterator; we want it to have access to namespace_sem, thus here... */
static void *m_start(struct seq_file *m, loff_t *pos)
{
	struct proc_mounts *p = m->private;

	down_read(&namespace_sem);
	if (p->cached_event == p->ns->event) {
		void *v = p->cached_mount;
		if (*pos == p->cached_index)
			return v;
		if (*pos == p->cached_index + 1) {
			v = seq_list_next(v, &p->ns->list, &p->cached_index);
			return p->cached_mount = v;
		}
	}

	p->cached_event = p->ns->event;
	p->cached_mount = seq_list_start(&p->ns->list, *pos);
	p->cached_index = *pos;
	return p->cached_mount;
}

static void *m_next(struct seq_file *m, void *v, loff_t *pos)
{
	struct proc_mounts *p = m->private;

	p->cached_mount = seq_list_next(v, &p->ns->list, pos);
	p->cached_index = *pos;
	return p->cached_mount;
}

static void m_stop(struct seq_file *m, void *v)
{
	up_read(&namespace_sem);
}

static int m_show(struct seq_file *m, void *v)
{
	struct proc_mounts *p = m->private;
	struct mount *r = list_entry(v, struct mount, mnt_list);
#ifdef CONFIG_RKP_NS_PROT
	return p->show(m, r->mnt);
#else
	return p->show(m, &r->mnt);
#endif
}

const struct seq_operations mounts_op = {
	.start	= m_start,
	.next	= m_next,
	.stop	= m_stop,
	.show	= m_show,
};
#endif  /* CONFIG_PROC_FS */

/**
 * may_umount_tree - check if a mount tree is busy
 * @mnt: root of mount tree
 *
 * This is called to check if a tree of mounts has any
 * open files, pwds, chroots or sub mounts that are
 * busy.
 */
int may_umount_tree(struct vfsmount *m)
{
	struct mount *mnt = real_mount(m);
	int actual_refs = 0;
	int minimum_refs = 0;
	struct mount *p;
	BUG_ON(!m);

	/* write lock needed for mnt_get_count */
	lock_mount_hash();
	for (p = mnt; p; p = next_mnt(p, mnt)) {
		actual_refs += mnt_get_count(p);
		minimum_refs += 2;
	}
	unlock_mount_hash();

	if (actual_refs > minimum_refs)
		return 0;

	return 1;
}

EXPORT_SYMBOL(may_umount_tree);

/**
 * may_umount - check if a mount point is busy
 * @mnt: root of mount
 *
 * This is called to check if a mount point has any
 * open files, pwds, chroots or sub mounts. If the
 * mount has sub mounts this will return busy
 * regardless of whether the sub mounts are busy.
 *
 * Doesn't take quota and stuff into account. IOW, in some cases it will
 * give false negatives. The main reason why it's here is that we need
 * a non-destructive way to look for easily umountable filesystems.
 */
int may_umount(struct vfsmount *mnt)
{
	int ret = 1;
	down_read(&namespace_sem);
	lock_mount_hash();
	if (propagate_mount_busy(real_mount(mnt), 2))
		ret = 0;
	unlock_mount_hash();
	up_read(&namespace_sem);
	return ret;
}

EXPORT_SYMBOL(may_umount);

static HLIST_HEAD(unmounted);	/* protected by namespace_sem */

static void namespace_unlock(void)
{
	struct hlist_head head;

	hlist_move_list(&unmounted, &head);

	up_write(&namespace_sem);

	if (likely(hlist_empty(&head)))
		return;

	synchronize_rcu();

	group_pin_kill(&head);
}

static inline void namespace_lock(void)
{
	down_write(&namespace_sem);
}

enum umount_tree_flags {
	UMOUNT_SYNC = 1,
	UMOUNT_PROPAGATE = 2,
	UMOUNT_CONNECTED = 4,
};

static bool disconnect_mount(struct mount *mnt, enum umount_tree_flags how)
{
	/* Leaving mounts connected is only valid for lazy umounts */
	if (how & UMOUNT_SYNC)
		return true;

	/* A mount without a parent has nothing to be connected to */
	if (!mnt_has_parent(mnt))
		return true;

	/* Because the reference counting rules change when mounts are
	 * unmounted and connected, umounted mounts may not be
	 * connected to mounted mounts.
	 */
#ifdef CONFIG_RKP_NS_PROT
	if (!(mnt->mnt_parent->mnt->mnt_flags & MNT_UMOUNT))
#else
	if (!(mnt->mnt_parent->mnt.mnt_flags & MNT_UMOUNT))
#endif
		return true;

	/* Has it been requested that the mount remain connected? */
	if (how & UMOUNT_CONNECTED)
		return false;

	/* Is the mount locked such that it needs to remain connected? */
	if (IS_MNT_LOCKED(mnt))
		return false;

	/* By default disconnect the mount */
	return true;
}

/*
 * mount_lock must be held
 * namespace_sem must be held for write
 */
static void umount_tree(struct mount *mnt, enum umount_tree_flags how)
{
	LIST_HEAD(tmp_list);
	struct mount *p;

	if (how & UMOUNT_PROPAGATE)
		propagate_mount_unlock(mnt);

	/* Gather the mounts to umount */
	for (p = mnt; p; p = next_mnt(p, mnt)) {

#ifdef CONFIG_RKP_NS_PROT
		rkp_set_mnt_flags(p->mnt,MNT_UMOUNT);
#else
		p->mnt.mnt_flags |= MNT_UMOUNT;
#endif
		list_move(&p->mnt_list, &tmp_list);
	}

	/* Hide the mounts from mnt_mounts */
	list_for_each_entry(p, &tmp_list, mnt_list) {
		list_del_init(&p->mnt_child);
	}

	/* Add propogated mounts to the tmp_list */
	if (how & UMOUNT_PROPAGATE)
		propagate_umount(&tmp_list);

	while (!list_empty(&tmp_list)) {
		struct mnt_namespace *ns;
		bool disconnect;
		p = list_first_entry(&tmp_list, struct mount, mnt_list);
		list_del_init(&p->mnt_expire);
		list_del_init(&p->mnt_list);
		ns = p->mnt_ns;
		if (ns) {
			ns->mounts--;
			__touch_mnt_namespace(ns);
		}
		p->mnt_ns = NULL;
		if (how & UMOUNT_SYNC)
#ifdef CONFIG_RKP_NS_PROT
		rkp_set_mnt_flags(p->mnt,MNT_SYNC_UMOUNT);
#else
			p->mnt.mnt_flags |= MNT_SYNC_UMOUNT;
#endif
		disconnect = disconnect_mount(p, how);

#ifdef CONFIG_RKP_NS_PROT
		pin_insert_group(&p->mnt_umount, p->mnt_parent->mnt,
#else
		pin_insert_group(&p->mnt_umount, &p->mnt_parent->mnt,
#endif
				 disconnect ? &unmounted : NULL);
		if (mnt_has_parent(p)) {
			mnt_add_count(p->mnt_parent, -1);
			if (!disconnect) {
				/* Don't forget about p */
				list_add_tail(&p->mnt_child, &p->mnt_parent->mnt_mounts);
			} else {
				umount_mnt(p);
			}
		}
		change_mnt_propagation(p, MS_PRIVATE);
	}
}

static void shrink_submounts(struct mount *mnt);

static int do_umount(struct mount *mnt, int flags)
{
#ifdef CONFIG_RKP_NS_PROT
	struct super_block *sb = mnt->mnt->mnt_sb;
#else
	struct super_block *sb = mnt->mnt.mnt_sb;
#endif
	int retval;

#ifdef CONFIG_RKP_NS_PROT
	retval = security_sb_umount(mnt->mnt, flags);
#else
	retval = security_sb_umount(&mnt->mnt, flags);
#endif
	if (retval)
		return retval;

	/*
	 * Allow userspace to request a mountpoint be expired rather than
	 * unmounting unconditionally. Unmount only happens if:
	 *  (1) the mark is already set (the mark is cleared by mntput())
	 *  (2) the usage count == 1 [parent vfsmount] + 1 [sys_umount]
	 */
	if (flags & MNT_EXPIRE) {
#ifdef CONFIG_RKP_NS_PROT
		if (mnt->mnt == current->fs->root.mnt ||
#else
		if (&mnt->mnt == current->fs->root.mnt ||
#endif
		    flags & (MNT_FORCE | MNT_DETACH))
			return -EINVAL;

		/*
		 * probably don't strictly need the lock here if we examined
		 * all race cases, but it's a slowpath.
		 */
		lock_mount_hash();
		if (mnt_get_count(mnt) != 2) {
			unlock_mount_hash();
			return -EBUSY;
		}
		unlock_mount_hash();

		if (!xchg(&mnt->mnt_expiry_mark, 1))
			return -EAGAIN;
	}

	/*
	 * If we may have to abort operations to get out of this
	 * mount, and they will themselves hold resources we must
	 * allow the fs to do things. In the Unix tradition of
	 * 'Gee thats tricky lets do it in userspace' the umount_begin
	 * might fail to complete on the first run through as other tasks
	 * must return, and the like. Thats for the mount program to worry
	 * about for the moment.
	 */

	if (flags & MNT_FORCE && sb->s_op->umount_begin) {
		sb->s_op->umount_begin(sb);
	}

	/*
	 * No sense to grab the lock for this test, but test itself looks
	 * somewhat bogus. Suggestions for better replacement?
	 * Ho-hum... In principle, we might treat that as umount + switch
	 * to rootfs. GC would eventually take care of the old vfsmount.
	 * Actually it makes sense, especially if rootfs would contain a
	 * /reboot - static binary that would close all descriptors and
	 * call reboot(9). Then init(8) could umount root and exec /reboot.
	 */
#ifdef CONFIG_RKP_NS_PROT
	if (mnt->mnt == current->fs->root.mnt && !(flags & MNT_DETACH)) {
#else
	if (&mnt->mnt == current->fs->root.mnt && !(flags & MNT_DETACH)) {
#endif
		/*
		 * Special case for "unmounting" root ...
		 * we just try to remount it readonly.
		 */
		if (!capable(CAP_SYS_ADMIN))
			return -EPERM;
		down_write(&sb->s_umount);
		if (!(sb->s_flags & MS_RDONLY))
			retval = do_remount_sb(sb, MS_RDONLY, NULL, 0);
		up_write(&sb->s_umount);
		return retval;
	}

	namespace_lock();
	lock_mount_hash();

	/* Recheck MNT_LOCKED with the locks held */
	retval = -EINVAL;
	if (mnt->mnt.mnt_flags & MNT_LOCKED)
		goto out;

	event++;
	if (flags & MNT_DETACH) {
		if (!list_empty(&mnt->mnt_list))
			umount_tree(mnt, UMOUNT_PROPAGATE);
		retval = 0;
	} else {
		shrink_submounts(mnt);
		retval = -EBUSY;
		if (!propagate_mount_busy(mnt, 2)) {
			if (!list_empty(&mnt->mnt_list))
				umount_tree(mnt, UMOUNT_PROPAGATE|UMOUNT_SYNC);
			retval = 0;
		}
	}
out:
	unlock_mount_hash();
	namespace_unlock();
	return retval;
}

/*
 * __detach_mounts - lazily unmount all mounts on the specified dentry
 *
 * During unlink, rmdir, and d_drop it is possible to loose the path
 * to an existing mountpoint, and wind up leaking the mount.
 * detach_mounts allows lazily unmounting those mounts instead of
 * leaking them.
 *
 * The caller may hold dentry->d_inode->i_mutex.
 */
void __detach_mounts(struct dentry *dentry)
{
	struct mountpoint *mp;
	struct mount *mnt;

	namespace_lock();
	lock_mount_hash();
	mp = lookup_mountpoint(dentry);
	if (IS_ERR_OR_NULL(mp))
		goto out_unlock;

	event++;
	while (!hlist_empty(&mp->m_list)) {
		mnt = hlist_entry(mp->m_list.first, struct mount, mnt_mp_list);
#ifdef CONFIG_RKP_NS_PROT
		if (mnt->mnt->mnt_flags & MNT_UMOUNT) {
#else
		if (mnt->mnt.mnt_flags & MNT_UMOUNT) {
#endif
			hlist_add_head(&mnt->mnt_umount.s_list, &unmounted);
			umount_mnt(mnt);
		}
		else umount_tree(mnt, UMOUNT_CONNECTED);
	}
	put_mountpoint(mp);
out_unlock:
	unlock_mount_hash();
	namespace_unlock();
}

/*
 * Is the caller allowed to modify his namespace?
 */
static inline bool may_mount(void)
{
	return ns_capable(current->nsproxy->mnt_ns->user_ns, CAP_SYS_ADMIN);
}

/*
 * Now umount can handle mount points as well as block devices.
 * This is important for filesystems which use unnamed block devices.
 *
 * We now support a flag for forced unmount like the other 'big iron'
 * unixes. Our API is identical to OSF/1 to avoid making a mess of AMD
 */

SYSCALL_DEFINE2(umount, char __user *, name, int, flags)
{
	struct path path;
	struct mount *mnt;
	int retval;
	int lookup_flags = 0;

	if (flags & ~(MNT_FORCE | MNT_DETACH | MNT_EXPIRE | UMOUNT_NOFOLLOW))
		return -EINVAL;

	if (!may_mount())
		return -EPERM;

	if (!(flags & UMOUNT_NOFOLLOW))
		lookup_flags |= LOOKUP_FOLLOW;

	retval = user_path_mountpoint_at(AT_FDCWD, name, lookup_flags, &path);
	if (retval)
		goto out;
	mnt = real_mount(path.mnt);
	retval = -EINVAL;
	if (path.dentry != path.mnt->mnt_root)
		goto dput_and_out;
	if (!check_mnt(mnt))
		goto dput_and_out;
<<<<<<< HEAD

#ifdef CONFIG_RKP_NS_PROT
	if (mnt->mnt->mnt_flags & MNT_LOCKED)
#else
	if (mnt->mnt.mnt_flags & MNT_LOCKED)
#endif
=======
	if (mnt->mnt.mnt_flags & MNT_LOCKED) /* Check optimistically */
>>>>>>> 470e5acc
		goto dput_and_out;
	retval = -EPERM;
	if (flags & MNT_FORCE && !capable(CAP_SYS_ADMIN))
		goto dput_and_out;

	retval = do_umount(mnt, flags);
dput_and_out:
	/* we mustn't call path_put() as that would clear mnt_expiry_mark */
	dput(path.dentry);
	mntput_no_expire(mnt);
out:
	return retval;
}

#ifdef __ARCH_WANT_SYS_OLDUMOUNT

/*
 *	The 2.0 compatible umount. No flags.
 */
SYSCALL_DEFINE1(oldumount, char __user *, name)
{
	return sys_umount(name, 0);
}

#endif

static bool is_mnt_ns_file(struct dentry *dentry)
{
	/* Is this a proxy for a mount namespace? */
	return dentry->d_op == &ns_dentry_operations &&
	       dentry->d_fsdata == &mntns_operations;
}

struct mnt_namespace *to_mnt_ns(struct ns_common *ns)
{
	return container_of(ns, struct mnt_namespace, ns);
}

static bool mnt_ns_loop(struct dentry *dentry)
{
	/* Could bind mounting the mount namespace inode cause a
	 * mount namespace loop?
	 */
	struct mnt_namespace *mnt_ns;
	if (!is_mnt_ns_file(dentry))
		return false;

	mnt_ns = to_mnt_ns(get_proc_ns(dentry->d_inode));
	return current->nsproxy->mnt_ns->seq >= mnt_ns->seq;
}

struct mount *copy_tree(struct mount *mnt, struct dentry *dentry,
					int flag)
{
	struct mount *res, *p, *q, *r, *parent;

	if (!(flag & CL_COPY_UNBINDABLE) && IS_MNT_UNBINDABLE(mnt))
		return ERR_PTR(-EINVAL);

	if (!(flag & CL_COPY_MNT_NS_FILE) && is_mnt_ns_file(dentry))
		return ERR_PTR(-EINVAL);

	res = q = clone_mnt(mnt, dentry, flag);
	if (IS_ERR(q))
		return q;

	q->mnt_mountpoint = mnt->mnt_mountpoint;

	p = mnt;
	list_for_each_entry(r, &mnt->mnt_mounts, mnt_child) {
		struct mount *s;
		if (!is_subdir(r->mnt_mountpoint, dentry))
			continue;

		for (s = r; s; s = next_mnt(s, r)) {
			if (!(flag & CL_COPY_UNBINDABLE) &&
			    IS_MNT_UNBINDABLE(s)) {
				if (s->mnt.mnt_flags & MNT_LOCKED) {
					/* Both unbindable and locked. */
					q = ERR_PTR(-EPERM);
					goto out;
				} else {
					s = skip_mnt_tree(s);
					continue;
				}
			}
			if (!(flag & CL_COPY_MNT_NS_FILE) &&
#ifdef CONFIG_RKP_NS_PROT
			    is_mnt_ns_file(s->mnt->mnt_root)) {
#else
			    is_mnt_ns_file(s->mnt.mnt_root)) {
#endif
				s = skip_mnt_tree(s);
				continue;
			}
			while (p != s->mnt_parent) {
				p = p->mnt_parent;
				q = q->mnt_parent;
			}
			p = s;
			parent = q;
#ifdef CONFIG_RKP_NS_PROT
			q = clone_mnt(p, p->mnt->mnt_root, flag);
#else
			q = clone_mnt(p, p->mnt.mnt_root, flag);
#endif
			if (IS_ERR(q))
				goto out;
			lock_mount_hash();
			list_add_tail(&q->mnt_list, &res->mnt_list);
			attach_mnt(q, parent, p->mnt_mp);
			unlock_mount_hash();
		}
	}
	return res;
out:
	if (res) {
		lock_mount_hash();
		umount_tree(res, UMOUNT_SYNC);
		unlock_mount_hash();
	}
	return q;
}

/* Caller should check returned pointer for errors */

struct vfsmount *collect_mounts(struct path *path)
{
	struct mount *tree;
	namespace_lock();
	if (!check_mnt(real_mount(path->mnt)))
		tree = ERR_PTR(-EINVAL);
	else
		tree = copy_tree(real_mount(path->mnt), path->dentry,
				 CL_COPY_ALL | CL_PRIVATE);
	namespace_unlock();
	if (IS_ERR(tree))
		return ERR_CAST(tree);
#ifdef CONFIG_RKP_NS_PROT
	return tree->mnt;
#else
	return &tree->mnt;
#endif
}

void drop_collected_mounts(struct vfsmount *mnt)
{
	namespace_lock();
	lock_mount_hash();
	umount_tree(real_mount(mnt), 0);
	unlock_mount_hash();
	namespace_unlock();
}

/**
 * clone_private_mount - create a private clone of a path
 *
 * This creates a new vfsmount, which will be the clone of @path.  The new will
 * not be attached anywhere in the namespace and will be private (i.e. changes
 * to the originating mount won't be propagated into this).
 *
 * Release with mntput().
 */
struct vfsmount *clone_private_mount(struct path *path)
{
	struct mount *old_mnt = real_mount(path->mnt);
	struct mount *new_mnt;

	if (IS_MNT_UNBINDABLE(old_mnt))
		return ERR_PTR(-EINVAL);

	down_read(&namespace_sem);
	new_mnt = clone_mnt(old_mnt, path->dentry, CL_PRIVATE);
	up_read(&namespace_sem);
	if (IS_ERR(new_mnt))
		return ERR_CAST(new_mnt);

#ifdef CONFIG_RKP_NS_PROT
	return new_mnt->mnt;
#else
	return &new_mnt->mnt;
#endif
}
EXPORT_SYMBOL_GPL(clone_private_mount);

int iterate_mounts(int (*f)(struct vfsmount *, void *), void *arg,
		   struct vfsmount *root)
{
	struct mount *mnt;
	int res = f(root, arg);
	if (res)
		return res;
	list_for_each_entry(mnt, &real_mount(root)->mnt_list, mnt_list) {
#ifdef CONFIG_RKP_NS_PROT
		res = f(mnt->mnt, arg);
#else
		res = f(&mnt->mnt, arg);
#endif
		if (res)
			return res;
	}
	return 0;
}

static void cleanup_group_ids(struct mount *mnt, struct mount *end)
{
	struct mount *p;

	for (p = mnt; p != end; p = next_mnt(p, mnt)) {
		if (p->mnt_group_id && !IS_MNT_SHARED(p))
			mnt_release_group_id(p);
	}
}

static int invent_group_ids(struct mount *mnt, bool recurse)
{
	struct mount *p;

	for (p = mnt; p; p = recurse ? next_mnt(p, mnt) : NULL) {
		if (!p->mnt_group_id && !IS_MNT_SHARED(p)) {
			int err = mnt_alloc_group_id(p);
			if (err) {
				cleanup_group_ids(mnt, p);
				return err;
			}
		}
	}

	return 0;
}

int count_mounts(struct mnt_namespace *ns, struct mount *mnt)
{
	unsigned int max = READ_ONCE(sysctl_mount_max);
	unsigned int mounts = 0, old, pending, sum;
	struct mount *p;

	for (p = mnt; p; p = next_mnt(p, mnt))
		mounts++;

	old = ns->mounts;
	pending = ns->pending_mounts;
	sum = old + pending;
	if ((old > sum) ||
	    (pending > sum) ||
	    (max < sum) ||
	    (mounts > (max - sum)))
		return -ENOSPC;

	ns->pending_mounts = pending + mounts;
	return 0;
}

/*
 *  @source_mnt : mount tree to be attached
 *  @nd         : place the mount tree @source_mnt is attached
 *  @parent_nd  : if non-null, detach the source_mnt from its parent and
 *  		   store the parent mount and mountpoint dentry.
 *  		   (done when source_mnt is moved)
 *
 *  NOTE: in the table below explains the semantics when a source mount
 *  of a given type is attached to a destination mount of a given type.
 * ---------------------------------------------------------------------------
 * |         BIND MOUNT OPERATION                                            |
 * |**************************************************************************
 * | source-->| shared        |       private  |       slave    | unbindable |
 * | dest     |               |                |                |            |
 * |   |      |               |                |                |            |
 * |   v      |               |                |                |            |
 * |**************************************************************************
 * |  shared  | shared (++)   |     shared (+) |     shared(+++)|  invalid   |
 * |          |               |                |                |            |
 * |non-shared| shared (+)    |      private   |      slave (*) |  invalid   |
 * ***************************************************************************
 * A bind operation clones the source mount and mounts the clone on the
 * destination mount.
 *
 * (++)  the cloned mount is propagated to all the mounts in the propagation
 * 	 tree of the destination mount and the cloned mount is added to
 * 	 the peer group of the source mount.
 * (+)   the cloned mount is created under the destination mount and is marked
 *       as shared. The cloned mount is added to the peer group of the source
 *       mount.
 * (+++) the mount is propagated to all the mounts in the propagation tree
 *       of the destination mount and the cloned mount is made slave
 *       of the same master as that of the source mount. The cloned mount
 *       is marked as 'shared and slave'.
 * (*)   the cloned mount is made a slave of the same master as that of the
 * 	 source mount.
 *
 * ---------------------------------------------------------------------------
 * |         		MOVE MOUNT OPERATION                                 |
 * |**************************************************************************
 * | source-->| shared        |       private  |       slave    | unbindable |
 * | dest     |               |                |                |            |
 * |   |      |               |                |                |            |
 * |   v      |               |                |                |            |
 * |**************************************************************************
 * |  shared  | shared (+)    |     shared (+) |    shared(+++) |  invalid   |
 * |          |               |                |                |            |
 * |non-shared| shared (+*)   |      private   |    slave (*)   | unbindable |
 * ***************************************************************************
 *
 * (+)  the mount is moved to the destination. And is then propagated to
 * 	all the mounts in the propagation tree of the destination mount.
 * (+*)  the mount is moved to the destination.
 * (+++)  the mount is moved to the destination and is then propagated to
 * 	all the mounts belonging to the destination mount's propagation tree.
 * 	the mount is marked as 'shared and slave'.
 * (*)	the mount continues to be a slave at the new location.
 *
 * if the source mount is a tree, the operations explained above is
 * applied to each mount in the tree.
 * Must be called without spinlocks held, since this function can sleep
 * in allocations.
 */
static int attach_recursive_mnt(struct mount *source_mnt,
			struct mount *dest_mnt,
			struct mountpoint *dest_mp,
			struct path *parent_path)
{
	HLIST_HEAD(tree_list);
	struct mnt_namespace *ns = dest_mnt->mnt_ns;
	struct mountpoint *smp;
	struct mount *child, *p;
	struct hlist_node *n;
	int err;

	/* Preallocate a mountpoint in case the new mounts need
	 * to be tucked under other mounts.
	 */
#ifdef CONFIG_RKP_NS_PROT
	smp = get_mountpoint(source_mnt->mnt->mnt_root);
#else
	smp = get_mountpoint(source_mnt->mnt.mnt_root);
#endif
	if (IS_ERR(smp))
		return PTR_ERR(smp);

	/* Is there space to add these mounts to the mount namespace? */
	if (!parent_path) {
		err = count_mounts(ns, source_mnt);
		if (err)
			goto out;
	}

	if (IS_MNT_SHARED(dest_mnt)) {
		err = invent_group_ids(source_mnt, true);
		if (err)
			goto out;
		err = propagate_mnt(dest_mnt, dest_mp, source_mnt, &tree_list);
		lock_mount_hash();
		if (err)
			goto out_cleanup_ids;
		for (p = source_mnt; p; p = next_mnt(p, source_mnt))
			set_mnt_shared(p);
	} else {
		lock_mount_hash();
	}
	if (parent_path) {
		detach_mnt(source_mnt, parent_path);
		attach_mnt(source_mnt, dest_mnt, dest_mp);
		touch_mnt_namespace(source_mnt->mnt_ns);
	} else {
		mnt_set_mountpoint(dest_mnt, dest_mp, source_mnt);
		commit_tree(source_mnt);
	}

	hlist_for_each_entry_safe(child, n, &tree_list, mnt_hash) {
		struct mount *q;
		hlist_del_init(&child->mnt_hash);
#ifdef CONFIG_RKP_NS_PROT
		q = __lookup_mnt(child->mnt_parent->mnt,
				 child->mnt_mountpoint);
#else
		q = __lookup_mnt(&child->mnt_parent->mnt,
				 child->mnt_mountpoint);
#endif
		if (q)
			mnt_change_mountpoint(child, smp, q);
		commit_tree(child);
	}
	put_mountpoint(smp);
	unlock_mount_hash();

	return 0;

 out_cleanup_ids:
	while (!hlist_empty(&tree_list)) {
		child = hlist_entry(tree_list.first, struct mount, mnt_hash);
		child->mnt_parent->mnt_ns->pending_mounts = 0;
		umount_tree(child, UMOUNT_SYNC);
	}
	unlock_mount_hash();
	cleanup_group_ids(source_mnt, NULL);
 out:
	ns->pending_mounts = 0;

	read_seqlock_excl(&mount_lock);
	put_mountpoint(smp);
	read_sequnlock_excl(&mount_lock);

	return err;
}

static struct mountpoint *lock_mount(struct path *path)
{
	struct vfsmount *mnt;
	struct dentry *dentry = path->dentry;
retry:
	mutex_lock(&dentry->d_inode->i_mutex);
	if (unlikely(cant_mount(dentry))) {
		mutex_unlock(&dentry->d_inode->i_mutex);
		return ERR_PTR(-ENOENT);
	}
	namespace_lock();
	mnt = lookup_mnt(path);
	if (likely(!mnt)) {
		struct mountpoint *mp = get_mountpoint(dentry);
		if (IS_ERR(mp)) {
			namespace_unlock();
			mutex_unlock(&dentry->d_inode->i_mutex);
			return mp;
		}
		return mp;
	}
	namespace_unlock();
	mutex_unlock(&path->dentry->d_inode->i_mutex);
	path_put(path);
	path->mnt = mnt;
	dentry = path->dentry = dget(mnt->mnt_root);
	goto retry;
}

static void unlock_mount(struct mountpoint *where)
{
	struct dentry *dentry = where->m_dentry;

	read_seqlock_excl(&mount_lock);
	put_mountpoint(where);
	read_sequnlock_excl(&mount_lock);

	namespace_unlock();
	mutex_unlock(&dentry->d_inode->i_mutex);
}

static int graft_tree(struct mount *mnt, struct mount *p, struct mountpoint *mp)
{
#ifdef CONFIG_RKP_NS_PROT
	if (mnt->mnt->mnt_sb->s_flags & MS_NOUSER)
#else
	if (mnt->mnt.mnt_sb->s_flags & MS_NOUSER)
#endif
		return -EINVAL;

	if (d_is_dir(mp->m_dentry) !=
#ifdef CONFIG_RKP_NS_PROT
	      d_is_dir(mnt->mnt->mnt_root))
#else
	      d_is_dir(mnt->mnt.mnt_root))
#endif
		return -ENOTDIR;

	return attach_recursive_mnt(mnt, p, mp, NULL);
}

/*
 * Sanity check the flags to change_mnt_propagation.
 */

static int flags_to_propagation_type(int flags)
{
	int type = flags & ~(MS_REC | MS_SILENT);

	/* Fail if any non-propagation flags are set */
	if (type & ~(MS_SHARED | MS_PRIVATE | MS_SLAVE | MS_UNBINDABLE))
		return 0;
	/* Only one propagation flag should be set */
	if (!is_power_of_2(type))
		return 0;
	return type;
}

/*
 * recursively change the type of the mountpoint.
 */
static int do_change_type(struct path *path, int flag)
{
	struct mount *m;
	struct mount *mnt = real_mount(path->mnt);
	int recurse = flag & MS_REC;
	int type;
	int err = 0;

	if (path->dentry != path->mnt->mnt_root)
		return -EINVAL;

	type = flags_to_propagation_type(flag);
	if (!type)
		return -EINVAL;

	namespace_lock();
	if (type == MS_SHARED) {
		err = invent_group_ids(mnt, recurse);
		if (err)
			goto out_unlock;
	}

	lock_mount_hash();
	for (m = mnt; m; m = (recurse ? next_mnt(m, mnt) : NULL))
		change_mnt_propagation(m, type);
	unlock_mount_hash();

 out_unlock:
	namespace_unlock();
	return err;
}

static bool has_locked_children(struct mount *mnt, struct dentry *dentry)
{
	struct mount *child;
	list_for_each_entry(child, &mnt->mnt_mounts, mnt_child) {
		if (!is_subdir(child->mnt_mountpoint, dentry))
			continue;

#ifdef CONFIG_RKP_NS_PROT
		if (child->mnt->mnt_flags & MNT_LOCKED)
#else
		if (child->mnt.mnt_flags & MNT_LOCKED)
#endif
			return true;
	}
	return false;
}

/*
 * do loopback mount.
 */
static int do_loopback(struct path *path, const char *old_name,
				int recurse)
{
	struct path old_path;
	struct mount *mnt = NULL, *old, *parent;
	struct mountpoint *mp;
	int err;
	if (!old_name || !*old_name)
		return -EINVAL;
	err = kern_path(old_name, LOOKUP_FOLLOW|LOOKUP_AUTOMOUNT, &old_path);
	if (err)
		return err;

	err = -EINVAL;
	if (mnt_ns_loop(old_path.dentry))
		goto out;

	mp = lock_mount(path);
	err = PTR_ERR(mp);
	if (IS_ERR(mp))
		goto out;

	old = real_mount(old_path.mnt);
	parent = real_mount(path->mnt);

	err = -EINVAL;
	if (IS_MNT_UNBINDABLE(old))
		goto out2;

	if (!check_mnt(parent))
		goto out2;

	if (!check_mnt(old) && old_path.dentry->d_op != &ns_dentry_operations)
		goto out2;

	if (!recurse && has_locked_children(old, old_path.dentry))
		goto out2;

	if (recurse)
		mnt = copy_tree(old, old_path.dentry, CL_COPY_MNT_NS_FILE);
	else
		mnt = clone_mnt(old, old_path.dentry, 0);

	if (IS_ERR(mnt)) {
		err = PTR_ERR(mnt);
		goto out2;
	}

#ifdef CONFIG_RKP_NS_PROT
	rkp_reset_mnt_flags(mnt->mnt,MNT_LOCKED);
#else
	mnt->mnt.mnt_flags &= ~MNT_LOCKED;
#endif
	err = graft_tree(mnt, parent, mp);
	if (err) {
		lock_mount_hash();
		umount_tree(mnt, UMOUNT_SYNC);
		unlock_mount_hash();
	}
out2:
	unlock_mount(mp);
out:
	path_put(&old_path);
	return err;
}

static int change_mount_flags(struct vfsmount *mnt, int ms_flags)
{
	int error = 0;
	int readonly_request = 0;

	if (ms_flags & MS_RDONLY)
		readonly_request = 1;
	if (readonly_request == __mnt_is_readonly(mnt))
		return 0;

	if (readonly_request)
		error = mnt_make_readonly(real_mount(mnt));
	else
		__mnt_unmake_readonly(real_mount(mnt));
	return error;
}

/*
 * change filesystem flags. dir should be a physical root of filesystem.
 * If you've mounted a non-root directory somewhere and want to do remount
 * on it - tough luck.
 */
static int do_remount(struct path *path, int flags, int mnt_flags,
		      void *data)
{
	int err;
	struct super_block *sb = path->mnt->mnt_sb;
	struct mount *mnt = real_mount(path->mnt);

	if (!check_mnt(mnt))
		return -EINVAL;

	if (path->dentry != path->mnt->mnt_root)
		return -EINVAL;

	/* Don't allow changing of locked mnt flags.
	 *
	 * No locks need to be held here while testing the various
	 * MNT_LOCK flags because those flags can never be cleared
	 * once they are set.
	 */
#ifdef CONFIG_RKP_NS_PROT
	if ((mnt->mnt->mnt_flags & MNT_LOCK_READONLY) &&
#else
	if ((mnt->mnt.mnt_flags & MNT_LOCK_READONLY) &&
#endif
	    !(mnt_flags & MNT_READONLY)) {
		return -EPERM;
	}
#ifdef CONFIG_RKP_NS_PROT
	if ((mnt->mnt->mnt_flags & MNT_LOCK_NODEV) &&
#else
	if ((mnt->mnt.mnt_flags & MNT_LOCK_NODEV) &&
#endif
	    !(mnt_flags & MNT_NODEV)) {
		/* Was the nodev implicitly added in mount? */
		if ((mnt->mnt_ns->user_ns != &init_user_ns) &&
		    !(sb->s_type->fs_flags & FS_USERNS_DEV_MOUNT)) {
			mnt_flags |= MNT_NODEV;
		} else {
			return -EPERM;
		}
	}

#ifdef CONFIG_RKP_NS_PROT
	if ((mnt->mnt->mnt_flags & MNT_LOCK_NOSUID) &&
#else
	if ((mnt->mnt.mnt_flags & MNT_LOCK_NOSUID) &&
#endif
	    !(mnt_flags & MNT_NOSUID)) {
		return -EPERM;
	}
#ifdef CONFIG_RKP_NS_PROT
	if ((mnt->mnt->mnt_flags & MNT_LOCK_NOEXEC) &&
#else
	if ((mnt->mnt.mnt_flags & MNT_LOCK_NOEXEC) &&
#endif
	    !(mnt_flags & MNT_NOEXEC)) {
		return -EPERM;
	}
#ifdef CONFIG_RKP_NS_PROT
	if ((mnt->mnt->mnt_flags & MNT_LOCK_ATIME) &&
	    ((mnt->mnt->mnt_flags & MNT_ATIME_MASK) != (mnt_flags & MNT_ATIME_MASK))) {
#else
	if ((mnt->mnt.mnt_flags & MNT_LOCK_ATIME) &&
	    ((mnt->mnt.mnt_flags & MNT_ATIME_MASK) != (mnt_flags & MNT_ATIME_MASK))) {
#endif
		return -EPERM;
	}

	err = security_sb_remount(sb, data);
	if (err)
		return err;

	down_write(&sb->s_umount);
	if (flags & MS_BIND)
		err = change_mount_flags(path->mnt, flags);
	else if (!capable(CAP_SYS_ADMIN))
		err = -EPERM;
	else {
		err = do_remount_sb2(path->mnt, sb, flags, data, 0);
		namespace_lock();
		lock_mount_hash();
		propagate_remount(mnt);
		unlock_mount_hash();
		namespace_unlock();
	}
	if (!err) {
		lock_mount_hash();
#ifdef CONFIG_RKP_NS_PROT
		mnt_flags |= mnt->mnt->mnt_flags & ~MNT_USER_SETTABLE_MASK;
		rkp_assign_mnt_flags(mnt->mnt,mnt_flags);
#else
		mnt_flags |= mnt->mnt.mnt_flags & ~MNT_USER_SETTABLE_MASK;
		mnt->mnt.mnt_flags = mnt_flags;
#endif
		touch_mnt_namespace(mnt->mnt_ns);
		unlock_mount_hash();
	}
	up_write(&sb->s_umount);
	return err;
}

static inline int tree_contains_unbindable(struct mount *mnt)
{
	struct mount *p;
	for (p = mnt; p; p = next_mnt(p, mnt)) {
		if (IS_MNT_UNBINDABLE(p))
			return 1;
	}
	return 0;
}

static int do_move_mount(struct path *path, const char *old_name)
{
	struct path old_path, parent_path;
	struct mount *p;
	struct mount *old;
	struct mountpoint *mp;
	int err;
	if (!old_name || !*old_name)
		return -EINVAL;
	err = kern_path(old_name, LOOKUP_FOLLOW, &old_path);
	if (err)
		return err;

	mp = lock_mount(path);
	err = PTR_ERR(mp);
	if (IS_ERR(mp))
		goto out;

	old = real_mount(old_path.mnt);
	p = real_mount(path->mnt);

	err = -EINVAL;
	if (!check_mnt(p) || !check_mnt(old))
		goto out1;

#ifdef CONFIG_RKP_NS_PROT
	if (old->mnt->mnt_flags & MNT_LOCKED)
		goto out1;
#else
	if (old->mnt.mnt_flags & MNT_LOCKED)
		goto out1;
#endif
	err = -EINVAL;
	if (old_path.dentry != old_path.mnt->mnt_root)
		goto out1;

	if (!mnt_has_parent(old))
		goto out1;

	if (d_is_dir(path->dentry) !=
	      d_is_dir(old_path.dentry))
		goto out1;
	/*
	 * Don't move a mount residing in a shared parent.
	 */
	if (IS_MNT_SHARED(old->mnt_parent))
		goto out1;
	/*
	 * Don't move a mount tree containing unbindable mounts to a destination
	 * mount which is shared.
	 */
	if (IS_MNT_SHARED(p) && tree_contains_unbindable(old))
		goto out1;
	err = -ELOOP;
	for (; mnt_has_parent(p); p = p->mnt_parent)
		if (p == old)
			goto out1;

	err = attach_recursive_mnt(old, real_mount(path->mnt), mp, &parent_path);
	if (err)
		goto out1;

	/* if the mount is moved, it should no longer be expire
	 * automatically */
	list_del_init(&old->mnt_expire);
out1:
	unlock_mount(mp);
out:
	if (!err)
		path_put(&parent_path);
	path_put(&old_path);
	return err;
}

static struct vfsmount *fs_set_subtype(struct vfsmount *mnt, const char *fstype)
{
	int err;
	const char *subtype = strchr(fstype, '.');
	if (subtype) {
		subtype++;
		err = -EINVAL;
		if (!subtype[0])
			goto err;
	} else
		subtype = "";

	mnt->mnt_sb->s_subtype = kstrdup(subtype, GFP_KERNEL);
	err = -ENOMEM;
	if (!mnt->mnt_sb->s_subtype)
		goto err;
	return mnt;

 err:
	mntput(mnt);
	return ERR_PTR(err);
}

/*
 * add a mount into a namespace's mount tree
 */
static int do_add_mount(struct mount *newmnt, struct path *path, int mnt_flags)
{
	struct mountpoint *mp;
	struct mount *parent;
	int err;

	mnt_flags &= ~MNT_INTERNAL_FLAGS;

	mp = lock_mount(path);
	if (IS_ERR(mp))
		return PTR_ERR(mp);

	parent = real_mount(path->mnt);
	err = -EINVAL;
	if (unlikely(!check_mnt(parent))) {
		/* that's acceptable only for automounts done in private ns */
		if (!(mnt_flags & MNT_SHRINKABLE))
			goto unlock;
		/* ... and for those we'd better have mountpoint still alive */
		if (!parent->mnt_ns)
			goto unlock;
	}

	/* Refuse the same filesystem on the same mount point */
	err = -EBUSY;
#ifdef CONFIG_RKP_NS_PROT
	if (path->mnt->mnt_sb == newmnt->mnt->mnt_sb &&
#else
	if (path->mnt->mnt_sb == newmnt->mnt.mnt_sb &&
#endif
	    path->mnt->mnt_root == path->dentry)
		goto unlock;

	err = -EINVAL;
#ifdef CONFIG_RKP_NS_PROT
	if (d_is_symlink(newmnt->mnt->mnt_root))
#else
	if (d_is_symlink(newmnt->mnt.mnt_root))
#endif
		goto unlock;

#ifdef CONFIG_RKP_NS_PROT
	rkp_assign_mnt_flags(newmnt->mnt,mnt_flags);
#else
	newmnt->mnt.mnt_flags = mnt_flags;
#endif
	err = graft_tree(newmnt, parent, mp);

unlock:
	unlock_mount(mp);
	return err;
}

static bool fs_fully_visible(struct file_system_type *fs_type, int *new_mnt_flags);

/*
 * create a new mount for userspace and request it to be added into the
 * namespace's tree
 */
#ifdef CONFIG_RKP_NS_PROT
static int do_new_mount(const char __user *dir_name,struct path *path, const char *fstype, int flags,
			int mnt_flags, const char *name, void *data)
#else
static int do_new_mount(struct path *path, const char *fstype, int flags,
			int mnt_flags, const char *name, void *data)
#endif
{
	struct file_system_type *type;
	struct user_namespace *user_ns = current->nsproxy->mnt_ns->user_ns;
	struct vfsmount *mnt;
	int err;

	if (!fstype)
		return -EINVAL;

	type = get_fs_type(fstype);
	if (!type)
		return -ENODEV;

	if (user_ns != &init_user_ns) {
		if (!(type->fs_flags & FS_USERNS_MOUNT)) {
			put_filesystem(type);
			return -EPERM;
		}
		/* Only in special cases allow devices from mounts
		 * created outside the initial user namespace.
		 */
		if (!(type->fs_flags & FS_USERNS_DEV_MOUNT)) {
			flags |= MS_NODEV;
			mnt_flags |= MNT_NODEV | MNT_LOCK_NODEV;
		}
		if (type->fs_flags & FS_USERNS_VISIBLE) {
			if (!fs_fully_visible(type, &mnt_flags)) {
				put_filesystem(type);
				return -EPERM;
			}
		}
	}

	mnt = vfs_kern_mount(type, flags, name, data);
	if (!IS_ERR(mnt) && (type->fs_flags & FS_HAS_SUBTYPE) &&
	    !mnt->mnt_sb->s_subtype)
		mnt = fs_set_subtype(mnt, fstype);

	put_filesystem(type);
	if (IS_ERR(mnt))
		return PTR_ERR(mnt);

	err = do_add_mount(real_mount(mnt), path, mnt_flags);
	if (err)
		mntput(mnt);
#ifdef CONFIG_RKP_NS_PROT
	if(!sys_sb)
	{
		char *mount_point;
		mount_point = copy_mount_string(dir_name);
		if(!strcmp(mount_point,"/system")) {
			rkp_call(RKP_CMDID(0x55),(u64)&sys_sb,(u64)mnt,0,0,0);
		}
		kfree(mount_point);
	}

#endif
	return err;
}

int finish_automount(struct vfsmount *m, struct path *path)
{
	struct mount *mnt = real_mount(m);
	int err;
	/* The new mount record should have at least 2 refs to prevent it being
	 * expired before we get a chance to add it
	 */
	BUG_ON(mnt_get_count(mnt) < 2);

	if (m->mnt_sb == path->mnt->mnt_sb &&
	    m->mnt_root == path->dentry) {
		err = -ELOOP;
		goto fail;
	}

	err = do_add_mount(mnt, path, path->mnt->mnt_flags | MNT_SHRINKABLE);
	if (!err)
		return 0;
fail:
	/* remove m from any expiration list it may be on */
	if (!list_empty(&mnt->mnt_expire)) {
		namespace_lock();
		list_del_init(&mnt->mnt_expire);
		namespace_unlock();
	}
	mntput(m);
	mntput(m);
	return err;
}

/**
 * mnt_set_expiry - Put a mount on an expiration list
 * @mnt: The mount to list.
 * @expiry_list: The list to add the mount to.
 */
void mnt_set_expiry(struct vfsmount *mnt, struct list_head *expiry_list)
{
	namespace_lock();

	list_add_tail(&real_mount(mnt)->mnt_expire, expiry_list);

	namespace_unlock();
}
EXPORT_SYMBOL(mnt_set_expiry);

/*
 * process a list of expirable mountpoints with the intent of discarding any
 * mountpoints that aren't in use and haven't been touched since last we came
 * here
 */
void mark_mounts_for_expiry(struct list_head *mounts)
{
	struct mount *mnt, *next;
	LIST_HEAD(graveyard);

	if (list_empty(mounts))
		return;

	namespace_lock();
	lock_mount_hash();

	/* extract from the expiration list every vfsmount that matches the
	 * following criteria:
	 * - only referenced by its parent vfsmount
	 * - still marked for expiry (marked on the last call here; marks are
	 *   cleared by mntput())
	 */
	list_for_each_entry_safe(mnt, next, mounts, mnt_expire) {
		if (!xchg(&mnt->mnt_expiry_mark, 1) ||
			propagate_mount_busy(mnt, 1))
			continue;
		list_move(&mnt->mnt_expire, &graveyard);
	}
	while (!list_empty(&graveyard)) {
		mnt = list_first_entry(&graveyard, struct mount, mnt_expire);
		touch_mnt_namespace(mnt->mnt_ns);
		umount_tree(mnt, UMOUNT_PROPAGATE|UMOUNT_SYNC);
	}
	unlock_mount_hash();
	namespace_unlock();
}

EXPORT_SYMBOL_GPL(mark_mounts_for_expiry);

/*
 * Ripoff of 'select_parent()'
 *
 * search the list of submounts for a given mountpoint, and move any
 * shrinkable submounts to the 'graveyard' list.
 */
static int select_submounts(struct mount *parent, struct list_head *graveyard)
{
	struct mount *this_parent = parent;
	struct list_head *next;
	int found = 0;

repeat:
	next = this_parent->mnt_mounts.next;
resume:
	while (next != &this_parent->mnt_mounts) {
		struct list_head *tmp = next;
		struct mount *mnt = list_entry(tmp, struct mount, mnt_child);

		next = tmp->next;
#ifdef CONFIG_RKP_NS_PROT
		if (!(mnt->mnt->mnt_flags & MNT_SHRINKABLE))
#else
		if (!(mnt->mnt.mnt_flags & MNT_SHRINKABLE))
#endif
			continue;
		/*
		 * Descend a level if the d_mounts list is non-empty.
		 */
		if (!list_empty(&mnt->mnt_mounts)) {
			this_parent = mnt;
			goto repeat;
		}

		if (!propagate_mount_busy(mnt, 1)) {
			list_move_tail(&mnt->mnt_expire, graveyard);
			found++;
		}
	}
	/*
	 * All done at this level ... ascend and resume the search
	 */
	if (this_parent != parent) {
		next = this_parent->mnt_child.next;
		this_parent = this_parent->mnt_parent;
		goto resume;
	}
	return found;
}

/*
 * process a list of expirable mountpoints with the intent of discarding any
 * submounts of a specific parent mountpoint
 *
 * mount_lock must be held for write
 */
static void shrink_submounts(struct mount *mnt)
{
	LIST_HEAD(graveyard);
	struct mount *m;

	/* extract submounts of 'mountpoint' from the expiration list */
	while (select_submounts(mnt, &graveyard)) {
		while (!list_empty(&graveyard)) {
			m = list_first_entry(&graveyard, struct mount,
						mnt_expire);
			touch_mnt_namespace(m->mnt_ns);
			umount_tree(m, UMOUNT_PROPAGATE|UMOUNT_SYNC);
		}
	}
}

/*
 * Some copy_from_user() implementations do not return the exact number of
 * bytes remaining to copy on a fault.  But copy_mount_options() requires that.
 * Note that this function differs from copy_from_user() in that it will oops
 * on bad values of `to', rather than returning a short copy.
 */
static long exact_copy_from_user(void *to, const void __user * from,
				 unsigned long n)
{
	char *t = to;
	const char __user *f = from;
	char c;

	if (!access_ok(VERIFY_READ, from, n))
		return n;

	while (n) {
		if (__get_user(c, f)) {
			memset(t, 0, n);
			break;
		}
		*t++ = c;
		f++;
		n--;
	}
	return n;
}

int copy_mount_options(const void __user * data, unsigned long *where)
{
	int i;
	unsigned long page;
	unsigned long size;

	*where = 0;
	if (!data)
		return 0;

	if (!(page = __get_free_page(GFP_KERNEL)))
		return -ENOMEM;

	/* We only care that *some* data at the address the user
	 * gave us is valid.  Just in case, we'll zero
	 * the remainder of the page.
	 */
	/* copy_from_user cannot cross TASK_SIZE ! */
	size = TASK_SIZE - (unsigned long)data;
	if (size > PAGE_SIZE)
		size = PAGE_SIZE;

	i = size - exact_copy_from_user((void *)page, data, size);
	if (!i) {
		free_page(page);
		return -EFAULT;
	}
	if (i != PAGE_SIZE)
		memset((char *)page + i, 0, PAGE_SIZE - i);
	*where = page;
	return 0;
}

char *copy_mount_string(const void __user *data)
{
	return data ? strndup_user(data, PAGE_SIZE) : NULL;
}

/*
 * Flags is a 32-bit value that allows up to 31 non-fs dependent flags to
 * be given to the mount() call (ie: read-only, no-dev, no-suid etc).
 *
 * data is a (void *) that can point to any structure up to
 * PAGE_SIZE-1 bytes, which can contain arbitrary fs-dependent
 * information (or be NULL).
 *
 * Pre-0.97 versions of mount() didn't have a flags word.
 * When the flags word was introduced its top half was required
 * to have the magic value 0xC0ED, and this remained so until 2.4.0-test9.
 * Therefore, if this magic number is present, it carries no information
 * and must be discarded.
 */
long do_mount(const char *dev_name, const char __user *dir_name,
		const char *type_page, unsigned long flags, void *data_page)
{
	struct path path;
	int retval = 0;
	int mnt_flags = 0;

	/* Discard magic */
	if ((flags & MS_MGC_MSK) == MS_MGC_VAL)
		flags &= ~MS_MGC_MSK;

	/* Basic sanity checks */
	if (data_page)
		((char *)data_page)[PAGE_SIZE - 1] = 0;

	/* ... and get the mountpoint */
	retval = user_path(dir_name, &path);
	if (retval)
		return retval;

	retval = security_sb_mount(dev_name, &path,
				   type_page, flags, data_page);
	if (!retval && !may_mount())
		retval = -EPERM;
	if (retval)
		goto dput_out;

	/* Default to relatime unless overriden */
	if (!(flags & MS_NOATIME))
		mnt_flags |= MNT_RELATIME;

	/* Separate the per-mountpoint flags */
	if (flags & MS_NOSUID)
		mnt_flags |= MNT_NOSUID;
	if (flags & MS_NODEV)
		mnt_flags |= MNT_NODEV;
	if (flags & MS_NOEXEC)
		mnt_flags |= MNT_NOEXEC;
	if (flags & MS_NOATIME)
		mnt_flags |= MNT_NOATIME;
	if (flags & MS_NODIRATIME)
		mnt_flags |= MNT_NODIRATIME;
	if (flags & MS_STRICTATIME)
		mnt_flags &= ~(MNT_RELATIME | MNT_NOATIME);
	if (flags & MS_RDONLY)
		mnt_flags |= MNT_READONLY;

	/* The default atime for remount is preservation */
	if ((flags & MS_REMOUNT) &&
	    ((flags & (MS_NOATIME | MS_NODIRATIME | MS_RELATIME |
		       MS_STRICTATIME)) == 0)) {
		mnt_flags &= ~MNT_ATIME_MASK;
		mnt_flags |= path.mnt->mnt_flags & MNT_ATIME_MASK;
	}

	flags &= ~(MS_NOSUID | MS_NOEXEC | MS_NODEV | MS_ACTIVE | MS_BORN |
		   MS_NOATIME | MS_NODIRATIME | MS_RELATIME| MS_KERNMOUNT |
		   MS_STRICTATIME);

	if (flags & MS_REMOUNT)
		retval = do_remount(&path, flags & ~MS_REMOUNT, mnt_flags,
				    data_page);
	else if (flags & MS_BIND)
		retval = do_loopback(&path, dev_name, flags & MS_REC);
	else if (flags & (MS_SHARED | MS_PRIVATE | MS_SLAVE | MS_UNBINDABLE))
		retval = do_change_type(&path, flags);
	else if (flags & MS_MOVE)
		retval = do_move_mount(&path, dev_name);
	else
#ifdef CONFIG_RKP_NS_PROT
		retval = do_new_mount(dir_name,&path, type_page, flags, mnt_flags,
				      dev_name, data_page);
#else
		retval = do_new_mount(&path, type_page, flags, mnt_flags,
				      dev_name, data_page);
#endif
dput_out:
	path_put(&path);
	return retval;
}

static void free_mnt_ns(struct mnt_namespace *ns)
{
	ns_free_inum(&ns->ns);
	put_user_ns(ns->user_ns);
	kfree(ns);
}

/*
 * Assign a sequence number so we can detect when we attempt to bind
 * mount a reference to an older mount namespace into the current
 * mount namespace, preventing reference counting loops.  A 64bit
 * number incrementing at 10Ghz will take 12,427 years to wrap which
 * is effectively never, so we can ignore the possibility.
 */
static atomic64_t mnt_ns_seq = ATOMIC64_INIT(1);

static struct mnt_namespace *alloc_mnt_ns(struct user_namespace *user_ns)
{
	struct mnt_namespace *new_ns;
	int ret;

	new_ns = kmalloc(sizeof(struct mnt_namespace), GFP_KERNEL);
	if (!new_ns)
		return ERR_PTR(-ENOMEM);
	ret = ns_alloc_inum(&new_ns->ns);
	if (ret) {
		kfree(new_ns);
		return ERR_PTR(ret);
	}
	new_ns->ns.ops = &mntns_operations;
	new_ns->seq = atomic64_add_return(1, &mnt_ns_seq);
	atomic_set(&new_ns->count, 1);
	new_ns->root = NULL;
	INIT_LIST_HEAD(&new_ns->list);
	init_waitqueue_head(&new_ns->poll);
	new_ns->event = 0;
	new_ns->user_ns = get_user_ns(user_ns);
	new_ns->mounts = 0;
	new_ns->pending_mounts = 0;
	return new_ns;
}

struct mnt_namespace *copy_mnt_ns(unsigned long flags, struct mnt_namespace *ns,
		struct user_namespace *user_ns, struct fs_struct *new_fs)
{
	struct mnt_namespace *new_ns;
	struct vfsmount *rootmnt = NULL, *pwdmnt = NULL;
	struct mount *p, *q;
	struct mount *old;
	struct mount *new;
	int copy_flags;

	BUG_ON(!ns);

	if (likely(!(flags & CLONE_NEWNS))) {
		get_mnt_ns(ns);
		return ns;
	}

	old = ns->root;

	new_ns = alloc_mnt_ns(user_ns);
	if (IS_ERR(new_ns))
		return new_ns;

	namespace_lock();
	/* First pass: copy the tree topology */
	copy_flags = CL_COPY_UNBINDABLE | CL_EXPIRE;
	if (user_ns != ns->user_ns)
		copy_flags |= CL_SHARED_TO_SLAVE | CL_UNPRIVILEGED;
#ifdef CONFIG_RKP_NS_PROT
	new = copy_tree(old, old->mnt->mnt_root, copy_flags);
#else
	new = copy_tree(old, old->mnt.mnt_root, copy_flags);
#endif
	if (IS_ERR(new)) {
		namespace_unlock();
		free_mnt_ns(new_ns);
		return ERR_CAST(new);
	}
	new_ns->root = new;
	list_add_tail(&new_ns->list, &new->mnt_list);

	/*
	 * Second pass: switch the tsk->fs->* elements and mark new vfsmounts
	 * as belonging to new namespace.  We have already acquired a private
	 * fs_struct, so tsk->fs->lock is not needed.
	 */
	p = old;
	q = new;
	while (p) {
		q->mnt_ns = new_ns;
		new_ns->mounts++;
		if (new_fs) {
#ifdef CONFIG_RKP_NS_PROT
			if (p->mnt == new_fs->root.mnt) {
				new_fs->root.mnt = mntget(q->mnt);
				rootmnt = p->mnt;
			}
			if (p->mnt == new_fs->pwd.mnt) {
				new_fs->pwd.mnt = mntget(q->mnt);
				pwdmnt = p->mnt;
			}
		}
#else
			if (&p->mnt == new_fs->root.mnt) {
				new_fs->root.mnt = mntget(&q->mnt);
				rootmnt = &p->mnt;
			}
			if (&p->mnt == new_fs->pwd.mnt) {
				new_fs->pwd.mnt = mntget(&q->mnt);
				pwdmnt = &p->mnt;
			}
		}
#endif
		p = next_mnt(p, old);
		q = next_mnt(q, new);
		if (!q)
			break;
#ifdef CONFIG_RKP_NS_PROT
		while (p->mnt->mnt_root != q->mnt->mnt_root)
#else
		while (p->mnt.mnt_root != q->mnt.mnt_root)
#endif
			p = next_mnt(p, old);
	}
	namespace_unlock();

	if (rootmnt)
		mntput(rootmnt);
	if (pwdmnt)
		mntput(pwdmnt);

	return new_ns;
}

/**
 * create_mnt_ns - creates a private namespace and adds a root filesystem
 * @mnt: pointer to the new root filesystem mountpoint
 */
static struct mnt_namespace *create_mnt_ns(struct vfsmount *m)
{
	struct mnt_namespace *new_ns = alloc_mnt_ns(&init_user_ns);
	if (!IS_ERR(new_ns)) {
		struct mount *mnt = real_mount(m);
		mnt->mnt_ns = new_ns;
		new_ns->root = mnt;
		new_ns->mounts++;
		list_add(&mnt->mnt_list, &new_ns->list);
	} else {
		mntput(m);
	}
	return new_ns;
}

struct dentry *mount_subtree(struct vfsmount *mnt, const char *name)
{
	struct mnt_namespace *ns;
	struct super_block *s;
	struct path path;
	int err;

	ns = create_mnt_ns(mnt);
	if (IS_ERR(ns))
		return ERR_CAST(ns);

	err = vfs_path_lookup(mnt->mnt_root, mnt,
			name, LOOKUP_FOLLOW|LOOKUP_AUTOMOUNT, &path);

	put_mnt_ns(ns);

	if (err)
		return ERR_PTR(err);

	/* trade a vfsmount reference for active sb one */
	s = path.mnt->mnt_sb;
	atomic_inc(&s->s_active);
	mntput(path.mnt);
	/* lock the sucker */
	down_write(&s->s_umount);
	/* ... and return the root of (sub)tree on it */
	return path.dentry;
}
EXPORT_SYMBOL(mount_subtree);

SYSCALL_DEFINE5(mount, char __user *, dev_name, char __user *, dir_name,
		char __user *, type, unsigned long, flags, void __user *, data)
{
	int ret;
	char *kernel_type;
	char *kernel_dev;
	unsigned long data_page;

	kernel_type = copy_mount_string(type);
	ret = PTR_ERR(kernel_type);
	if (IS_ERR(kernel_type))
		goto out_type;

	kernel_dev = copy_mount_string(dev_name);
	ret = PTR_ERR(kernel_dev);
	if (IS_ERR(kernel_dev))
		goto out_dev;

	ret = copy_mount_options(data, &data_page);
	if (ret < 0)
		goto out_data;

	ret = do_mount(kernel_dev, dir_name, kernel_type, flags,
		(void *) data_page);

	free_page(data_page);
out_data:
	kfree(kernel_dev);
out_dev:
	kfree(kernel_type);
out_type:
	return ret;
}

/*
 * Return true if path is reachable from root
 *
 * namespace_sem or mount_lock is held
 */
bool is_path_reachable(struct mount *mnt, struct dentry *dentry,
			 const struct path *root)
{
#ifdef CONFIG_RKP_NS_PROT
	while (mnt->mnt != root->mnt && mnt_has_parent(mnt)) {
#else
	while (&mnt->mnt != root->mnt && mnt_has_parent(mnt)) {
#endif
		dentry = mnt->mnt_mountpoint;
		mnt = mnt->mnt_parent;
	}
#ifdef CONFIG_RKP_NS_PROT
	return mnt->mnt == root->mnt && is_subdir(dentry, root->dentry);
#else
	return &mnt->mnt == root->mnt && is_subdir(dentry, root->dentry);
#endif
}

int path_is_under(struct path *path1, struct path *path2)
{
	int res;
	read_seqlock_excl(&mount_lock);
	res = is_path_reachable(real_mount(path1->mnt), path1->dentry, path2);
	read_sequnlock_excl(&mount_lock);
	return res;
}
EXPORT_SYMBOL(path_is_under);

/*
 * pivot_root Semantics:
 * Moves the root file system of the current process to the directory put_old,
 * makes new_root as the new root file system of the current process, and sets
 * root/cwd of all processes which had them on the current root to new_root.
 *
 * Restrictions:
 * The new_root and put_old must be directories, and  must not be on the
 * same file  system as the current process root. The put_old  must  be
 * underneath new_root,  i.e. adding a non-zero number of /.. to the string
 * pointed to by put_old must yield the same directory as new_root. No other
 * file system may be mounted on put_old. After all, new_root is a mountpoint.
 *
 * Also, the current root cannot be on the 'rootfs' (initial ramfs) filesystem.
 * See Documentation/filesystems/ramfs-rootfs-initramfs.txt for alternatives
 * in this situation.
 *
 * Notes:
 *  - we don't move root/cwd if they are not at the root (reason: if something
 *    cared enough to change them, it's probably wrong to force them elsewhere)
 *  - it's okay to pick a root that isn't the root of a file system, e.g.
 *    /nfs/my_root where /nfs is the mount point. It must be a mountpoint,
 *    though, so you may need to say mount --bind /nfs/my_root /nfs/my_root
 *    first.
 */
SYSCALL_DEFINE2(pivot_root, const char __user *, new_root,
		const char __user *, put_old)
{
	struct path new, old, parent_path, root_parent, root;
	struct mount *new_mnt, *root_mnt, *old_mnt;
	struct mountpoint *old_mp, *root_mp;
	int error;

	if (!may_mount())
		return -EPERM;

	error = user_path_dir(new_root, &new);
	if (error)
		goto out0;

	error = user_path_dir(put_old, &old);
	if (error)
		goto out1;

	error = security_sb_pivotroot(&old, &new);
	if (error)
		goto out2;

	get_fs_root(current->fs, &root);
	old_mp = lock_mount(&old);
	error = PTR_ERR(old_mp);
	if (IS_ERR(old_mp))
		goto out3;

	error = -EINVAL;
	new_mnt = real_mount(new.mnt);
	root_mnt = real_mount(root.mnt);
	old_mnt = real_mount(old.mnt);
	if (IS_MNT_SHARED(old_mnt) ||
		IS_MNT_SHARED(new_mnt->mnt_parent) ||
		IS_MNT_SHARED(root_mnt->mnt_parent))
		goto out4;
	if (!check_mnt(root_mnt) || !check_mnt(new_mnt))
		goto out4;
#ifdef CONFIG_RKP_NS_PROT
	if (new_mnt->mnt->mnt_flags & MNT_LOCKED)
#else
	if (new_mnt->mnt.mnt_flags & MNT_LOCKED)
#endif
		goto out4;
	error = -ENOENT;
	if (d_unlinked(new.dentry))
		goto out4;
	error = -EBUSY;
	if (new_mnt == root_mnt || old_mnt == root_mnt)
		goto out4; /* loop, on the same file system  */
	error = -EINVAL;
	if (root.mnt->mnt_root != root.dentry)
		goto out4; /* not a mountpoint */
	if (!mnt_has_parent(root_mnt))
		goto out4; /* not attached */
	root_mp = root_mnt->mnt_mp;
	if (new.mnt->mnt_root != new.dentry)
		goto out4; /* not a mountpoint */
	if (!mnt_has_parent(new_mnt))
		goto out4; /* not attached */
	/* make sure we can reach put_old from new_root */
	if (!is_path_reachable(old_mnt, old.dentry, &new))
		goto out4;
	/* make certain new is below the root */
	if (!is_path_reachable(new_mnt, new.dentry, &root))
		goto out4;
	root_mp->m_count++; /* pin it so it won't go away */
	lock_mount_hash();
	detach_mnt(new_mnt, &parent_path);
	detach_mnt(root_mnt, &root_parent);
#ifdef CONFIG_RKP_NS_PROT
	if (root_mnt->mnt->mnt_flags & MNT_LOCKED) {
		rkp_set_mnt_flags(new_mnt->mnt,MNT_LOCKED);
		rkp_reset_mnt_flags(root_mnt->mnt,MNT_LOCKED);
	}
#else
	if (root_mnt->mnt.mnt_flags & MNT_LOCKED) {
		new_mnt->mnt.mnt_flags |= MNT_LOCKED;
		root_mnt->mnt.mnt_flags &= ~MNT_LOCKED;
	}
#endif
	/* mount old root on put_old */
	attach_mnt(root_mnt, old_mnt, old_mp);
	/* mount new_root on / */
	attach_mnt(new_mnt, real_mount(root_parent.mnt), root_mp);
	touch_mnt_namespace(current->nsproxy->mnt_ns);
	/* A moved mount should not expire automatically */
	list_del_init(&new_mnt->mnt_expire);
	put_mountpoint(root_mp);
	unlock_mount_hash();
	chroot_fs_refs(&root, &new);
	error = 0;
out4:
	unlock_mount(old_mp);
	if (!error) {
		path_put(&root_parent);
		path_put(&parent_path);
	}
out3:
	path_put(&root);
out2:
	path_put(&old);
out1:
	path_put(&new);
out0:
	return error;
}

static void __init init_mount_tree(void)
{
	struct vfsmount *mnt;
	struct mnt_namespace *ns;
	struct path root;
	struct file_system_type *type;

	type = get_fs_type("rootfs");
	if (!type)
		panic("Can't find rootfs type");
	mnt = vfs_kern_mount(type, 0, "rootfs", NULL);
	put_filesystem(type);
	if (IS_ERR(mnt))
		panic("Can't create rootfs");
#ifdef CONFIG_RKP_NS_PROT
	if(!rootfs_sb) {
		rkp_call(RKP_CMDID(0x55),(u64)&rootfs_sb,(u64)mnt,0,0,0);
	}
#endif
	ns = create_mnt_ns(mnt);
	if (IS_ERR(ns))
		panic("Can't allocate initial namespace");

	init_task.nsproxy->mnt_ns = ns;
	get_mnt_ns(ns);

	root.mnt = mnt;
	root.dentry = mnt->mnt_root;
#ifdef CONFIG_RKP_NS_PROT
	rkp_set_mnt_flags(mnt,MNT_LOCKED);
#else
	mnt->mnt_flags |= MNT_LOCKED;
#endif
	set_fs_pwd(current->fs, &root);
	set_fs_root(current->fs, &root);
}
#ifdef CONFIG_RKP_NS_PROT
void cred_ctor_vfsmount(void *data)
{
	/* Dummy constructor to make sure we have separate slabs caches. */
}
#endif

void __init mnt_init(void)
{
	unsigned u;
	int err;
#ifdef CONFIG_RKP_NS_PROT
	struct vfsmount_offset voff;
#endif
	mnt_cache = kmem_cache_create("mnt_cache", sizeof(struct mount),
			0, SLAB_HWCACHE_ALIGN | SLAB_PANIC, NULL);

#ifdef CONFIG_RKP_NS_PROT
	vfsmnt_cache = kmem_cache_create("vfsmnt_cache", sizeof(struct vfsmount),
			0, SLAB_HWCACHE_ALIGN | SLAB_PANIC, cred_ctor_vfsmount);

	if(!vfsmnt_cache)
		panic("Failed to allocate vfsmnt_cache \n");
	voff.bp_mount_offset = (u64)offsetof(struct vfsmount, bp_mount);
	voff.mnt_sb_offset = (u64)offsetof(struct vfsmount, mnt_sb);
	voff.mnt_flags_offset = (u64)offsetof(struct vfsmount, mnt_flags);
	voff.data_offset = (u64)offsetof(struct vfsmount, data);

	rkp_call(RKP_CMDID(0x41), (u64)vfsmnt_cache->size, (u64)sizeof(struct vfsmount),
		(u64)&voff, 0, 0);
#endif

	mount_hashtable = alloc_large_system_hash("Mount-cache",
				sizeof(struct hlist_head),
				mhash_entries, 19,
				0,
				&m_hash_shift, &m_hash_mask, 0, 0);
	mountpoint_hashtable = alloc_large_system_hash("Mountpoint-cache",
				sizeof(struct hlist_head),
				mphash_entries, 19,
				0,
				&mp_hash_shift, &mp_hash_mask, 0, 0);

	if (!mount_hashtable || !mountpoint_hashtable)
		panic("Failed to allocate mount hash table\n");

	for (u = 0; u <= m_hash_mask; u++)
		INIT_HLIST_HEAD(&mount_hashtable[u]);
	for (u = 0; u <= mp_hash_mask; u++)
		INIT_HLIST_HEAD(&mountpoint_hashtable[u]);

	kernfs_init();

	err = sysfs_init();
	if (err)
		printk(KERN_WARNING "%s: sysfs_init error: %d\n",
			__func__, err);
	fs_kobj = kobject_create_and_add("fs", NULL);
	if (!fs_kobj)
		printk(KERN_WARNING "%s: kobj create error\n", __func__);
	init_rootfs();
	init_mount_tree();
}

void put_mnt_ns(struct mnt_namespace *ns)
{
	if (!atomic_dec_and_test(&ns->count))
		return;
#ifdef CONFIG_RKP_NS_PROT
	drop_collected_mounts(ns->root->mnt);
#else
	drop_collected_mounts(&ns->root->mnt);
#endif
	free_mnt_ns(ns);
}

struct vfsmount *kern_mount_data(struct file_system_type *type, void *data)
{
	struct vfsmount *mnt;
	mnt = vfs_kern_mount(type, MS_KERNMOUNT, type->name, data);
	if (!IS_ERR(mnt)) {
		/*
		 * it is a longterm mount, don't release mnt until
		 * we unmount before file sys is unregistered
		*/
		real_mount(mnt)->mnt_ns = MNT_NS_INTERNAL;
	}
	return mnt;
}
EXPORT_SYMBOL_GPL(kern_mount_data);

void kern_unmount(struct vfsmount *mnt)
{
	/* release long term mount so mount point can be released */
	if (!IS_ERR_OR_NULL(mnt)) {
		real_mount(mnt)->mnt_ns = NULL;
		synchronize_rcu();	/* yecchhh... */
		mntput(mnt);
	}
}
EXPORT_SYMBOL(kern_unmount);

bool our_mnt(struct vfsmount *mnt)
{
	return check_mnt(real_mount(mnt));
}

bool current_chrooted(void)
{
	/* Does the current process have a non-standard root */
	struct path ns_root;
	struct path fs_root;
	bool chrooted;

	/* Find the namespace root */
#ifdef CONFIG_RKP_NS_PROT
	ns_root.mnt = current->nsproxy->mnt_ns->root->mnt;
#else
	ns_root.mnt = &current->nsproxy->mnt_ns->root->mnt;
#endif
	ns_root.dentry = ns_root.mnt->mnt_root;
	path_get(&ns_root);
	while (d_mountpoint(ns_root.dentry) && follow_down_one(&ns_root))
		;

	get_fs_root(current->fs, &fs_root);

	chrooted = !path_equal(&fs_root, &ns_root);

	path_put(&fs_root);
	path_put(&ns_root);

	return chrooted;
}

static bool fs_fully_visible(struct file_system_type *type, int *new_mnt_flags)
{
	struct mnt_namespace *ns = current->nsproxy->mnt_ns;
	int new_flags = *new_mnt_flags;
	struct mount *mnt;
	bool visible = false;

	if (unlikely(!ns))
		return false;

	down_read(&namespace_sem);
	list_for_each_entry(mnt, &ns->list, mnt_list) {
		struct mount *child;
		int mnt_flags;

#ifdef CONFIG_RKP_NS_PROT
		if (mnt->mnt->mnt_sb->s_type != type)
			continue;

		/* This mount is not fully visible if it's root directory
		 * is not the root directory of the filesystem.
		 */
		if (mnt->mnt->mnt_root != mnt->mnt->mnt_sb->s_root)
			continue;

		/* Read the mount flags and filter out flags that
		 * may safely be ignored.
		 */
		mnt_flags = mnt->mnt->mnt_flags;
		if (mnt->mnt->mnt_sb->s_iflags & SB_I_NOEXEC)
			mnt_flags &= ~(MNT_LOCK_NOSUID | MNT_LOCK_NOEXEC);

		/* Don't miss readonly hidden in the superblock flags */
		if (mnt->mnt->mnt_sb->s_flags & MS_RDONLY)
			mnt_flags |= MNT_LOCK_READONLY;
#else
		if (mnt->mnt.mnt_sb->s_type != type)
			continue;

		/* This mount is not fully visible if it's root directory
		 * is not the root directory of the filesystem.
		 */
		if (mnt->mnt.mnt_root != mnt->mnt.mnt_sb->s_root)
			continue;

		/* Read the mount flags and filter out flags that
		 * may safely be ignored.
		 */
		mnt_flags = mnt->mnt.mnt_flags;
		if (mnt->mnt.mnt_sb->s_iflags & SB_I_NOEXEC)
			mnt_flags &= ~(MNT_LOCK_NOSUID | MNT_LOCK_NOEXEC);

		/* Don't miss readonly hidden in the superblock flags */
		if (mnt->mnt.mnt_sb->s_flags & MS_RDONLY)
			mnt_flags |= MNT_LOCK_READONLY;
#endif

		/* Verify the mount flags are equal to or more permissive
		 * than the proposed new mount.
		 */
		if ((mnt_flags & MNT_LOCK_READONLY) &&
		    !(new_flags & MNT_READONLY))
			continue;
		if ((mnt_flags & MNT_LOCK_NODEV) &&
		    !(new_flags & MNT_NODEV))
			continue;
		if ((mnt_flags & MNT_LOCK_NOSUID) &&
		    !(new_flags & MNT_NOSUID))
			continue;
		if ((mnt_flags & MNT_LOCK_NOEXEC) &&
		    !(new_flags & MNT_NOEXEC))
			continue;
		if ((mnt_flags & MNT_LOCK_ATIME) &&
		    ((mnt_flags & MNT_ATIME_MASK) != (new_flags & MNT_ATIME_MASK)))
			continue;

		/* This mount is not fully visible if there are any
		 * locked child mounts that cover anything except for
		 * empty directories.
		 */
		list_for_each_entry(child, &mnt->mnt_mounts, mnt_child) {
			struct inode *inode = child->mnt_mountpoint->d_inode;
			/* Only worry about locked mounts */
#ifdef CONFIG_RKP_NS_PROT
			if (!(child->mnt->mnt_flags & MNT_LOCKED))
#else
			if (!(child->mnt.mnt_flags & MNT_LOCKED))
#endif
				continue;
			/* Is the directory permanetly empty? */
			if (!is_empty_dir_inode(inode))
				goto next;
		}
		/* Preserve the locked attributes */
		*new_mnt_flags |= mnt_flags & (MNT_LOCK_READONLY | \
					       MNT_LOCK_NODEV    | \
					       MNT_LOCK_NOSUID   | \
					       MNT_LOCK_NOEXEC   | \
					       MNT_LOCK_ATIME);
		visible = true;
		goto found;
	next:	;
	}
found:
	up_read(&namespace_sem);
	return visible;
}

static struct ns_common *mntns_get(struct task_struct *task)
{
	struct ns_common *ns = NULL;
	struct nsproxy *nsproxy;

	task_lock(task);
	nsproxy = task->nsproxy;
	if (nsproxy) {
		ns = &nsproxy->mnt_ns->ns;
		get_mnt_ns(to_mnt_ns(ns));
	}
	task_unlock(task);

	return ns;
}

static void mntns_put(struct ns_common *ns)
{
	put_mnt_ns(to_mnt_ns(ns));
}

static int mntns_install(struct nsproxy *nsproxy, struct ns_common *ns)
{
	struct fs_struct *fs = current->fs;
	struct mnt_namespace *mnt_ns = to_mnt_ns(ns);
	struct path root;

	if (!ns_capable(mnt_ns->user_ns, CAP_SYS_ADMIN) ||
	    !ns_capable(current_user_ns(), CAP_SYS_CHROOT) ||
	    !ns_capable(current_user_ns(), CAP_SYS_ADMIN))
		return -EPERM;

	if (fs->users != 1)
		return -EINVAL;

	get_mnt_ns(mnt_ns);
	put_mnt_ns(nsproxy->mnt_ns);
	nsproxy->mnt_ns = mnt_ns;

	/* Find the root */
#ifdef CONFIG_RKP_NS_PROT
	root.mnt    = mnt_ns->root->mnt;
	root.dentry = mnt_ns->root->mnt->mnt_root;
#else
	root.mnt    = &mnt_ns->root->mnt;
	root.dentry = mnt_ns->root->mnt.mnt_root;
#endif
	path_get(&root);
	while(d_mountpoint(root.dentry) && follow_down_one(&root))
		;

	/* Update the pwd and root */
	set_fs_pwd(fs, &root);
	set_fs_root(fs, &root);

	path_put(&root);
	return 0;
}

const struct proc_ns_operations mntns_operations = {
	.name		= "mnt",
	.type		= CLONE_NEWNS,
	.get		= mntns_get,
	.put		= mntns_put,
	.install	= mntns_install,
};<|MERGE_RESOLUTION|>--- conflicted
+++ resolved
@@ -1992,16 +1992,12 @@
 		goto dput_and_out;
 	if (!check_mnt(mnt))
 		goto dput_and_out;
-<<<<<<< HEAD
 
 #ifdef CONFIG_RKP_NS_PROT
 	if (mnt->mnt->mnt_flags & MNT_LOCKED)
 #else
-	if (mnt->mnt.mnt_flags & MNT_LOCKED)
-#endif
-=======
 	if (mnt->mnt.mnt_flags & MNT_LOCKED) /* Check optimistically */
->>>>>>> 470e5acc
+#endif
 		goto dput_and_out;
 	retval = -EPERM;
 	if (flags & MNT_FORCE && !capable(CAP_SYS_ADMIN))
