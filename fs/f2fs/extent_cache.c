/*
 * f2fs extent cache support
 *
 * Copyright (c) 2015 Motorola Mobility
 * Copyright (c) 2015 Samsung Electronics
 * Authors: Jaegeuk Kim <jaegeuk@kernel.org>
 *          Chao Yu <chao2.yu@samsung.com>
 *
 * This program is free software; you can redistribute it and/or modify
 * it under the terms of the GNU General Public License version 2 as
 * published by the Free Software Foundation.
 */

#include <linux/fs.h>
#include <linux/f2fs_fs.h>

#include "f2fs.h"
#include "node.h"
#include <trace/events/f2fs.h>

static struct rb_entry *__lookup_rb_tree_fast(struct rb_entry *cached_re,
							unsigned int ofs)
{
	if (cached_re) {
		if (cached_re->ofs <= ofs &&
				cached_re->ofs + cached_re->len > ofs) {
			return cached_re;
		}
	}
	return NULL;
}

static struct rb_entry *__lookup_rb_tree_slow(struct rb_root *root,
							unsigned int ofs)
{
	struct rb_node *node = root->rb_node;
	struct rb_entry *re;

	while (node) {
		re = rb_entry(node, struct rb_entry, rb_node);

		if (ofs < re->ofs)
			node = node->rb_left;
		else if (ofs >= re->ofs + re->len)
			node = node->rb_right;
		else
			return re;
	}
	return NULL;
}

struct rb_entry *__lookup_rb_tree(struct rb_root *root,
				struct rb_entry *cached_re, unsigned int ofs)
{
	struct rb_entry *re;

	re = __lookup_rb_tree_fast(cached_re, ofs);
	if (!re)
		return __lookup_rb_tree_slow(root, ofs);

	return re;
}

struct rb_node **__lookup_rb_tree_for_insert(struct f2fs_sb_info *sbi,
				struct rb_root *root, struct rb_node **parent,
				unsigned int ofs)
{
	struct rb_node **p = &root->rb_node;
	struct rb_entry *re;

	while (*p) {
		*parent = *p;
		re = rb_entry(*parent, struct rb_entry, rb_node);

		if (ofs < re->ofs)
			p = &(*p)->rb_left;
		else if (ofs >= re->ofs + re->len)
			p = &(*p)->rb_right;
		else
			f2fs_bug_on(sbi, 1);
	}

	return p;
}

/*
 * lookup rb entry in position of @ofs in rb-tree,
 * if hit, return the entry, otherwise, return NULL
 * @prev_ex: extent before ofs
 * @next_ex: extent after ofs
 * @insert_p: insert point for new extent at ofs
 * in order to simpfy the insertion after.
 * tree must stay unchanged between lookup and insertion.
 */
struct rb_entry *__lookup_rb_tree_ret(struct rb_root *root,
				struct rb_entry *cached_re,
				unsigned int ofs,
				struct rb_entry **prev_entry,
				struct rb_entry **next_entry,
				struct rb_node ***insert_p,
				struct rb_node **insert_parent,
				bool force)
{
	struct rb_node **pnode = &root->rb_node;
	struct rb_node *parent = NULL, *tmp_node;
	struct rb_entry *re = cached_re;

	*insert_p = NULL;
	*insert_parent = NULL;
	*prev_entry = NULL;
	*next_entry = NULL;

	if (RB_EMPTY_ROOT(root))
		return NULL;

	if (re) {
		if (re->ofs <= ofs && re->ofs + re->len > ofs)
			goto lookup_neighbors;
	}

	while (*pnode) {
		parent = *pnode;
		re = rb_entry(*pnode, struct rb_entry, rb_node);

		if (ofs < re->ofs)
			pnode = &(*pnode)->rb_left;
		else if (ofs >= re->ofs + re->len)
			pnode = &(*pnode)->rb_right;
		else
			goto lookup_neighbors;
	}

	*insert_p = pnode;
	*insert_parent = parent;

	re = rb_entry(parent, struct rb_entry, rb_node);
	tmp_node = parent;
	if (parent && ofs > re->ofs)
		tmp_node = rb_next(parent);
	*next_entry = rb_entry_safe(tmp_node, struct rb_entry, rb_node);

	tmp_node = parent;
	if (parent && ofs < re->ofs)
		tmp_node = rb_prev(parent);
	*prev_entry = rb_entry_safe(tmp_node, struct rb_entry, rb_node);
	return NULL;

lookup_neighbors:
	if (ofs == re->ofs || force) {
		/* lookup prev node for merging backward later */
		tmp_node = rb_prev(&re->rb_node);
		*prev_entry = rb_entry_safe(tmp_node, struct rb_entry, rb_node);
	}
	if (ofs == re->ofs + re->len - 1 || force) {
		/* lookup next node for merging frontward later */
		tmp_node = rb_next(&re->rb_node);
		*next_entry = rb_entry_safe(tmp_node, struct rb_entry, rb_node);
	}
	return re;
}

bool __check_rb_tree_consistence(struct f2fs_sb_info *sbi,
						struct rb_root *root)
{
#ifdef CONFIG_F2FS_CHECK_FS
	struct rb_node *cur = rb_first(root), *next;
	struct rb_entry *cur_re, *next_re;

	if (!cur)
		return true;

	while (cur) {
		next = rb_next(cur);
		if (!next)
			return true;

		cur_re = rb_entry(cur, struct rb_entry, rb_node);
		next_re = rb_entry(next, struct rb_entry, rb_node);

		if (cur_re->ofs + cur_re->len > next_re->ofs) {
			f2fs_msg(sbi->sb, KERN_INFO, "inconsistent rbtree, "
				"cur(%u, %u) next(%u, %u)",
				cur_re->ofs, cur_re->len,
				next_re->ofs, next_re->len);
			return false;
		}

		cur = next;
	}
#endif
	return true;
}

static struct kmem_cache *extent_tree_slab;
static struct kmem_cache *extent_node_slab;

static struct extent_node *__attach_extent_node(struct f2fs_sb_info *sbi,
				struct extent_tree *et, struct extent_info *ei,
				struct rb_node *parent, struct rb_node **p)
{
	struct extent_node *en;

	en = kmem_cache_alloc(extent_node_slab, GFP_ATOMIC);
	if (!en)
		return NULL;

	en->ei = *ei;
	INIT_LIST_HEAD(&en->list);
	en->et = et;

	rb_link_node(&en->rb_node, parent, p);
	rb_insert_color(&en->rb_node, &et->root);
	atomic_inc(&et->node_cnt);
	atomic_inc(&sbi->total_ext_node);
	return en;
}

static void __detach_extent_node(struct f2fs_sb_info *sbi,
				struct extent_tree *et, struct extent_node *en)
{
	rb_erase(&en->rb_node, &et->root);
	atomic_dec(&et->node_cnt);
	atomic_dec(&sbi->total_ext_node);

	if (et->cached_en == en)
		et->cached_en = NULL;
	kmem_cache_free(extent_node_slab, en);
}

/*
 * Flow to release an extent_node:
 * 1. list_del_init
 * 2. __detach_extent_node
 * 3. kmem_cache_free.
 */
static void __release_extent_node(struct f2fs_sb_info *sbi,
			struct extent_tree *et, struct extent_node *en)
{
	spin_lock(&sbi->extent_lock);
	f2fs_bug_on(sbi, list_empty(&en->list));
	list_del_init(&en->list);
	spin_unlock(&sbi->extent_lock);

	__detach_extent_node(sbi, et, en);
}

static struct extent_tree *__grab_extent_tree(struct inode *inode)
{
	struct f2fs_sb_info *sbi = F2FS_I_SB(inode);
	struct extent_tree *et;
	nid_t ino = inode->i_ino;

	mutex_lock(&sbi->extent_tree_lock);
	et = radix_tree_lookup(&sbi->extent_tree_root, ino);
	if (!et) {
		et = f2fs_kmem_cache_alloc(extent_tree_slab, GFP_NOFS);
		f2fs_radix_tree_insert(&sbi->extent_tree_root, ino, et);
		memset(et, 0, sizeof(struct extent_tree));
		et->ino = ino;
		et->root = RB_ROOT;
		et->cached_en = NULL;
		rwlock_init(&et->lock);
		INIT_LIST_HEAD(&et->list);
		atomic_set(&et->node_cnt, 0);
		atomic_inc(&sbi->total_ext_tree);
	} else {
		atomic_dec(&sbi->total_zombie_tree);
		list_del_init(&et->list);
	}
	mutex_unlock(&sbi->extent_tree_lock);

	/* never died until evict_inode */
	F2FS_I(inode)->extent_tree = et;

	return et;
}

static struct extent_node *__init_extent_tree(struct f2fs_sb_info *sbi,
				struct extent_tree *et, struct extent_info *ei)
{
	struct rb_node **p = &et->root.rb_node;
	struct extent_node *en;

	en = __attach_extent_node(sbi, et, ei, NULL, p);
	if (!en)
		return NULL;

	et->largest = en->ei;
	et->cached_en = en;
	return en;
}

static unsigned int __free_extent_tree(struct f2fs_sb_info *sbi,
					struct extent_tree *et)
{
	struct rb_node *node, *next;
	struct extent_node *en;
	unsigned int count = atomic_read(&et->node_cnt);

	node = rb_first(&et->root);
	while (node) {
		next = rb_next(node);
		en = rb_entry(node, struct extent_node, rb_node);
		__release_extent_node(sbi, et, en);
		node = next;
	}

	return count - atomic_read(&et->node_cnt);
}

static void __drop_largest_extent(struct inode *inode,
					pgoff_t fofs, unsigned int len)
{
	struct extent_info *largest = &F2FS_I(inode)->extent_tree->largest;

	if (fofs < largest->fofs + largest->len && fofs + len > largest->fofs) {
		largest->len = 0;
		f2fs_mark_inode_dirty_sync(inode, true);
	}
}

<<<<<<< HEAD
/* return true, if inode page is changed */
static bool __f2fs_init_extent_tree(struct inode *inode, struct f2fs_extent *i_ext)
=======
void f2fs_drop_largest_extent(struct inode *inode, pgoff_t fofs)
{
	if (!f2fs_may_extent_tree(inode))
		return;

	__drop_largest_extent(inode, fofs, 1);
}

static void __f2fs_init_extent_tree(struct inode *inode, struct f2fs_extent *i_ext)
>>>>>>> 41eab378
{
	struct f2fs_sb_info *sbi = F2FS_I_SB(inode);
	struct extent_tree *et;
	struct extent_node *en;
	struct extent_info ei;

	if (!f2fs_may_extent_tree(inode)) {
		/* drop largest extent */
		if (i_ext && i_ext->len) {
			i_ext->len = 0;
			return true;
		}
		return false;
	}

	et = __grab_extent_tree(inode);

	if (!i_ext || !i_ext->len)
		return false;

	get_extent_info(&ei, i_ext);

	write_lock(&et->lock);
	if (atomic_read(&et->node_cnt))
		goto out;

	en = __init_extent_tree(sbi, et, &ei);
	if (en) {
		spin_lock(&sbi->extent_lock);
		list_add_tail(&en->list, &sbi->extent_list);
		spin_unlock(&sbi->extent_lock);
	}
out:
	write_unlock(&et->lock);
	return false;
}

bool f2fs_init_extent_tree(struct inode *inode, struct f2fs_extent *i_ext)
{
	bool ret =  __f2fs_init_extent_tree(inode, i_ext);

	if (!F2FS_I(inode)->extent_tree)
		set_inode_flag(inode, FI_NO_EXTENT);

	return ret;
}

void f2fs_init_extent_tree(struct inode *inode, struct f2fs_extent *i_ext)
{
	__f2fs_init_extent_tree(inode, i_ext);

	if (!F2FS_I(inode)->extent_tree)
		set_inode_flag(F2FS_I(inode), FI_NO_EXTENT);
}

static bool f2fs_lookup_extent_tree(struct inode *inode, pgoff_t pgofs,
							struct extent_info *ei)
{
	struct f2fs_sb_info *sbi = F2FS_I_SB(inode);
	struct extent_tree *et = F2FS_I(inode)->extent_tree;
	struct extent_node *en;
	bool ret = false;

	f2fs_bug_on(sbi, !et);

	trace_f2fs_lookup_extent_tree_start(inode, pgofs);

	read_lock(&et->lock);

	if (et->largest.fofs <= pgofs &&
			et->largest.fofs + et->largest.len > pgofs) {
		*ei = et->largest;
		ret = true;
		stat_inc_largest_node_hit(sbi);
		goto out;
	}

	en = (struct extent_node *)__lookup_rb_tree(&et->root,
				(struct rb_entry *)et->cached_en, pgofs);
	if (!en)
		goto out;

	if (en == et->cached_en)
		stat_inc_cached_node_hit(sbi);
	else
		stat_inc_rbtree_node_hit(sbi);

	*ei = en->ei;
	spin_lock(&sbi->extent_lock);
	if (!list_empty(&en->list)) {
		list_move_tail(&en->list, &sbi->extent_list);
		et->cached_en = en;
	}
	spin_unlock(&sbi->extent_lock);
	ret = true;
out:
	stat_inc_total_hit(sbi);
	read_unlock(&et->lock);

	trace_f2fs_lookup_extent_tree_end(inode, pgofs, ei);
	return ret;
}

static struct extent_node *__try_merge_extent_node(struct inode *inode,
				struct extent_tree *et, struct extent_info *ei,
				struct extent_node *prev_ex,
				struct extent_node *next_ex)
{
	struct f2fs_sb_info *sbi = F2FS_I_SB(inode);
	struct extent_node *en = NULL;

	if (prev_ex && __is_back_mergeable(ei, &prev_ex->ei)) {
		prev_ex->ei.len += ei->len;
		ei = &prev_ex->ei;
		en = prev_ex;
	}

	if (next_ex && __is_front_mergeable(ei, &next_ex->ei)) {
		next_ex->ei.fofs = ei->fofs;
		next_ex->ei.blk = ei->blk;
		next_ex->ei.len += ei->len;
		if (en)
			__release_extent_node(sbi, et, prev_ex);

		en = next_ex;
	}

	if (!en)
		return NULL;

	__try_update_largest_extent(inode, et, en);

	spin_lock(&sbi->extent_lock);
	if (!list_empty(&en->list)) {
		list_move_tail(&en->list, &sbi->extent_list);
		et->cached_en = en;
	}
	spin_unlock(&sbi->extent_lock);
	return en;
}

static struct extent_node *__insert_extent_tree(struct inode *inode,
				struct extent_tree *et, struct extent_info *ei,
				struct rb_node **insert_p,
				struct rb_node *insert_parent)
{
	struct f2fs_sb_info *sbi = F2FS_I_SB(inode);
	struct rb_node **p = &et->root.rb_node;
	struct rb_node *parent = NULL;
	struct extent_node *en = NULL;

	if (insert_p && insert_parent) {
		parent = insert_parent;
		p = insert_p;
		goto do_insert;
	}

	p = __lookup_rb_tree_for_insert(sbi, &et->root, &parent, ei->fofs);
do_insert:
	en = __attach_extent_node(sbi, et, ei, parent, p);
	if (!en)
		return NULL;

	__try_update_largest_extent(inode, et, en);

	/* update in global extent list */
	spin_lock(&sbi->extent_lock);
	list_add_tail(&en->list, &sbi->extent_list);
	et->cached_en = en;
	spin_unlock(&sbi->extent_lock);
	return en;
}

static void f2fs_update_extent_tree_range(struct inode *inode,
				pgoff_t fofs, block_t blkaddr, unsigned int len)
{
	struct f2fs_sb_info *sbi = F2FS_I_SB(inode);
	struct extent_tree *et = F2FS_I(inode)->extent_tree;
	struct extent_node *en = NULL, *en1 = NULL;
	struct extent_node *prev_en = NULL, *next_en = NULL;
	struct extent_info ei, dei, prev;
	struct rb_node **insert_p = NULL, *insert_parent = NULL;
	unsigned int end = fofs + len;
	unsigned int pos = (unsigned int)fofs;

	if (!et)
		return;

	trace_f2fs_update_extent_tree_range(inode, fofs, blkaddr, len);

	write_lock(&et->lock);

	if (is_inode_flag_set(inode, FI_NO_EXTENT)) {
		write_unlock(&et->lock);
		return;
	}

	prev = et->largest;
	dei.len = 0;

	/*
	 * drop largest extent before lookup, in case it's already
	 * been shrunk from extent tree
	 */
	__drop_largest_extent(inode, fofs, len);

	/* 1. lookup first extent node in range [fofs, fofs + len - 1] */
	en = (struct extent_node *)__lookup_rb_tree_ret(&et->root,
					(struct rb_entry *)et->cached_en, fofs,
					(struct rb_entry **)&prev_en,
					(struct rb_entry **)&next_en,
					&insert_p, &insert_parent, false);
	if (!en)
		en = next_en;

	/* 2. invlidate all extent nodes in range [fofs, fofs + len - 1] */
	while (en && en->ei.fofs < end) {
		unsigned int org_end;
		int parts = 0;	/* # of parts current extent split into */

		next_en = en1 = NULL;

		dei = en->ei;
		org_end = dei.fofs + dei.len;
		f2fs_bug_on(sbi, pos >= org_end);

		if (pos > dei.fofs &&	pos - dei.fofs >= F2FS_MIN_EXTENT_LEN) {
			en->ei.len = pos - en->ei.fofs;
			prev_en = en;
			parts = 1;
		}

		if (end < org_end && org_end - end >= F2FS_MIN_EXTENT_LEN) {
			if (parts) {
				set_extent_info(&ei, end,
						end - dei.fofs + dei.blk,
						org_end - end);
				en1 = __insert_extent_tree(inode, et, &ei,
							NULL, NULL);
				next_en = en1;
			} else {
				en->ei.fofs = end;
				en->ei.blk += end - dei.fofs;
				en->ei.len -= end - dei.fofs;
				next_en = en;
			}
			parts++;
		}

		if (!next_en) {
			struct rb_node *node = rb_next(&en->rb_node);

			next_en = rb_entry_safe(node, struct extent_node,
						rb_node);
		}

		if (parts)
			__try_update_largest_extent(inode, et, en);
		else
			__release_extent_node(sbi, et, en);

		/*
		 * if original extent is split into zero or two parts, extent
		 * tree has been altered by deletion or insertion, therefore
		 * invalidate pointers regard to tree.
		 */
		if (parts != 1) {
			insert_p = NULL;
			insert_parent = NULL;
		}
		en = next_en;
	}

	/* 3. update extent in extent cache */
	if (blkaddr) {

		set_extent_info(&ei, fofs, blkaddr, len);
		if (!__try_merge_extent_node(inode, et, &ei, prev_en, next_en))
			__insert_extent_tree(inode, et, &ei,
						insert_p, insert_parent);

		/* give up extent_cache, if split and small updates happen */
		if (dei.len >= 1 &&
				prev.len < F2FS_MIN_EXTENT_LEN &&
				et->largest.len < F2FS_MIN_EXTENT_LEN) {
			__drop_largest_extent(inode, 0, UINT_MAX);
			set_inode_flag(inode, FI_NO_EXTENT);
		}
	}

	if (is_inode_flag_set(inode, FI_NO_EXTENT))
		__free_extent_tree(sbi, et);

	write_unlock(&et->lock);
}

unsigned int f2fs_shrink_extent_tree(struct f2fs_sb_info *sbi, int nr_shrink)
{
	struct extent_tree *et, *next;
	struct extent_node *en;
	unsigned int node_cnt = 0, tree_cnt = 0;
	int remained;

	if (!test_opt(sbi, EXTENT_CACHE))
		return 0;

	if (!atomic_read(&sbi->total_zombie_tree))
		goto free_node;

	if (!mutex_trylock(&sbi->extent_tree_lock))
		goto out;

	/* 1. remove unreferenced extent tree */
	list_for_each_entry_safe(et, next, &sbi->zombie_list, list) {
		if (atomic_read(&et->node_cnt)) {
			write_lock(&et->lock);
			node_cnt += __free_extent_tree(sbi, et);
			write_unlock(&et->lock);
		}
		f2fs_bug_on(sbi, atomic_read(&et->node_cnt));
		list_del_init(&et->list);
		radix_tree_delete(&sbi->extent_tree_root, et->ino);
		kmem_cache_free(extent_tree_slab, et);
		atomic_dec(&sbi->total_ext_tree);
		atomic_dec(&sbi->total_zombie_tree);
		tree_cnt++;

		if (node_cnt + tree_cnt >= nr_shrink)
			goto unlock_out;
		cond_resched();
	}
	mutex_unlock(&sbi->extent_tree_lock);

free_node:
	/* 2. remove LRU extent entries */
	if (!mutex_trylock(&sbi->extent_tree_lock))
		goto out;

	remained = nr_shrink - (node_cnt + tree_cnt);

	spin_lock(&sbi->extent_lock);
	for (; remained > 0; remained--) {
		if (list_empty(&sbi->extent_list))
			break;
		en = list_first_entry(&sbi->extent_list,
					struct extent_node, list);
		et = en->et;
		if (!write_trylock(&et->lock)) {
			/* refresh this extent node's position in extent list */
			list_move_tail(&en->list, &sbi->extent_list);
			continue;
		}

		list_del_init(&en->list);
		spin_unlock(&sbi->extent_lock);

		__detach_extent_node(sbi, et, en);

		write_unlock(&et->lock);
		node_cnt++;
		spin_lock(&sbi->extent_lock);
	}
	spin_unlock(&sbi->extent_lock);

unlock_out:
	mutex_unlock(&sbi->extent_tree_lock);
out:
	trace_f2fs_shrink_extent_tree(sbi, node_cnt, tree_cnt);

	return node_cnt + tree_cnt;
}

unsigned int f2fs_destroy_extent_node(struct inode *inode)
{
	struct f2fs_sb_info *sbi = F2FS_I_SB(inode);
	struct extent_tree *et = F2FS_I(inode)->extent_tree;
	unsigned int node_cnt = 0;

	if (!et || !atomic_read(&et->node_cnt))
		return 0;

	write_lock(&et->lock);
	node_cnt = __free_extent_tree(sbi, et);
	write_unlock(&et->lock);

	return node_cnt;
}

void f2fs_drop_extent_tree(struct inode *inode)
{
	struct f2fs_sb_info *sbi = F2FS_I_SB(inode);
	struct extent_tree *et = F2FS_I(inode)->extent_tree;

	set_inode_flag(inode, FI_NO_EXTENT);

	write_lock(&et->lock);
	__free_extent_tree(sbi, et);
	__drop_largest_extent(inode, 0, UINT_MAX);
	write_unlock(&et->lock);
}

void f2fs_destroy_extent_tree(struct inode *inode)
{
	struct f2fs_sb_info *sbi = F2FS_I_SB(inode);
	struct extent_tree *et = F2FS_I(inode)->extent_tree;
	unsigned int node_cnt = 0;

	if (!et)
		return;

	if (inode->i_nlink && !is_bad_inode(inode) &&
					atomic_read(&et->node_cnt)) {
		mutex_lock(&sbi->extent_tree_lock);
		list_add_tail(&et->list, &sbi->zombie_list);
		atomic_inc(&sbi->total_zombie_tree);
		mutex_unlock(&sbi->extent_tree_lock);
		return;
	}

	/* free all extent info belong to this extent tree */
	node_cnt = f2fs_destroy_extent_node(inode);

	/* delete extent tree entry in radix tree */
	mutex_lock(&sbi->extent_tree_lock);
	f2fs_bug_on(sbi, atomic_read(&et->node_cnt));
	radix_tree_delete(&sbi->extent_tree_root, inode->i_ino);
	kmem_cache_free(extent_tree_slab, et);
	atomic_dec(&sbi->total_ext_tree);
	mutex_unlock(&sbi->extent_tree_lock);

	F2FS_I(inode)->extent_tree = NULL;

	trace_f2fs_destroy_extent_tree(inode, node_cnt);
}

bool f2fs_lookup_extent_cache(struct inode *inode, pgoff_t pgofs,
					struct extent_info *ei)
{
	if (!f2fs_may_extent_tree(inode))
		return false;

	return f2fs_lookup_extent_tree(inode, pgofs, ei);
}

void f2fs_update_extent_cache(struct dnode_of_data *dn)
{
	pgoff_t fofs;
	block_t blkaddr;

	if (!f2fs_may_extent_tree(dn->inode))
		return;

	if (dn->data_blkaddr == NEW_ADDR)
		blkaddr = NULL_ADDR;
	else
		blkaddr = dn->data_blkaddr;

	fofs = start_bidx_of_node(ofs_of_node(dn->node_page), dn->inode) +
								dn->ofs_in_node;
	f2fs_update_extent_tree_range(dn->inode, fofs, blkaddr, 1);
}

void f2fs_update_extent_cache_range(struct dnode_of_data *dn,
				pgoff_t fofs, block_t blkaddr, unsigned int len)

{
	if (!f2fs_may_extent_tree(dn->inode))
		return;

	f2fs_update_extent_tree_range(dn->inode, fofs, blkaddr, len);
}

void init_extent_cache_info(struct f2fs_sb_info *sbi)
{
	INIT_RADIX_TREE(&sbi->extent_tree_root, GFP_NOIO);
	mutex_init(&sbi->extent_tree_lock);
	INIT_LIST_HEAD(&sbi->extent_list);
	spin_lock_init(&sbi->extent_lock);
	atomic_set(&sbi->total_ext_tree, 0);
	INIT_LIST_HEAD(&sbi->zombie_list);
	atomic_set(&sbi->total_zombie_tree, 0);
	atomic_set(&sbi->total_ext_node, 0);
}

int __init create_extent_cache(void)
{
	extent_tree_slab = f2fs_kmem_cache_create("f2fs_extent_tree",
			sizeof(struct extent_tree));
	if (!extent_tree_slab)
		return -ENOMEM;
	extent_node_slab = f2fs_kmem_cache_create("f2fs_extent_node",
			sizeof(struct extent_node));
	if (!extent_node_slab) {
		kmem_cache_destroy(extent_tree_slab);
		return -ENOMEM;
	}
	return 0;
}

void destroy_extent_cache(void)
{
	kmem_cache_destroy(extent_node_slab);
	kmem_cache_destroy(extent_tree_slab);
}<|MERGE_RESOLUTION|>--- conflicted
+++ resolved
@@ -18,179 +18,6 @@
 #include "node.h"
 #include <trace/events/f2fs.h>
 
-static struct rb_entry *__lookup_rb_tree_fast(struct rb_entry *cached_re,
-							unsigned int ofs)
-{
-	if (cached_re) {
-		if (cached_re->ofs <= ofs &&
-				cached_re->ofs + cached_re->len > ofs) {
-			return cached_re;
-		}
-	}
-	return NULL;
-}
-
-static struct rb_entry *__lookup_rb_tree_slow(struct rb_root *root,
-							unsigned int ofs)
-{
-	struct rb_node *node = root->rb_node;
-	struct rb_entry *re;
-
-	while (node) {
-		re = rb_entry(node, struct rb_entry, rb_node);
-
-		if (ofs < re->ofs)
-			node = node->rb_left;
-		else if (ofs >= re->ofs + re->len)
-			node = node->rb_right;
-		else
-			return re;
-	}
-	return NULL;
-}
-
-struct rb_entry *__lookup_rb_tree(struct rb_root *root,
-				struct rb_entry *cached_re, unsigned int ofs)
-{
-	struct rb_entry *re;
-
-	re = __lookup_rb_tree_fast(cached_re, ofs);
-	if (!re)
-		return __lookup_rb_tree_slow(root, ofs);
-
-	return re;
-}
-
-struct rb_node **__lookup_rb_tree_for_insert(struct f2fs_sb_info *sbi,
-				struct rb_root *root, struct rb_node **parent,
-				unsigned int ofs)
-{
-	struct rb_node **p = &root->rb_node;
-	struct rb_entry *re;
-
-	while (*p) {
-		*parent = *p;
-		re = rb_entry(*parent, struct rb_entry, rb_node);
-
-		if (ofs < re->ofs)
-			p = &(*p)->rb_left;
-		else if (ofs >= re->ofs + re->len)
-			p = &(*p)->rb_right;
-		else
-			f2fs_bug_on(sbi, 1);
-	}
-
-	return p;
-}
-
-/*
- * lookup rb entry in position of @ofs in rb-tree,
- * if hit, return the entry, otherwise, return NULL
- * @prev_ex: extent before ofs
- * @next_ex: extent after ofs
- * @insert_p: insert point for new extent at ofs
- * in order to simpfy the insertion after.
- * tree must stay unchanged between lookup and insertion.
- */
-struct rb_entry *__lookup_rb_tree_ret(struct rb_root *root,
-				struct rb_entry *cached_re,
-				unsigned int ofs,
-				struct rb_entry **prev_entry,
-				struct rb_entry **next_entry,
-				struct rb_node ***insert_p,
-				struct rb_node **insert_parent,
-				bool force)
-{
-	struct rb_node **pnode = &root->rb_node;
-	struct rb_node *parent = NULL, *tmp_node;
-	struct rb_entry *re = cached_re;
-
-	*insert_p = NULL;
-	*insert_parent = NULL;
-	*prev_entry = NULL;
-	*next_entry = NULL;
-
-	if (RB_EMPTY_ROOT(root))
-		return NULL;
-
-	if (re) {
-		if (re->ofs <= ofs && re->ofs + re->len > ofs)
-			goto lookup_neighbors;
-	}
-
-	while (*pnode) {
-		parent = *pnode;
-		re = rb_entry(*pnode, struct rb_entry, rb_node);
-
-		if (ofs < re->ofs)
-			pnode = &(*pnode)->rb_left;
-		else if (ofs >= re->ofs + re->len)
-			pnode = &(*pnode)->rb_right;
-		else
-			goto lookup_neighbors;
-	}
-
-	*insert_p = pnode;
-	*insert_parent = parent;
-
-	re = rb_entry(parent, struct rb_entry, rb_node);
-	tmp_node = parent;
-	if (parent && ofs > re->ofs)
-		tmp_node = rb_next(parent);
-	*next_entry = rb_entry_safe(tmp_node, struct rb_entry, rb_node);
-
-	tmp_node = parent;
-	if (parent && ofs < re->ofs)
-		tmp_node = rb_prev(parent);
-	*prev_entry = rb_entry_safe(tmp_node, struct rb_entry, rb_node);
-	return NULL;
-
-lookup_neighbors:
-	if (ofs == re->ofs || force) {
-		/* lookup prev node for merging backward later */
-		tmp_node = rb_prev(&re->rb_node);
-		*prev_entry = rb_entry_safe(tmp_node, struct rb_entry, rb_node);
-	}
-	if (ofs == re->ofs + re->len - 1 || force) {
-		/* lookup next node for merging frontward later */
-		tmp_node = rb_next(&re->rb_node);
-		*next_entry = rb_entry_safe(tmp_node, struct rb_entry, rb_node);
-	}
-	return re;
-}
-
-bool __check_rb_tree_consistence(struct f2fs_sb_info *sbi,
-						struct rb_root *root)
-{
-#ifdef CONFIG_F2FS_CHECK_FS
-	struct rb_node *cur = rb_first(root), *next;
-	struct rb_entry *cur_re, *next_re;
-
-	if (!cur)
-		return true;
-
-	while (cur) {
-		next = rb_next(cur);
-		if (!next)
-			return true;
-
-		cur_re = rb_entry(cur, struct rb_entry, rb_node);
-		next_re = rb_entry(next, struct rb_entry, rb_node);
-
-		if (cur_re->ofs + cur_re->len > next_re->ofs) {
-			f2fs_msg(sbi->sb, KERN_INFO, "inconsistent rbtree, "
-				"cur(%u, %u) next(%u, %u)",
-				cur_re->ofs, cur_re->len,
-				next_re->ofs, next_re->len);
-			return false;
-		}
-
-		cur = next;
-	}
-#endif
-	return true;
-}
-
 static struct kmem_cache *extent_tree_slab;
 static struct kmem_cache *extent_node_slab;
 
@@ -206,11 +33,10 @@
 
 	en->ei = *ei;
 	INIT_LIST_HEAD(&en->list);
-	en->et = et;
 
 	rb_link_node(&en->rb_node, parent, p);
 	rb_insert_color(&en->rb_node, &et->root);
-	atomic_inc(&et->node_cnt);
+	et->count++;
 	atomic_inc(&sbi->total_ext_node);
 	return en;
 }
@@ -219,29 +45,11 @@
 				struct extent_tree *et, struct extent_node *en)
 {
 	rb_erase(&en->rb_node, &et->root);
-	atomic_dec(&et->node_cnt);
+	et->count--;
 	atomic_dec(&sbi->total_ext_node);
 
 	if (et->cached_en == en)
 		et->cached_en = NULL;
-	kmem_cache_free(extent_node_slab, en);
-}
-
-/*
- * Flow to release an extent_node:
- * 1. list_del_init
- * 2. __detach_extent_node
- * 3. kmem_cache_free.
- */
-static void __release_extent_node(struct f2fs_sb_info *sbi,
-			struct extent_tree *et, struct extent_node *en)
-{
-	spin_lock(&sbi->extent_lock);
-	f2fs_bug_on(sbi, list_empty(&en->list));
-	list_del_init(&en->list);
-	spin_unlock(&sbi->extent_lock);
-
-	__detach_extent_node(sbi, et, en);
 }
 
 static struct extent_tree *__grab_extent_tree(struct inode *inode)
@@ -250,7 +58,7 @@
 	struct extent_tree *et;
 	nid_t ino = inode->i_ino;
 
-	mutex_lock(&sbi->extent_tree_lock);
+	down_write(&sbi->extent_tree_lock);
 	et = radix_tree_lookup(&sbi->extent_tree_root, ino);
 	if (!et) {
 		et = f2fs_kmem_cache_alloc(extent_tree_slab, GFP_NOFS);
@@ -260,19 +68,47 @@
 		et->root = RB_ROOT;
 		et->cached_en = NULL;
 		rwlock_init(&et->lock);
-		INIT_LIST_HEAD(&et->list);
-		atomic_set(&et->node_cnt, 0);
-		atomic_inc(&sbi->total_ext_tree);
-	} else {
-		atomic_dec(&sbi->total_zombie_tree);
-		list_del_init(&et->list);
-	}
-	mutex_unlock(&sbi->extent_tree_lock);
+		atomic_set(&et->refcount, 0);
+		et->count = 0;
+		sbi->total_ext_tree++;
+	}
+	atomic_inc(&et->refcount);
+	up_write(&sbi->extent_tree_lock);
 
 	/* never died until evict_inode */
 	F2FS_I(inode)->extent_tree = et;
 
 	return et;
+}
+
+static struct extent_node *__lookup_extent_tree(struct f2fs_sb_info *sbi,
+				struct extent_tree *et, unsigned int fofs)
+{
+	struct rb_node *node = et->root.rb_node;
+	struct extent_node *en = et->cached_en;
+
+	if (en) {
+		struct extent_info *cei = &en->ei;
+
+		if (cei->fofs <= fofs && cei->fofs + cei->len > fofs) {
+			stat_inc_cached_node_hit(sbi);
+			return en;
+		}
+	}
+
+	while (node) {
+		en = rb_entry(node, struct extent_node, rb_node);
+
+		if (fofs < en->ei.fofs) {
+			node = node->rb_left;
+		} else if (fofs >= en->ei.fofs + en->ei.len) {
+			node = node->rb_right;
+		} else {
+			stat_inc_rbtree_node_hit(sbi);
+			return en;
+		}
+	}
+	return NULL;
 }
 
 static struct extent_node *__init_extent_tree(struct f2fs_sb_info *sbi,
@@ -291,21 +127,32 @@
 }
 
 static unsigned int __free_extent_tree(struct f2fs_sb_info *sbi,
-					struct extent_tree *et)
+					struct extent_tree *et, bool free_all)
 {
 	struct rb_node *node, *next;
 	struct extent_node *en;
-	unsigned int count = atomic_read(&et->node_cnt);
+	unsigned int count = et->count;
 
 	node = rb_first(&et->root);
 	while (node) {
 		next = rb_next(node);
 		en = rb_entry(node, struct extent_node, rb_node);
-		__release_extent_node(sbi, et, en);
+
+		if (free_all) {
+			spin_lock(&sbi->extent_lock);
+			if (!list_empty(&en->list))
+				list_del_init(&en->list);
+			spin_unlock(&sbi->extent_lock);
+		}
+
+		if (free_all || list_empty(&en->list)) {
+			__detach_extent_node(sbi, et, en);
+			kmem_cache_free(extent_node_slab, en);
+		}
 		node = next;
 	}
 
-	return count - atomic_read(&et->node_cnt);
+	return count - et->count;
 }
 
 static void __drop_largest_extent(struct inode *inode,
@@ -313,16 +160,10 @@
 {
 	struct extent_info *largest = &F2FS_I(inode)->extent_tree->largest;
 
-	if (fofs < largest->fofs + largest->len && fofs + len > largest->fofs) {
+	if (fofs < largest->fofs + largest->len && fofs + len > largest->fofs)
 		largest->len = 0;
-		f2fs_mark_inode_dirty_sync(inode, true);
-	}
-}
-
-<<<<<<< HEAD
-/* return true, if inode page is changed */
-static bool __f2fs_init_extent_tree(struct inode *inode, struct f2fs_extent *i_ext)
-=======
+}
+
 void f2fs_drop_largest_extent(struct inode *inode, pgoff_t fofs)
 {
 	if (!f2fs_may_extent_tree(inode))
@@ -332,31 +173,25 @@
 }
 
 static void __f2fs_init_extent_tree(struct inode *inode, struct f2fs_extent *i_ext)
->>>>>>> 41eab378
 {
 	struct f2fs_sb_info *sbi = F2FS_I_SB(inode);
 	struct extent_tree *et;
 	struct extent_node *en;
 	struct extent_info ei;
 
-	if (!f2fs_may_extent_tree(inode)) {
-		/* drop largest extent */
-		if (i_ext && i_ext->len) {
-			i_ext->len = 0;
-			return true;
-		}
-		return false;
-	}
+	if (!f2fs_may_extent_tree(inode))
+		return;
 
 	et = __grab_extent_tree(inode);
 
-	if (!i_ext || !i_ext->len)
-		return false;
-
-	get_extent_info(&ei, i_ext);
+	if (!i_ext || le32_to_cpu(i_ext->len) < F2FS_MIN_EXTENT_LEN)
+		return;
+
+	set_extent_info(&ei, le32_to_cpu(i_ext->fofs),
+		le32_to_cpu(i_ext->blk), le32_to_cpu(i_ext->len));
 
 	write_lock(&et->lock);
-	if (atomic_read(&et->node_cnt))
+	if (et->count)
 		goto out;
 
 	en = __init_extent_tree(sbi, et, &ei);
@@ -367,17 +202,6 @@
 	}
 out:
 	write_unlock(&et->lock);
-	return false;
-}
-
-bool f2fs_init_extent_tree(struct inode *inode, struct f2fs_extent *i_ext)
-{
-	bool ret =  __f2fs_init_extent_tree(inode, i_ext);
-
-	if (!F2FS_I(inode)->extent_tree)
-		set_inode_flag(inode, FI_NO_EXTENT);
-
-	return ret;
 }
 
 void f2fs_init_extent_tree(struct inode *inode, struct f2fs_extent *i_ext)
@@ -410,24 +234,16 @@
 		goto out;
 	}
 
-	en = (struct extent_node *)__lookup_rb_tree(&et->root,
-				(struct rb_entry *)et->cached_en, pgofs);
-	if (!en)
-		goto out;
-
-	if (en == et->cached_en)
-		stat_inc_cached_node_hit(sbi);
-	else
-		stat_inc_rbtree_node_hit(sbi);
-
-	*ei = en->ei;
-	spin_lock(&sbi->extent_lock);
-	if (!list_empty(&en->list)) {
-		list_move_tail(&en->list, &sbi->extent_list);
+	en = __lookup_extent_tree(sbi, et, pgofs);
+	if (en) {
+		*ei = en->ei;
+		spin_lock(&sbi->extent_lock);
+		if (!list_empty(&en->list))
+			list_move_tail(&en->list, &sbi->extent_list);
 		et->cached_en = en;
-	}
-	spin_unlock(&sbi->extent_lock);
-	ret = true;
+		spin_unlock(&sbi->extent_lock);
+		ret = true;
+	}
 out:
 	stat_inc_total_hit(sbi);
 	read_unlock(&et->lock);
@@ -436,12 +252,93 @@
 	return ret;
 }
 
-static struct extent_node *__try_merge_extent_node(struct inode *inode,
+
+/*
+ * lookup extent at @fofs, if hit, return the extent
+ * if not, return NULL and
+ * @prev_ex: extent before fofs
+ * @next_ex: extent after fofs
+ * @insert_p: insert point for new extent at fofs
+ * in order to simpfy the insertion after.
+ * tree must stay unchanged between lookup and insertion.
+ */
+static struct extent_node *__lookup_extent_tree_ret(struct extent_tree *et,
+				unsigned int fofs,
+				struct extent_node **prev_ex,
+				struct extent_node **next_ex,
+				struct rb_node ***insert_p,
+				struct rb_node **insert_parent)
+{
+	struct rb_node **pnode = &et->root.rb_node;
+	struct rb_node *parent = NULL, *tmp_node;
+	struct extent_node *en = et->cached_en;
+
+	*insert_p = NULL;
+	*insert_parent = NULL;
+	*prev_ex = NULL;
+	*next_ex = NULL;
+
+	if (RB_EMPTY_ROOT(&et->root))
+		return NULL;
+
+	if (en) {
+		struct extent_info *cei = &en->ei;
+
+		if (cei->fofs <= fofs && cei->fofs + cei->len > fofs)
+			goto lookup_neighbors;
+	}
+
+	while (*pnode) {
+		parent = *pnode;
+		en = rb_entry(*pnode, struct extent_node, rb_node);
+
+		if (fofs < en->ei.fofs)
+			pnode = &(*pnode)->rb_left;
+		else if (fofs >= en->ei.fofs + en->ei.len)
+			pnode = &(*pnode)->rb_right;
+		else
+			goto lookup_neighbors;
+	}
+
+	*insert_p = pnode;
+	*insert_parent = parent;
+
+	en = rb_entry(parent, struct extent_node, rb_node);
+	tmp_node = parent;
+	if (parent && fofs > en->ei.fofs)
+		tmp_node = rb_next(parent);
+	*next_ex = tmp_node ?
+		rb_entry(tmp_node, struct extent_node, rb_node) : NULL;
+
+	tmp_node = parent;
+	if (parent && fofs < en->ei.fofs)
+		tmp_node = rb_prev(parent);
+	*prev_ex = tmp_node ?
+		rb_entry(tmp_node, struct extent_node, rb_node) : NULL;
+	return NULL;
+
+lookup_neighbors:
+	if (fofs == en->ei.fofs) {
+		/* lookup prev node for merging backward later */
+		tmp_node = rb_prev(&en->rb_node);
+		*prev_ex = tmp_node ?
+			rb_entry(tmp_node, struct extent_node, rb_node) : NULL;
+	}
+	if (fofs == en->ei.fofs + en->ei.len - 1) {
+		/* lookup next node for merging frontward later */
+		tmp_node = rb_next(&en->rb_node);
+		*next_ex = tmp_node ?
+			rb_entry(tmp_node, struct extent_node, rb_node) : NULL;
+	}
+	return en;
+}
+
+static struct extent_node *__try_merge_extent_node(struct f2fs_sb_info *sbi,
 				struct extent_tree *et, struct extent_info *ei,
+				struct extent_node **den,
 				struct extent_node *prev_ex,
 				struct extent_node *next_ex)
 {
-	struct f2fs_sb_info *sbi = F2FS_I_SB(inode);
 	struct extent_node *en = NULL;
 
 	if (prev_ex && __is_back_mergeable(ei, &prev_ex->ei)) {
@@ -451,35 +348,28 @@
 	}
 
 	if (next_ex && __is_front_mergeable(ei, &next_ex->ei)) {
+		if (en) {
+			__detach_extent_node(sbi, et, prev_ex);
+			*den = prev_ex;
+		}
 		next_ex->ei.fofs = ei->fofs;
 		next_ex->ei.blk = ei->blk;
 		next_ex->ei.len += ei->len;
-		if (en)
-			__release_extent_node(sbi, et, prev_ex);
-
 		en = next_ex;
 	}
 
-	if (!en)
-		return NULL;
-
-	__try_update_largest_extent(inode, et, en);
-
-	spin_lock(&sbi->extent_lock);
-	if (!list_empty(&en->list)) {
-		list_move_tail(&en->list, &sbi->extent_list);
+	if (en) {
+		__try_update_largest_extent(et, en);
 		et->cached_en = en;
 	}
-	spin_unlock(&sbi->extent_lock);
 	return en;
 }
 
-static struct extent_node *__insert_extent_tree(struct inode *inode,
+static struct extent_node *__insert_extent_tree(struct f2fs_sb_info *sbi,
 				struct extent_tree *et, struct extent_info *ei,
 				struct rb_node **insert_p,
 				struct rb_node *insert_parent)
 {
-	struct f2fs_sb_info *sbi = F2FS_I_SB(inode);
 	struct rb_node **p = &et->root.rb_node;
 	struct rb_node *parent = NULL;
 	struct extent_node *en = NULL;
@@ -490,23 +380,28 @@
 		goto do_insert;
 	}
 
-	p = __lookup_rb_tree_for_insert(sbi, &et->root, &parent, ei->fofs);
+	while (*p) {
+		parent = *p;
+		en = rb_entry(parent, struct extent_node, rb_node);
+
+		if (ei->fofs < en->ei.fofs)
+			p = &(*p)->rb_left;
+		else if (ei->fofs >= en->ei.fofs + en->ei.len)
+			p = &(*p)->rb_right;
+		else
+			f2fs_bug_on(sbi, 1);
+	}
 do_insert:
 	en = __attach_extent_node(sbi, et, ei, parent, p);
 	if (!en)
 		return NULL;
 
-	__try_update_largest_extent(inode, et, en);
-
-	/* update in global extent list */
-	spin_lock(&sbi->extent_lock);
-	list_add_tail(&en->list, &sbi->extent_list);
+	__try_update_largest_extent(et, en);
 	et->cached_en = en;
-	spin_unlock(&sbi->extent_lock);
 	return en;
 }
 
-static void f2fs_update_extent_tree_range(struct inode *inode,
+static unsigned int f2fs_update_extent_tree_range(struct inode *inode,
 				pgoff_t fofs, block_t blkaddr, unsigned int len)
 {
 	struct f2fs_sb_info *sbi = F2FS_I_SB(inode);
@@ -519,15 +414,15 @@
 	unsigned int pos = (unsigned int)fofs;
 
 	if (!et)
-		return;
+		return false;
 
 	trace_f2fs_update_extent_tree_range(inode, fofs, blkaddr, len);
 
 	write_lock(&et->lock);
 
-	if (is_inode_flag_set(inode, FI_NO_EXTENT)) {
+	if (is_inode_flag_set(F2FS_I(inode), FI_NO_EXTENT)) {
 		write_unlock(&et->lock);
-		return;
+		return false;
 	}
 
 	prev = et->largest;
@@ -540,11 +435,8 @@
 	__drop_largest_extent(inode, fofs, len);
 
 	/* 1. lookup first extent node in range [fofs, fofs + len - 1] */
-	en = (struct extent_node *)__lookup_rb_tree_ret(&et->root,
-					(struct rb_entry *)et->cached_en, fofs,
-					(struct rb_entry **)&prev_en,
-					(struct rb_entry **)&next_en,
-					&insert_p, &insert_parent, false);
+	en = __lookup_extent_tree_ret(et, fofs, &prev_en, &next_en,
+					&insert_p, &insert_parent);
 	if (!en)
 		en = next_en;
 
@@ -570,7 +462,7 @@
 				set_extent_info(&ei, end,
 						end - dei.fofs + dei.blk,
 						org_end - end);
-				en1 = __insert_extent_tree(inode, et, &ei,
+				en1 = __insert_extent_tree(sbi, et, &ei,
 							NULL, NULL);
 				next_en = en1;
 			} else {
@@ -585,14 +477,15 @@
 		if (!next_en) {
 			struct rb_node *node = rb_next(&en->rb_node);
 
-			next_en = rb_entry_safe(node, struct extent_node,
-						rb_node);
+			next_en = node ?
+				rb_entry(node, struct extent_node, rb_node)
+				: NULL;
 		}
 
 		if (parts)
-			__try_update_largest_extent(inode, et, en);
+			__try_update_largest_extent(et, en);
 		else
-			__release_extent_node(sbi, et, en);
+			__detach_extent_node(sbi, et, en);
 
 		/*
 		 * if original extent is split into zero or two parts, extent
@@ -603,102 +496,143 @@
 			insert_p = NULL;
 			insert_parent = NULL;
 		}
+
+		/* update in global extent list */
+		spin_lock(&sbi->extent_lock);
+		if (!parts && !list_empty(&en->list))
+			list_del(&en->list);
+		if (en1)
+			list_add_tail(&en1->list, &sbi->extent_list);
+		spin_unlock(&sbi->extent_lock);
+
+		/* release extent node */
+		if (!parts)
+			kmem_cache_free(extent_node_slab, en);
+
 		en = next_en;
 	}
 
 	/* 3. update extent in extent cache */
 	if (blkaddr) {
+		struct extent_node *den = NULL;
 
 		set_extent_info(&ei, fofs, blkaddr, len);
-		if (!__try_merge_extent_node(inode, et, &ei, prev_en, next_en))
-			__insert_extent_tree(inode, et, &ei,
+		en1 = __try_merge_extent_node(sbi, et, &ei, &den,
+							prev_en, next_en);
+		if (!en1)
+			en1 = __insert_extent_tree(sbi, et, &ei,
 						insert_p, insert_parent);
 
 		/* give up extent_cache, if split and small updates happen */
 		if (dei.len >= 1 &&
 				prev.len < F2FS_MIN_EXTENT_LEN &&
 				et->largest.len < F2FS_MIN_EXTENT_LEN) {
-			__drop_largest_extent(inode, 0, UINT_MAX);
-			set_inode_flag(inode, FI_NO_EXTENT);
-		}
-	}
-
-	if (is_inode_flag_set(inode, FI_NO_EXTENT))
-		__free_extent_tree(sbi, et);
+			et->largest.len = 0;
+			set_inode_flag(F2FS_I(inode), FI_NO_EXTENT);
+		}
+
+		spin_lock(&sbi->extent_lock);
+		if (en1) {
+			if (list_empty(&en1->list))
+				list_add_tail(&en1->list, &sbi->extent_list);
+			else
+				list_move_tail(&en1->list, &sbi->extent_list);
+		}
+		if (den && !list_empty(&den->list))
+			list_del(&den->list);
+		spin_unlock(&sbi->extent_lock);
+
+		if (den)
+			kmem_cache_free(extent_node_slab, den);
+	}
+
+	if (is_inode_flag_set(F2FS_I(inode), FI_NO_EXTENT))
+		__free_extent_tree(sbi, et, true);
 
 	write_unlock(&et->lock);
+
+	return !__is_extent_same(&prev, &et->largest);
 }
 
 unsigned int f2fs_shrink_extent_tree(struct f2fs_sb_info *sbi, int nr_shrink)
 {
-	struct extent_tree *et, *next;
-	struct extent_node *en;
+	struct extent_tree *treevec[EXT_TREE_VEC_SIZE];
+	struct extent_node *en, *tmp;
+	unsigned long ino = F2FS_ROOT_INO(sbi);
+	struct radix_tree_root *root = &sbi->extent_tree_root;
+	unsigned int found;
 	unsigned int node_cnt = 0, tree_cnt = 0;
 	int remained;
 
 	if (!test_opt(sbi, EXTENT_CACHE))
 		return 0;
 
-	if (!atomic_read(&sbi->total_zombie_tree))
-		goto free_node;
-
-	if (!mutex_trylock(&sbi->extent_tree_lock))
+	if (!down_write_trylock(&sbi->extent_tree_lock))
 		goto out;
 
 	/* 1. remove unreferenced extent tree */
-	list_for_each_entry_safe(et, next, &sbi->zombie_list, list) {
-		if (atomic_read(&et->node_cnt)) {
+	while ((found = radix_tree_gang_lookup(root,
+				(void **)treevec, ino, EXT_TREE_VEC_SIZE))) {
+		unsigned i;
+
+		ino = treevec[found - 1]->ino + 1;
+		for (i = 0; i < found; i++) {
+			struct extent_tree *et = treevec[i];
+
+			if (!atomic_read(&et->refcount)) {
+				write_lock(&et->lock);
+				node_cnt += __free_extent_tree(sbi, et, true);
+				write_unlock(&et->lock);
+
+				radix_tree_delete(root, et->ino);
+				kmem_cache_free(extent_tree_slab, et);
+				sbi->total_ext_tree--;
+				tree_cnt++;
+
+				if (node_cnt + tree_cnt >= nr_shrink)
+					goto unlock_out;
+			}
+		}
+	}
+	up_write(&sbi->extent_tree_lock);
+
+	/* 2. remove LRU extent entries */
+	if (!down_write_trylock(&sbi->extent_tree_lock))
+		goto out;
+
+	remained = nr_shrink - (node_cnt + tree_cnt);
+
+	spin_lock(&sbi->extent_lock);
+	list_for_each_entry_safe(en, tmp, &sbi->extent_list, list) {
+		if (!remained--)
+			break;
+		list_del_init(&en->list);
+	}
+	spin_unlock(&sbi->extent_lock);
+
+	/*
+	 * reset ino for searching victims from beginning of global extent tree.
+	 */
+	ino = F2FS_ROOT_INO(sbi);
+
+	while ((found = radix_tree_gang_lookup(root,
+				(void **)treevec, ino, EXT_TREE_VEC_SIZE))) {
+		unsigned i;
+
+		ino = treevec[found - 1]->ino + 1;
+		for (i = 0; i < found; i++) {
+			struct extent_tree *et = treevec[i];
+
 			write_lock(&et->lock);
-			node_cnt += __free_extent_tree(sbi, et);
+			node_cnt += __free_extent_tree(sbi, et, false);
 			write_unlock(&et->lock);
-		}
-		f2fs_bug_on(sbi, atomic_read(&et->node_cnt));
-		list_del_init(&et->list);
-		radix_tree_delete(&sbi->extent_tree_root, et->ino);
-		kmem_cache_free(extent_tree_slab, et);
-		atomic_dec(&sbi->total_ext_tree);
-		atomic_dec(&sbi->total_zombie_tree);
-		tree_cnt++;
-
-		if (node_cnt + tree_cnt >= nr_shrink)
-			goto unlock_out;
-		cond_resched();
-	}
-	mutex_unlock(&sbi->extent_tree_lock);
-
-free_node:
-	/* 2. remove LRU extent entries */
-	if (!mutex_trylock(&sbi->extent_tree_lock))
-		goto out;
-
-	remained = nr_shrink - (node_cnt + tree_cnt);
-
-	spin_lock(&sbi->extent_lock);
-	for (; remained > 0; remained--) {
-		if (list_empty(&sbi->extent_list))
-			break;
-		en = list_first_entry(&sbi->extent_list,
-					struct extent_node, list);
-		et = en->et;
-		if (!write_trylock(&et->lock)) {
-			/* refresh this extent node's position in extent list */
-			list_move_tail(&en->list, &sbi->extent_list);
-			continue;
-		}
-
-		list_del_init(&en->list);
-		spin_unlock(&sbi->extent_lock);
-
-		__detach_extent_node(sbi, et, en);
-
-		write_unlock(&et->lock);
-		node_cnt++;
-		spin_lock(&sbi->extent_lock);
-	}
-	spin_unlock(&sbi->extent_lock);
-
+
+			if (node_cnt + tree_cnt >= nr_shrink)
+				goto unlock_out;
+		}
+	}
 unlock_out:
-	mutex_unlock(&sbi->extent_tree_lock);
+	up_write(&sbi->extent_tree_lock);
 out:
 	trace_f2fs_shrink_extent_tree(sbi, node_cnt, tree_cnt);
 
@@ -711,27 +645,14 @@
 	struct extent_tree *et = F2FS_I(inode)->extent_tree;
 	unsigned int node_cnt = 0;
 
-	if (!et || !atomic_read(&et->node_cnt))
+	if (!et)
 		return 0;
 
 	write_lock(&et->lock);
-	node_cnt = __free_extent_tree(sbi, et);
+	node_cnt = __free_extent_tree(sbi, et, true);
 	write_unlock(&et->lock);
 
 	return node_cnt;
-}
-
-void f2fs_drop_extent_tree(struct inode *inode)
-{
-	struct f2fs_sb_info *sbi = F2FS_I_SB(inode);
-	struct extent_tree *et = F2FS_I(inode)->extent_tree;
-
-	set_inode_flag(inode, FI_NO_EXTENT);
-
-	write_lock(&et->lock);
-	__free_extent_tree(sbi, et);
-	__drop_largest_extent(inode, 0, UINT_MAX);
-	write_unlock(&et->lock);
 }
 
 void f2fs_destroy_extent_tree(struct inode *inode)
@@ -743,12 +664,8 @@
 	if (!et)
 		return;
 
-	if (inode->i_nlink && !is_bad_inode(inode) &&
-					atomic_read(&et->node_cnt)) {
-		mutex_lock(&sbi->extent_tree_lock);
-		list_add_tail(&et->list, &sbi->zombie_list);
-		atomic_inc(&sbi->total_zombie_tree);
-		mutex_unlock(&sbi->extent_tree_lock);
+	if (inode->i_nlink && !is_bad_inode(inode) && et->count) {
+		atomic_dec(&et->refcount);
 		return;
 	}
 
@@ -756,12 +673,13 @@
 	node_cnt = f2fs_destroy_extent_node(inode);
 
 	/* delete extent tree entry in radix tree */
-	mutex_lock(&sbi->extent_tree_lock);
-	f2fs_bug_on(sbi, atomic_read(&et->node_cnt));
+	down_write(&sbi->extent_tree_lock);
+	atomic_dec(&et->refcount);
+	f2fs_bug_on(sbi, atomic_read(&et->refcount) || et->count);
 	radix_tree_delete(&sbi->extent_tree_root, inode->i_ino);
 	kmem_cache_free(extent_tree_slab, et);
-	atomic_dec(&sbi->total_ext_tree);
-	mutex_unlock(&sbi->extent_tree_lock);
+	sbi->total_ext_tree--;
+	up_write(&sbi->extent_tree_lock);
 
 	F2FS_I(inode)->extent_tree = NULL;
 
@@ -779,20 +697,20 @@
 
 void f2fs_update_extent_cache(struct dnode_of_data *dn)
 {
+	struct f2fs_inode_info *fi = F2FS_I(dn->inode);
 	pgoff_t fofs;
-	block_t blkaddr;
 
 	if (!f2fs_may_extent_tree(dn->inode))
 		return;
 
-	if (dn->data_blkaddr == NEW_ADDR)
-		blkaddr = NULL_ADDR;
-	else
-		blkaddr = dn->data_blkaddr;
-
-	fofs = start_bidx_of_node(ofs_of_node(dn->node_page), dn->inode) +
-								dn->ofs_in_node;
-	f2fs_update_extent_tree_range(dn->inode, fofs, blkaddr, 1);
+	f2fs_bug_on(F2FS_I_SB(dn->inode), dn->data_blkaddr == NEW_ADDR);
+
+
+	fofs = start_bidx_of_node(ofs_of_node(dn->node_page), fi) +
+							dn->ofs_in_node;
+
+	if (f2fs_update_extent_tree_range(dn->inode, fofs, dn->data_blkaddr, 1))
+		sync_inode_page(dn);
 }
 
 void f2fs_update_extent_cache_range(struct dnode_of_data *dn,
@@ -802,18 +720,17 @@
 	if (!f2fs_may_extent_tree(dn->inode))
 		return;
 
-	f2fs_update_extent_tree_range(dn->inode, fofs, blkaddr, len);
+	if (f2fs_update_extent_tree_range(dn->inode, fofs, blkaddr, len))
+		sync_inode_page(dn);
 }
 
 void init_extent_cache_info(struct f2fs_sb_info *sbi)
 {
 	INIT_RADIX_TREE(&sbi->extent_tree_root, GFP_NOIO);
-	mutex_init(&sbi->extent_tree_lock);
+	init_rwsem(&sbi->extent_tree_lock);
 	INIT_LIST_HEAD(&sbi->extent_list);
 	spin_lock_init(&sbi->extent_lock);
-	atomic_set(&sbi->total_ext_tree, 0);
-	INIT_LIST_HEAD(&sbi->zombie_list);
-	atomic_set(&sbi->total_zombie_tree, 0);
+	sbi->total_ext_tree = 0;
 	atomic_set(&sbi->total_ext_node, 0);
 }
 
