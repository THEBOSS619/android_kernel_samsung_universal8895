--- conflicted
+++ resolved
@@ -273,19 +273,16 @@
 		energy-data {
 			A53_ENERGY: a53-energy {
 				capacity-mips = <230>;
-<<<<<<< HEAD
 				power-coefficient = <160>;
 			};
 			M2_ENERGY: m2-energy {
 				capacity-mips = <663>;
 				power-coefficient = <760>;
-=======
 				power-coefficient = <465>;
 			};
 			M2_ENERGY: m2-energy {
 				capacity-mips = <413>;
 				power-coefficient = <945>;
->>>>>>> 2a88c8a4
 			};
 		};
 
@@ -295,11 +292,11 @@
 				/* little cores */
 				coregroup0 {
 					lower-boundary = <0>;
-<<<<<<< HEAD
+
 					upper-boundary = <42>;
-=======
+
 					upper-boundary = <25>;
->>>>>>> 2a88c8a4
+
 					coverage-ratio = <100>;
 				};
 				/* big cores */
@@ -308,7 +305,7 @@
 					upper-boundary = <100>;
 					coverage-ratio = <75>;
 				};
-<<<<<<< HEAD
+
 			};
 
 			/* Load Balance Trigger */
@@ -326,7 +323,6 @@
 				};
 			};
 
-=======
 			};
 
 			/* Load Balance Trigger */
@@ -344,7 +340,6 @@
 				};
 			};
 
->>>>>>> 2a88c8a4
 			/* FRT Migration */
 			frt {
 				/* little cores */
