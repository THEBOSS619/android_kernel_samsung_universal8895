--- conflicted
+++ resolved
@@ -411,8 +411,6 @@
 	mrs	\rd, sp_el0
 	.endm
 
-<<<<<<< HEAD
-=======
 /*
  * Check the MIDR_EL1 of the current CPU for a given model and a range of
  * variant/revision. See asm/cputype.h for the macros used below.
@@ -452,5 +450,4 @@
 .Ldone\@:
 	.endm
 
->>>>>>> 41eab378
 #endif	/* __ASM_ASSEMBLER_H */