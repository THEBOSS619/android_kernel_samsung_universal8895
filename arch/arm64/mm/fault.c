/*
 * Based on arch/arm/mm/fault.c
 *
 * Copyright (C) 1995  Linus Torvalds
 * Copyright (C) 1995-2004 Russell King
 * Copyright (C) 2012 ARM Ltd.
 *
 * This program is free software; you can redistribute it and/or modify
 * it under the terms of the GNU General Public License version 2 as
 * published by the Free Software Foundation.
 *
 * This program is distributed in the hope that it will be useful,
 * but WITHOUT ANY WARRANTY; without even the implied warranty of
 * MERCHANTABILITY or FITNESS FOR A PARTICULAR PURPOSE.  See the
 * GNU General Public License for more details.
 *
 * You should have received a copy of the GNU General Public License
 * along with this program.  If not, see <http://www.gnu.org/licenses/>.
 */

#include <linux/module.h>
#include <linux/signal.h>
#include <linux/mm.h>
#include <linux/hardirq.h>
#include <linux/init.h>
#include <linux/kprobes.h>
#include <linux/uaccess.h>
#include <linux/page-flags.h>
#include <linux/sched.h>
#include <linux/highmem.h>
#include <linux/perf_event.h>
#include <linux/preempt.h>

#include <asm/bug.h>
#include <asm/cpufeature.h>
#include <asm/exception.h>
#include <asm/debug-monitors.h>
#include <asm/esr.h>
#include <asm/sysreg.h>
#include <asm/system_misc.h>
#include <asm/pgtable.h>
#include <asm/tlbflush.h>

#include <soc/samsung/exynos-condbg.h>
#include <linux/exynos-ss.h>

#ifdef CONFIG_SEC_DEBUG
#include <linux/sec_debug.h>
#endif

#ifdef CONFIG_SEC_MMIOTRACE
#include <linux/sec_mmiotrace.h>
#endif

static int safe_fault_in_progress = 0;
static const char *fault_name(unsigned int esr);

/*
 * Dump out the page tables associated with 'addr' in mm 'mm'.
 */
void show_pte(struct mm_struct *mm, unsigned long addr)
{
	pgd_t *pgd;

	if (!mm)
		mm = &init_mm;

	pr_alert("pgd = %p\n", mm->pgd);
	pgd = pgd_offset(mm, addr);
	pr_alert("[%08lx] *pgd=%016llx", addr, pgd_val(*pgd));

	do {
		pud_t *pud;
		pmd_t *pmd;
		pte_t *pte;

		if (pgd_none(*pgd) || pgd_bad(*pgd))
			break;

		pud = pud_offset(pgd, addr);
		pr_cont(", *pud=%016llx", pud_val(*pud));
		if (pud_none(*pud) || pud_bad(*pud))
			break;

		pmd = pmd_offset(pud, addr);
		pr_cont(", *pmd=%016llx", pmd_val(*pmd));
		if (pmd_none(*pmd) || pmd_bad(*pmd))
			break;

		pte = pte_offset_map(pmd, addr);
		pr_cont(", *pte=%016llx", pte_val(*pte));
		pte_unmap(pte);
	} while(0);

	pr_cont("\n");
}

#ifdef CONFIG_ARM64_HW_AFDBM
/*
 * This function sets the access flags (dirty, accessed), as well as write
 * permission, and only to a more permissive setting.
 *
 * It needs to cope with hardware update of the accessed/dirty state by other
 * agents in the system and can safely skip the __sync_icache_dcache() call as,
 * like set_pte_at(), the PTE is never changed from no-exec to exec here.
 *
 * Returns whether or not the PTE actually changed.
 */
int ptep_set_access_flags(struct vm_area_struct *vma,
			  unsigned long address, pte_t *ptep,
			  pte_t entry, int dirty)
{
	pteval_t old_pteval;
	unsigned int tmp;

	if (pte_same(*ptep, entry))
		return 0;

	/* only preserve the access flags and write permission */
	pte_val(entry) &= PTE_AF | PTE_WRITE | PTE_DIRTY;

	/* set PTE_RDONLY if actual read-only or clean PTE */
	if (!pte_write(entry) || !pte_sw_dirty(entry))
		pte_val(entry) |= PTE_RDONLY;

	/*
	 * Setting the flags must be done atomically to avoid racing with the
	 * hardware update of the access/dirty state. The PTE_RDONLY bit must
	 * be set to the most permissive (lowest value) of *ptep and entry
	 * (calculated as: a & b == ~(~a | ~b)).
	 */
	pte_val(entry) ^= PTE_RDONLY;
	asm volatile("//	ptep_set_access_flags\n"
	"	prfm	pstl1strm, %2\n"
	"1:	ldxr	%0, %2\n"
	"	eor	%0, %0, %3		// negate PTE_RDONLY in *ptep\n"
	"	orr	%0, %0, %4		// set flags\n"
	"	eor	%0, %0, %3		// negate final PTE_RDONLY\n"
	"	stxr	%w1, %0, %2\n"
	"	cbnz	%w1, 1b\n"
	: "=&r" (old_pteval), "=&r" (tmp), "+Q" (pte_val(*ptep))
	: "L" (PTE_RDONLY), "r" (pte_val(entry)));

	flush_tlb_fix_spurious_fault(vma, address);
	return 1;
}
#endif
static int __do_kernel_fault_safe(struct mm_struct *mm, unsigned long addr,
		unsigned int esr, struct pt_regs *regs)
{
	safe_fault_in_progress = 0xFAFADEAD;

	exynos_ss_panic_handler_safe();
	exynos_ss_printkl(safe_fault_in_progress,safe_fault_in_progress);
	while(1)
		wfi();

	return 0;
}

static bool is_el1_instruction_abort(unsigned int esr)
{
	return ESR_ELx_EC(esr) == ESR_ELx_EC_IABT_CUR;
}

/*
 * The kernel tried to access some page that wasn't present.
 */

static int kernel_fault_recovery_cnt = 0;

static void __do_kernel_fault(struct mm_struct *mm, unsigned long addr,
			      unsigned int esr, struct pt_regs *regs)
{
	/*
	 * Are we prepared to handle this kernel fault?
	 * We are almost certainly not prepared to handle instruction faults.
	 */
	if (!is_el1_instruction_abort(esr) && fixup_exception(regs))
		return;
	if (safe_fault_in_progress) {
		exynos_ss_printkl(safe_fault_in_progress, safe_fault_in_progress);
		return;
	}

	/*
	 * tlb recovery process
	 */
	kernel_fault_recovery_cnt ++;
	if ( (kernel_fault_recovery_cnt < TLB_RECOVERY_CNT_MAX) && (esr == 0x86000005) ) {
		flush_tlb_all();
		return;
	}

	/*
	 * No handler, we'll have to terminate things with extreme prejudice.
	 */
	bust_spinlocks(1);
	pr_auto(ASL1, "Unable to handle kernel %s at virtual address %08lx\n",
		 (addr < PAGE_SIZE) ? "NULL pointer dereference" :
		 "paging request", addr);

#ifdef CONFIG_SEC_DEBUG_EXTRA_INFO
	sec_debug_set_extra_info_fault(KERNEL_FAULT, addr, regs);
#endif
	show_pte(mm, addr);
	die("Oops", regs, esr);
	bust_spinlocks(0);
	do_exit(SIGKILL);
}

/*
 * Something tried to access memory that isn't in our memory map. User mode
 * accesses just cause a SIGSEGV
 */
static void __do_user_fault(struct task_struct *tsk, unsigned long addr,
			    unsigned int esr, unsigned int sig, int code,
			    struct pt_regs *regs)
{
	struct siginfo si;

	if (unhandled_signal(tsk, sig) && show_unhandled_signals_ratelimited()) {
		pr_info("%s[%d]: unhandled %s (%d) at 0x%08lx, esr 0x%03x\n",
			tsk->comm, task_pid_nr(tsk), fault_name(esr), sig,
			addr, esr);
		show_pte(tsk->mm, addr);
		show_regs(regs);
	}

	tsk->thread.fault_address = addr;
	tsk->thread.fault_code = esr;
	si.si_signo = sig;
	si.si_errno = 0;
	si.si_code = code;
	si.si_addr = (void __user *)addr;
	force_sig_info(sig, &si, tsk);
}

static void do_bad_area(unsigned long addr, unsigned int esr, struct pt_regs *regs)
{
	struct task_struct *tsk = current;
	struct mm_struct *mm = tsk->active_mm;

	/*
	 * If we are in kernel mode at this point, we have no context to
	 * handle this fault with.
	 */
	if (user_mode(regs))
		__do_user_fault(tsk, addr, esr, SIGSEGV, SEGV_MAPERR, regs);
	else
		__do_kernel_fault(mm, addr, esr, regs);
}

#define VM_FAULT_BADMAP		0x010000
#define VM_FAULT_BADACCESS	0x020000

static int __do_page_fault(struct mm_struct *mm, unsigned long addr,
			   unsigned int mm_flags, unsigned long vm_flags,
			   struct task_struct *tsk)
{
	struct vm_area_struct *vma;
	int fault;

	vma = find_vma(mm, addr);
	fault = VM_FAULT_BADMAP;
	if (unlikely(!vma))
		goto out;
	if (unlikely(vma->vm_start > addr))
		goto check_stack;

	/*
	 * Ok, we have a good vm_area for this memory access, so we can handle
	 * it.
	 */
good_area:
	/*
	 * Check that the permissions on the VMA allow for the fault which
	 * occurred. If we encountered a write or exec fault, we must have
	 * appropriate permissions, otherwise we allow any permission.
	 */
	if (!(vma->vm_flags & vm_flags)) {
		fault = VM_FAULT_BADACCESS;
		goto out;
	}

	return handle_mm_fault(mm, vma, addr & PAGE_MASK, mm_flags);

check_stack:
	if (vma->vm_flags & VM_GROWSDOWN && !expand_stack(vma, addr))
		goto good_area;
out:
	return fault;
}

static inline bool is_permission_fault(unsigned int esr, struct pt_regs *regs)
{
	unsigned int ec       = ESR_ELx_EC(esr);
	unsigned int fsc_type = esr & ESR_ELx_FSC_TYPE;

	if (ec != ESR_ELx_EC_DABT_CUR && ec != ESR_ELx_EC_IABT_CUR)
		return false;

	if (system_uses_ttbr0_pan())
		return fsc_type == ESR_ELx_FSC_FAULT &&
			(regs->pstate & PSR_PAN_BIT);
	else
		return fsc_type == ESR_ELx_FSC_PERM;
}

static bool is_el0_instruction_abort(unsigned int esr)
{
	return ESR_ELx_EC(esr) == ESR_ELx_EC_IABT_LOW;
}

static int __kprobes do_page_fault(unsigned long addr, unsigned int esr,
				   struct pt_regs *regs)
{
	struct task_struct *tsk;
	struct mm_struct *mm;
	int fault, sig, code;
	unsigned long vm_flags = VM_READ | VM_WRITE | VM_EXEC;
	unsigned int mm_flags = FAULT_FLAG_ALLOW_RETRY | FAULT_FLAG_KILLABLE;

	tsk = current;
	mm  = tsk->mm;

#ifdef CONFIG_SEC_MMIOTRACE
	if (mmiotrace_do_fault_handler(addr, esr, regs))
		return 0;
#endif

	/* Enable interrupts if they were enabled in the parent context. */
	if (interrupts_enabled(regs))
		local_irq_enable();

	/*
	 * If we're in an interrupt or have no user context, we must not take
	 * the fault.
	 */
	if (faulthandler_disabled() || !mm)
		goto no_context;

	if (user_mode(regs))
		mm_flags |= FAULT_FLAG_USER;

	if (is_el0_instruction_abort(esr)) {
		vm_flags = VM_EXEC;
	} else if ((esr & ESR_ELx_WNR) && !(esr & ESR_ELx_CM)) {
		vm_flags = VM_WRITE;
		mm_flags |= FAULT_FLAG_WRITE;
	}

	if (addr < USER_DS && is_permission_fault(esr, regs)) {
#ifdef CONFIG_SEC_DEBUG_AUTO_SUMMARY
		/* regs->orig_addr_limit may be 0 if we entered from EL0 */
		if (regs->orig_addr_limit == KERNEL_DS) {
			pr_auto(ASL1, "Accessing user space memory(%lx) with fs=KERNEL_DS\n", addr);
#ifdef CONFIG_SEC_DEBUG_EXTRA_INFO
			sec_debug_set_extra_info_fault(PAGE_FAULT, addr, regs);
			sec_debug_set_extra_info_esr(esr);
#endif
			die("Accessing user space memory with fs=KERNEL_DS", regs, esr);
		}

		if (is_el1_instruction_abort(esr)) {
			pr_auto(ASL1, "Attempting to execute userspace memory(%lx)\n", addr);
#ifdef CONFIG_SEC_DEBUG_EXTRA_INFO
			sec_debug_set_extra_info_fault(PAGE_FAULT, addr, regs);
			sec_debug_set_extra_info_esr(esr);
#endif
			die("Attempting to execute userspace memory", regs, esr);
		}

		if (!search_exception_tables(regs->pc)) {
			pr_auto(ASL1, "Accessing user space memory(%lx) outside uaccess.h routines\n", addr);
#ifdef CONFIG_SEC_DEBUG_EXTRA_INFO
			sec_debug_set_extra_info_fault(PAGE_FAULT, addr, regs);
			sec_debug_set_extra_info_esr(esr);
#endif
			die("Accessing user space memory outside uaccess.h routines", regs, esr);
		}
#else
		/* regs->orig_addr_limit may be 0 if we entered from EL0 */
		if (regs->orig_addr_limit == KERNEL_DS)
			die("Accessing user space memory with fs=KERNEL_DS", regs, esr);

		if (is_el1_instruction_abort(esr))
			die("Attempting to execute userspace memory", regs, esr);

		if (!search_exception_tables(regs->pc))
			die("Accessing user space memory outside uaccess.h routines", regs, esr);
#endif
	}

	/*
	 * As per x86, we may deadlock here. However, since the kernel only
	 * validly references user space from well defined areas of the code,
	 * we can bug out early if this is from code which shouldn't.
	 */
	if (!down_read_trylock(&mm->mmap_sem)) {
		if (!user_mode(regs) && !search_exception_tables(regs->pc))
			goto no_context;
retry:
		down_read(&mm->mmap_sem);
	} else {
		/*
		 * The above down_read_trylock() might have succeeded in which
		 * case, we'll have missed the might_sleep() from down_read().
		 */
		might_sleep();
#ifdef CONFIG_DEBUG_VM
		if (!user_mode(regs) && !search_exception_tables(regs->pc))
			goto no_context;
#endif
	}

	fault = __do_page_fault(mm, addr, mm_flags, vm_flags, tsk);

	/*
	 * If we need to retry but a fatal signal is pending, handle the
	 * signal first. We do not need to release the mmap_sem because it
	 * would already be released in __lock_page_or_retry in mm/filemap.c.
	 */
	if ((fault & VM_FAULT_RETRY) && fatal_signal_pending(current)) {
		if (!user_mode(regs))
			goto no_context;
		return 0;
	}

	/*
	 * Major/minor page fault accounting is only done on the initial
	 * attempt. If we go through a retry, it is extremely likely that the
	 * page will be found in page cache at that point.
	 */

	perf_sw_event(PERF_COUNT_SW_PAGE_FAULTS, 1, regs, addr);
	if (mm_flags & FAULT_FLAG_ALLOW_RETRY) {
		if (fault & VM_FAULT_MAJOR) {
			tsk->maj_flt++;
			perf_sw_event(PERF_COUNT_SW_PAGE_FAULTS_MAJ, 1, regs,
				      addr);
		} else {
			tsk->min_flt++;
			perf_sw_event(PERF_COUNT_SW_PAGE_FAULTS_MIN, 1, regs,
				      addr);
		}
		if (fault & VM_FAULT_RETRY) {
			/*
			 * Clear FAULT_FLAG_ALLOW_RETRY to avoid any risk of
			 * starvation.
			 */
			mm_flags &= ~FAULT_FLAG_ALLOW_RETRY;
			mm_flags |= FAULT_FLAG_TRIED;
			goto retry;
		}
	}

	up_read(&mm->mmap_sem);

	/*
	 * Handle the "normal" case first - VM_FAULT_MAJOR / VM_FAULT_MINOR
	 */
	if (likely(!(fault & (VM_FAULT_ERROR | VM_FAULT_BADMAP |
			      VM_FAULT_BADACCESS))))
		return 0;

	/*
	 * If we are in kernel mode at this point, we have no context to
	 * handle this fault with.
	 */
	if (!user_mode(regs))
		goto no_context;

	if (fault & VM_FAULT_OOM) {
		/*
		 * We ran out of memory, call the OOM killer, and return to
		 * userspace (which will retry the fault, or kill us if we got
		 * oom-killed).
		 */
		pagefault_out_of_memory();
		return 0;
	}

	if (fault & VM_FAULT_SIGBUS) {
		/*
		 * We had some memory, but were unable to successfully fix up
		 * this page fault.
		 */
		sig = SIGBUS;
		code = BUS_ADRERR;
	} else {
		/*
		 * Something tried to access memory that isn't in our memory
		 * map.
		 */
		sig = SIGSEGV;
		code = fault == VM_FAULT_BADACCESS ?
			SEGV_ACCERR : SEGV_MAPERR;
	}

	__do_user_fault(tsk, addr, esr, sig, code, regs);
	return 0;

no_context:
	__do_kernel_fault(mm, addr, esr, regs);
	return 0;
}

/*
 * First Level Translation Fault Handler
 *
 * We enter here because the first level page table doesn't contain a valid
 * entry for the address.
 *
 * If the address is in kernel space (>= TASK_SIZE), then we are probably
 * faulting in the vmalloc() area.
 *
 * If the init_task's first level page tables contains the relevant entry, we
 * copy the it to this task.  If not, we send the process a signal, fixup the
 * exception, or oops the kernel.
 *
 * NOTE! We MUST NOT take any locks for this case. We may be in an interrupt
 * or a critical region, and should only copy the information from the master
 * page table, nothing more.
 */
static int __kprobes do_translation_fault(unsigned long addr,
					  unsigned int esr,
					  struct pt_regs *regs)
{
	/* We may have invalid '*current' due to a stack overflow. */
	if (!virt_addr_valid(current_thread_info()) || !virt_addr_valid(current))
		__do_kernel_fault_safe(NULL, addr, esr, regs);

	if (addr < TASK_SIZE)
		return do_page_fault(addr, esr, regs);

	do_bad_area(addr, esr, regs);
	return 0;
}

/*
 * This abort handler always returns "fault".
 */
static int do_bad(unsigned long addr, unsigned int esr, struct pt_regs *regs)
{
	return ecd_do_bad(addr, regs);
}

static const struct fault_info {
	int	(*fn)(unsigned long addr, unsigned int esr, struct pt_regs *regs);
	int	sig;
	int	code;
	const char *name;
} fault_info[] = {
	{ do_bad,		SIGBUS,  0,		"ttbr address size fault"	},
	{ do_bad,		SIGBUS,  0,		"level 1 address size fault"	},
	{ do_bad,		SIGBUS,  0,		"level 2 address size fault"	},
	{ do_bad,		SIGBUS,  0,		"level 3 address size fault"	},
	{ do_translation_fault,	SIGSEGV, SEGV_MAPERR,	"level 0 translation fault"	},
	{ do_translation_fault,	SIGSEGV, SEGV_MAPERR,	"level 1 translation fault"	},
	{ do_translation_fault,	SIGSEGV, SEGV_MAPERR,	"level 2 translation fault"	},
	{ do_translation_fault,	SIGSEGV, SEGV_MAPERR,	"level 3 translation fault"	},
	{ do_bad,		SIGBUS,  0,		"unknown 8"			},
	{ do_page_fault,	SIGSEGV, SEGV_ACCERR,	"level 1 access flag fault"	},
	{ do_page_fault,	SIGSEGV, SEGV_ACCERR,	"level 2 access flag fault"	},
	{ do_page_fault,	SIGSEGV, SEGV_ACCERR,	"level 3 access flag fault"	},
	{ do_bad,		SIGBUS,  0,		"unknown 12"			},
	{ do_page_fault,	SIGSEGV, SEGV_ACCERR,	"level 1 permission fault"	},
	{ do_page_fault,	SIGSEGV, SEGV_ACCERR,	"level 2 permission fault"	},
	{ do_page_fault,	SIGSEGV, SEGV_ACCERR,	"level 3 permission fault"	},
	{ do_bad,		SIGBUS,  0,		"synchronous external abort"	},
	{ do_bad,		SIGBUS,  0,		"unknown 17"			},
	{ do_bad,		SIGBUS,  0,		"unknown 18"			},
	{ do_bad,		SIGBUS,  0,		"unknown 19"			},
	{ do_bad,		SIGBUS,  0,		"synchronous abort (translation table walk)" },
	{ do_bad,		SIGBUS,  0,		"synchronous abort (translation table walk)" },
	{ do_bad,		SIGBUS,  0,		"synchronous abort (translation table walk)" },
	{ do_bad,		SIGBUS,  0,		"synchronous abort (translation table walk)" },
	{ do_bad,		SIGBUS,  0,		"synchronous parity error"	},
	{ do_bad,		SIGBUS,  0,		"unknown 25"			},
	{ do_bad,		SIGBUS,  0,		"unknown 26"			},
	{ do_bad,		SIGBUS,  0,		"unknown 27"			},
	{ do_bad,		SIGBUS,  0,		"synchronous parity error (translation table walk)" },
	{ do_bad,		SIGBUS,  0,		"synchronous parity error (translation table walk)" },
	{ do_bad,		SIGBUS,  0,		"synchronous parity error (translation table walk)" },
	{ do_bad,		SIGBUS,  0,		"synchronous parity error (translation table walk)" },
	{ do_bad,		SIGBUS,  0,		"unknown 32"			},
	{ do_bad,		SIGBUS,  BUS_ADRALN,	"alignment fault"		},
	{ do_bad,		SIGBUS,  0,		"unknown 34"			},
	{ do_bad,		SIGBUS,  0,		"unknown 35"			},
	{ do_bad,		SIGBUS,  0,		"unknown 36"			},
	{ do_bad,		SIGBUS,  0,		"unknown 37"			},
	{ do_bad,		SIGBUS,  0,		"unknown 38"			},
	{ do_bad,		SIGBUS,  0,		"unknown 39"			},
	{ do_bad,		SIGBUS,  0,		"unknown 40"			},
	{ do_bad,		SIGBUS,  0,		"unknown 41"			},
	{ do_bad,		SIGBUS,  0,		"unknown 42"			},
	{ do_bad,		SIGBUS,  0,		"unknown 43"			},
	{ do_bad,		SIGBUS,  0,		"unknown 44"			},
	{ do_bad,		SIGBUS,  0,		"unknown 45"			},
	{ do_bad,		SIGBUS,  0,		"unknown 46"			},
	{ do_bad,		SIGBUS,  0,		"unknown 47"			},
	{ do_bad,		SIGBUS,  0,		"TLB conflict abort"		},
	{ do_bad,		SIGBUS,  0,		"unknown 49"			},
	{ do_bad,		SIGBUS,  0,		"unknown 50"			},
	{ do_bad,		SIGBUS,  0,		"unknown 51"			},
	{ do_bad,		SIGBUS,  0,		"implementation fault (lockdown abort)" },
	{ do_bad,		SIGBUS,  0,		"implementation fault (unsupported exclusive)" },
	{ do_bad,		SIGBUS,  0,		"unknown 54"			},
	{ do_bad,		SIGBUS,  0,		"unknown 55"			},
	{ do_bad,		SIGBUS,  0,		"unknown 56"			},
	{ do_bad,		SIGBUS,  0,		"unknown 57"			},
	{ do_bad,		SIGBUS,  0,		"unknown 58" 			},
	{ do_bad,		SIGBUS,  0,		"unknown 59"			},
	{ do_bad,		SIGBUS,  0,		"unknown 60"			},
	{ do_bad,		SIGBUS,  0,		"section domain fault"		},
	{ do_bad,		SIGBUS,  0,		"page domain fault"		},
	{ do_bad,		SIGBUS,  0,		"unknown 63"			},
};

static const char *fault_name(unsigned int esr)
{
	const struct fault_info *inf = fault_info + (esr & 63);
	return inf->name;
}

/*
 * Dispatch a data abort to the relevant handler.
 */
asmlinkage void __exception do_mem_abort(unsigned long addr, unsigned int esr,
					 struct pt_regs *regs)
{
	const struct fault_info *inf = fault_info + (esr & 63);
	struct siginfo info;

	if (!inf->fn(addr, esr, regs))
		return;

	if (unhandled_signal(current, inf->sig)
	    && show_unhandled_signals_ratelimited()) {
		pr_auto(ASL1, "Unhandled fault: %s (0x%08x) at 0x%016lx\n",
			inf->name, esr, addr);
	}
#ifdef CONFIG_SEC_DEBUG_EXTRA_INFO
	if (!user_mode(regs)) {
		sec_debug_set_extra_info_fault(MEM_ABORT_FAULT, addr, regs);
		sec_debug_set_extra_info_esr(esr);
	}
#endif

	info.si_signo = inf->sig;
	info.si_errno = 0;
	info.si_code  = inf->code;
	info.si_addr  = (void __user *)addr;
	arm64_notify_die("Oops - Data abort", regs, &info, esr);
}

/*
 * Handle stack alignment exceptions.
 */
asmlinkage void __exception do_sp_pc_abort(unsigned long addr,
					   unsigned int esr,
					   struct pt_regs *regs)
{
	struct siginfo info;
	struct task_struct *tsk = current;

	if (show_unhandled_signals && unhandled_signal(tsk, SIGBUS))
		pr_info_ratelimited("%s[%d]: %s exception: pc=%p sp=%p\n",
				    tsk->comm, task_pid_nr(tsk),
				    esr_get_class_string(esr), (void *)regs->pc,
				    (void *)regs->sp);

#ifdef CONFIG_SEC_DEBUG_EXTRA_INFO
	if (!user_mode(regs)) {
		sec_debug_set_extra_info_fault(SP_PC_ABORT_FAULT, addr, regs);
		sec_debug_set_extra_info_esr(esr);
	}
#endif

	info.si_signo = SIGBUS;
	info.si_errno = 0;
	info.si_code  = BUS_ADRALN;
	info.si_addr  = (void __user *)addr;
	arm64_notify_die("Oops - SP/PC alignment exception", regs, &info, esr);
}

int __init early_brk64(unsigned long addr, unsigned int esr,
		       struct pt_regs *regs);

/*
 * __refdata because early_brk64 is __init, but the reference to it is
 * clobbered at arch_initcall time.
 * See traps.c and debug-monitors.c:debug_traps_init().
 */
static struct fault_info __refdata debug_fault_info[] = {
	{ do_bad,	SIGTRAP,	TRAP_HWBKPT,	"hardware breakpoint"	},
	{ do_bad,	SIGTRAP,	TRAP_HWBKPT,	"hardware single-step"	},
	{ do_bad,	SIGTRAP,	TRAP_HWBKPT,	"hardware watchpoint"	},
	{ do_bad,	SIGBUS,		0,		"unknown 3"		},
	{ do_bad,	SIGTRAP,	TRAP_BRKPT,	"aarch32 BKPT"		},
	{ do_bad,	SIGTRAP,	0,		"aarch32 vector catch"	},
	{ early_brk64,	SIGTRAP,	TRAP_BRKPT,	"aarch64 BRK"		},
	{ do_bad,	SIGBUS,		0,		"unknown 7"		},
};

void __init hook_debug_fault_code(int nr,
				  int (*fn)(unsigned long, unsigned int, struct pt_regs *),
				  int sig, int code, const char *name)
{
	BUG_ON(nr < 0 || nr >= ARRAY_SIZE(debug_fault_info));

	debug_fault_info[nr].fn		= fn;
	debug_fault_info[nr].sig	= sig;
	debug_fault_info[nr].code	= code;
	debug_fault_info[nr].name	= name;
}

asmlinkage int __exception do_debug_exception(unsigned long addr_if_watchpoint,
					      unsigned int esr,
					      struct pt_regs *regs)
{
	const struct fault_info *inf = debug_fault_info + DBG_ESR_EVT(esr);
	unsigned long pc = instruction_pointer(regs);
	struct siginfo info;
	int rv;

	/*
	 * Tell lockdep we disabled irqs in entry.S. Do nothing if they were
	 * already disabled to preserve the last enabled/disabled addresses.
	 */
	if (interrupts_enabled(regs))
		trace_hardirqs_off();

	if (!inf->fn(addr_if_watchpoint, esr, regs)) {
		rv = 1;
	} else {
<<<<<<< HEAD
		if (unhandled_signal(current, inf->sig)
			&& show_unhandled_signals_ratelimited())
			pr_alert("Unhandled debug exception: %s (0x%08x) at 0x%016lx\n",
				  inf->name, esr, addr);
=======
		pr_alert("Unhandled debug exception: %s (0x%08x) at 0x%016lx\n",
			 inf->name, esr, pc);
>>>>>>> 5875149a

		info.si_signo = inf->sig;
		info.si_errno = 0;
		info.si_code  = inf->code;
<<<<<<< HEAD
		info.si_addr  = (void __user *)addr;
		arm64_notify_die("Oops - Debug exception", regs, &info, 0);
=======
		info.si_addr  = (void __user *)pc;
		arm64_notify_die("", regs, &info, 0);
>>>>>>> 5875149a
		rv = 0;
	}

	if (interrupts_enabled(regs))
		trace_hardirqs_on();

	return rv;
}

#ifdef CONFIG_ARM64_PAN
int cpu_enable_pan(void *__unused)
{
	/*
	 * We modify PSTATE. This won't work from irq context as the PSTATE
	 * is discarded once we return from the exception.
	 */
	WARN_ON_ONCE(in_interrupt());

	config_sctlr_el1(SCTLR_EL1_SPAN, 0);
	asm(SET_PSTATE_PAN(1));
	return 0;
}
#endif /* CONFIG_ARM64_PAN */

#ifdef CONFIG_ARM64_UAO
/*
 * Kernel threads have fs=KERNEL_DS by default, and don't need to call
 * set_fs(), devtmpfs in particular relies on this behaviour.
 * We need to enable the feature at runtime (instead of adding it to
 * PSR_MODE_EL1h) as the feature may not be implemented by the cpu.
 */
int cpu_enable_uao(void *__unused)
{
	asm(SET_PSTATE_UAO(1));
	return 0;
}
#endif /* CONFIG_ARM64_UAO */<|MERGE_RESOLUTION|>--- conflicted
+++ resolved
@@ -735,26 +735,16 @@
 	if (!inf->fn(addr_if_watchpoint, esr, regs)) {
 		rv = 1;
 	} else {
-<<<<<<< HEAD
 		if (unhandled_signal(current, inf->sig)
 			&& show_unhandled_signals_ratelimited())
 			pr_alert("Unhandled debug exception: %s (0x%08x) at 0x%016lx\n",
-				  inf->name, esr, addr);
-=======
-		pr_alert("Unhandled debug exception: %s (0x%08x) at 0x%016lx\n",
-			 inf->name, esr, pc);
->>>>>>> 5875149a
+				  inf->name, esr, pc);
 
 		info.si_signo = inf->sig;
 		info.si_errno = 0;
 		info.si_code  = inf->code;
-<<<<<<< HEAD
-		info.si_addr  = (void __user *)addr;
+		info.si_addr  = (void __user *)pc;
 		arm64_notify_die("Oops - Debug exception", regs, &info, 0);
-=======
-		info.si_addr  = (void __user *)pc;
-		arm64_notify_die("", regs, &info, 0);
->>>>>>> 5875149a
 		rv = 0;
 	}
 
