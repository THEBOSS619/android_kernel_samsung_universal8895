--- conflicted
+++ resolved
@@ -267,9 +267,6 @@
 #define SPRN_HSRR1	0x13B	/* Hypervisor Save/Restore 1 */
 #define SPRN_FSCR	0x099	/* Facility Status & Control Register */
 #define   FSCR_TAR	(1 << (63-55)) /* Enable Target Address Register */
-<<<<<<< HEAD
-#define   FSCR_DSCR	(1 << (63-61)) /* Enable Data Stream Control Register */
-=======
 #define   FSCR_EBB	(1 << (63-56)) /* Enable Event Based Branching */
 #define   FSCR_DSCR	(1 << (63-61)) /* Enable Data Stream Control Register */
 #define SPRN_HFSCR	0xbe	/* HV=1 Facility Status & Control Register */
@@ -281,7 +278,6 @@
 #define   HFSCR_DSCR	(1 << (63-61)) /* Enable Data Stream Control Register */
 #define   HFSCR_VECVSX	(1 << (63-62)) /* Enable VMX/VSX  */
 #define   HFSCR_FP	(1 << (63-63)) /* Enable Floating Point */
->>>>>>> e4aa937e
 #define SPRN_TAR	0x32f	/* Target Address Register */
 #define SPRN_LPCR	0x13E	/* LPAR Control Register */
 #define   LPCR_VPM0	(1ul << (63-0))
