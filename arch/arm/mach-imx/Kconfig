--- conflicted
+++ resolved
@@ -793,12 +793,8 @@
 	select COMMON_CLK
 	select CPU_V7
 	select HAVE_ARM_SCU if SMP
-<<<<<<< HEAD
-	select HAVE_ARM_TWD if LOCAL_TIMERS
-=======
 	select HAVE_ARM_TWD if SMP
 	select HAVE_CAN_FLEXCAN if CAN
->>>>>>> 060fd304
 	select HAVE_IMX_ANATOP
 	select HAVE_IMX_GPC
 	select HAVE_IMX_MMDC
