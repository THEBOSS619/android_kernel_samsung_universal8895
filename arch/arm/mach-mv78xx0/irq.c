--- conflicted
+++ resolved
@@ -34,11 +34,7 @@
 	 * registers for core #1 are at an offset of 0x18 from those of
 	 * core #0.)
 	 */
-<<<<<<< HEAD
-	orion_gpio_init(NULL, 0, 32, (void __iomem *)GPIO_VIRT_BASE,
-=======
 	orion_gpio_init(NULL, 0, 32, GPIO_VIRT_BASE,
->>>>>>> 4a8e43fe
 			mv78xx0_core_index() ? 0x18 : 0,
 			IRQ_MV78XX0_GPIO_START, gpio0_irqs);
 }