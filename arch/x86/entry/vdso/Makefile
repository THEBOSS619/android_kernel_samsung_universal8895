#
# Building vDSO images for x86.
#

KBUILD_CFLAGS += $(DISABLE_LTO)
KASAN_SANITIZE := n

# Prevents link failures: __sanitizer_cov_trace_pc() is not linked in.
KCOV_INSTRUMENT		:= n

VDSO64-$(CONFIG_X86_64)		:= y
VDSOX32-$(CONFIG_X86_X32_ABI)	:= y
VDSO32-$(CONFIG_X86_32)		:= y
VDSO32-$(CONFIG_IA32_EMULATION)	:= y

# files to link into the vdso
vobjs-y := vdso-note.o vclock_gettime.o vgetcpu.o

# files to link into kernel
obj-y				+= vma.o

# vDSO images to build
vdso_img-$(VDSO64-y)		+= 64
vdso_img-$(VDSOX32-y)		+= x32
vdso_img-$(VDSO32-y)		+= 32

obj-$(VDSO32-y)			+= vdso32-setup.o

vobjs := $(foreach F,$(vobjs-y),$(obj)/$F)

$(obj)/vdso.o: $(obj)/vdso.so

targets += vdso.lds $(vobjs-y)

# Build the vDSO image C files and link them in.
vdso_img_objs := $(vdso_img-y:%=vdso-image-%.o)
vdso_img_cfiles := $(vdso_img-y:%=vdso-image-%.c)
vdso_img_sodbg := $(vdso_img-y:%=vdso%.so.dbg)
obj-y += $(vdso_img_objs)
targets += $(vdso_img_cfiles)
targets += $(vdso_img_sodbg)
.SECONDARY: $(vdso_img-y:%=$(obj)/vdso-image-%.c) \
	$(vdso_img-y:%=$(obj)/vdso%.so)

export CPPFLAGS_vdso.lds += -P -C

VDSO_LDFLAGS_vdso.lds = -m elf_x86_64 -soname linux-vdso.so.1 --no-undefined \
			-z max-page-size=4096

$(obj)/vdso64.so.dbg: $(src)/vdso.lds $(vobjs) FORCE
	$(call if_changed,vdso)

HOST_EXTRACFLAGS += -I$(srctree)/tools/include -I$(srctree)/include/uapi -I$(srctree)/arch/x86/include/uapi
hostprogs-y			+= vdso2c

quiet_cmd_vdso2c = VDSO2C  $@
define cmd_vdso2c
	$(obj)/vdso2c $< $(<:%.dbg=%) $@
endef

$(obj)/vdso-image-%.c: $(obj)/vdso%.so.dbg $(obj)/vdso%.so $(obj)/vdso2c FORCE
	$(call if_changed,vdso2c)

#
# Don't omit frame pointers for ease of userspace debugging, but do
# optimize sibling calls.
#
CFL := $(PROFILING) -mcmodel=small -fPIC -O2 -fasynchronous-unwind-tables -m64 \
       $(filter -g%,$(KBUILD_CFLAGS)) $(call cc-option, -fno-stack-protector) \
       -fno-omit-frame-pointer -foptimize-sibling-calls \
       -DDISABLE_BRANCH_PROFILING -DBUILD_VDSO

$(vobjs): KBUILD_CFLAGS += $(CFL)

#
# vDSO code runs in userspace and -pg doesn't help with profiling anyway.
#
CFLAGS_REMOVE_vdso-note.o = -pg
CFLAGS_REMOVE_vclock_gettime.o = -pg
CFLAGS_REMOVE_vgetcpu.o = -pg
CFLAGS_REMOVE_vvar.o = -pg

#
# X32 processes use x32 vDSO to access 64bit kernel data.
#
# Build x32 vDSO image:
# 1. Compile x32 vDSO as 64bit.
# 2. Convert object files to x32.
# 3. Build x32 VDSO image with x32 objects, which contains 64bit codes
# so that it can reach 64bit address space with 64bit pointers.
#

CPPFLAGS_vdsox32.lds = $(CPPFLAGS_vdso.lds)
VDSO_LDFLAGS_vdsox32.lds = -m elf32_x86_64 -soname linux-vdso.so.1 \
			   -z max-page-size=4096

# 64-bit objects to re-brand as x32
vobjs64-for-x32 := $(filter-out $(vobjs-nox32),$(vobjs-y))

# x32-rebranded versions
vobjx32s-y := $(vobjs64-for-x32:.o=-x32.o)

# same thing, but in the output directory
vobjx32s := $(foreach F,$(vobjx32s-y),$(obj)/$F)

# Convert 64bit object file to x32 for x32 vDSO.
quiet_cmd_x32 = X32     $@
      cmd_x32 = $(OBJCOPY) -O elf32-x86-64 $< $@

$(obj)/%-x32.o: $(obj)/%.o FORCE
	$(call if_changed,x32)

targets += vdsox32.lds $(vobjx32s-y)

$(obj)/%.so: OBJCOPYFLAGS := -S
$(obj)/%.so: $(obj)/%.so.dbg
	$(call if_changed,objcopy)

$(obj)/vdsox32.so.dbg: $(src)/vdsox32.lds $(vobjx32s) FORCE
	$(call if_changed,vdso)

CPPFLAGS_vdso32.lds = $(CPPFLAGS_vdso.lds)
VDSO_LDFLAGS_vdso32.lds = -m elf_i386 -soname linux-gate.so.1

# This makes sure the $(obj) subdirectory exists even though vdso32/
# is not a kbuild sub-make subdirectory.
override obj-dirs = $(dir $(obj)) $(obj)/vdso32/

targets += vdso32/vdso32.lds
targets += vdso32/note.o vdso32/vclock_gettime.o vdso32/system_call.o
targets += vdso32/vclock_gettime.o

KBUILD_AFLAGS_32 := $(filter-out -m64,$(KBUILD_AFLAGS)) -DBUILD_VDSO
$(obj)/vdso32.so.dbg: KBUILD_AFLAGS = $(KBUILD_AFLAGS_32)
$(obj)/vdso32.so.dbg: asflags-$(CONFIG_X86_64) += -m32

KBUILD_CFLAGS_32 := $(filter-out -m64,$(KBUILD_CFLAGS))
KBUILD_CFLAGS_32 := $(filter-out -mcmodel=kernel,$(KBUILD_CFLAGS_32))
KBUILD_CFLAGS_32 := $(filter-out -fno-pic,$(KBUILD_CFLAGS_32))
KBUILD_CFLAGS_32 := $(filter-out -mfentry,$(KBUILD_CFLAGS_32))
KBUILD_CFLAGS_32 += -m32 -msoft-float -mregparm=0 -fpic
KBUILD_CFLAGS_32 += $(call cc-option, -fno-stack-protector)
KBUILD_CFLAGS_32 += $(call cc-option, -foptimize-sibling-calls)
KBUILD_CFLAGS_32 += -fno-omit-frame-pointer
KBUILD_CFLAGS_32 += -DDISABLE_BRANCH_PROFILING
$(obj)/vdso32.so.dbg: KBUILD_CFLAGS = $(KBUILD_CFLAGS_32)

$(obj)/vdso32.so.dbg: FORCE \
		      $(obj)/vdso32/vdso32.lds \
		      $(obj)/vdso32/vclock_gettime.o \
		      $(obj)/vdso32/note.o \
		      $(obj)/vdso32/system_call.o
	$(call if_changed,vdso)

#
# The DSO images are built using a special linker script.
#
quiet_cmd_vdso = VDSO    $@
      cmd_vdso = $(LD) -nostdlib -o $@ \
		       $(VDSO_LDFLAGS) $(VDSO_LDFLAGS_$(filter %.lds,$(^F))) \
		       -T $(filter %.lds,$^) $(filter %.o,$^) && \
		 sh $(srctree)/$(src)/checkundef.sh '$(NM)' '$@'

VDSO_LDFLAGS = -shared $(call ld-option, --hash-style=both) \
<<<<<<< HEAD
	$(call ld-option, --build-id) -Bsymbolic \
	$(filter --target=% --gcc-toolchain=%,$(KBUILD_CFLAGS))
=======
	$(call ld-option, --build-id) $(call ld-option, --eh-frame-hdr) \
	-Bsymbolic
>>>>>>> 0f654c12
GCOV_PROFILE := n

#
# Install the unstripped copies of vdso*.so.  If our toolchain supports
# build-id, install .build-id links as well.
#
quiet_cmd_vdso_install = INSTALL $(@:install_%=%)
define cmd_vdso_install
	cp $< "$(MODLIB)/vdso/$(@:install_%=%)"; \
	if readelf -n $< |grep -q 'Build ID'; then \
	  buildid=`readelf -n $< |grep 'Build ID' |sed -e 's/^.*Build ID: \(.*\)$$/\1/'`; \
	  first=`echo $$buildid | cut -b-2`; \
	  last=`echo $$buildid | cut -b3-`; \
	  mkdir -p "$(MODLIB)/vdso/.build-id/$$first"; \
	  ln -sf "../../$(@:install_%=%)" "$(MODLIB)/vdso/.build-id/$$first/$$last.debug"; \
	fi
endef

vdso_img_insttargets := $(vdso_img_sodbg:%.dbg=install_%)

$(MODLIB)/vdso: FORCE
	@mkdir -p $(MODLIB)/vdso

$(vdso_img_insttargets): install_%: $(obj)/%.dbg $(MODLIB)/vdso
	$(call cmd,vdso_install)

PHONY += vdso_install $(vdso_img_insttargets)
vdso_install: $(vdso_img_insttargets)

clean-files := vdso32.so vdso32.so.dbg vdso64* vdso-image-*.c vdsox32.so*<|MERGE_RESOLUTION|>--- conflicted
+++ resolved
@@ -162,13 +162,8 @@
 		 sh $(srctree)/$(src)/checkundef.sh '$(NM)' '$@'
 
 VDSO_LDFLAGS = -shared $(call ld-option, --hash-style=both) \
-<<<<<<< HEAD
-	$(call ld-option, --build-id) -Bsymbolic \
-	$(filter --target=% --gcc-toolchain=%,$(KBUILD_CFLAGS))
-=======
 	$(call ld-option, --build-id) $(call ld-option, --eh-frame-hdr) \
-	-Bsymbolic
->>>>>>> 0f654c12
+	-Bsymbolic $(filter --target=% --gcc-toolchain=%,$(KBUILD_CFLAGS))
 GCOV_PROFILE := n
 
 #
